--- conflicted
+++ resolved
@@ -27,12 +27,8 @@
 # QNX's compiler sets "gcc" config, but does not support the -dM option;
 # UIKit builds are always multi-arch due to simulator_and_device (unless
 # -sdk is used) so this feature cannot possibly work.
-<<<<<<< HEAD
 if(gcc|intel_icl|msvc):!rim_qcc:!uikit:if(!macos|count(QMAKE_APPLE_DEVICE_ARCHS, 1)) {
-=======
-if(gcc|intel_icl|msvc):!rim_qcc:!uikit {
     moc_predefs.name = "Generate moc_predefs.h"
->>>>>>> 9bfe3ab7
     moc_predefs.CONFIG = no_link
     gcc:            moc_predefs.commands = $$QMAKE_CXX $$QMAKE_CXXFLAGS -dM -E -o ${QMAKE_FILE_OUT} ${QMAKE_FILE_IN}
     else:intel_icl: moc_predefs.commands = $$QMAKE_CXX $$QMAKE_CXXFLAGS -QdM -P -Za -Fi${QMAKE_FILE_OUT} ${QMAKE_FILE_IN}
