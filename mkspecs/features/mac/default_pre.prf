<<<<<<< HEAD
CONFIG = sdk rez $$CONFIG
=======
CONFIG = asset_catalogs rez $$CONFIG
>>>>>>> 6feec9da
load(default_pre)

isEmpty(QMAKE_XCODE_DEVELOPER_PATH) {
    # Get path of Xcode's Developer directory
    QMAKE_XCODE_DEVELOPER_PATH = $$system("/usr/bin/xcode-select --print-path 2>/dev/null")
    isEmpty(QMAKE_XCODE_DEVELOPER_PATH): \
        error("Xcode path is not set. Please use xcode-select to choose Xcode installation path.")

    # Make sure Xcode path is valid
    !exists($$QMAKE_XCODE_DEVELOPER_PATH): \
        error("Xcode is not installed in $${QMAKE_XCODE_DEVELOPER_PATH}. Please use xcode-select to choose Xcode installation path.")

    # Make sure Xcode is set up properly
    isEmpty($$list($$system("/usr/bin/xcrun -find xcodebuild 2>/dev/null"))): \
        error("Xcode not set up properly. You may need to confirm the license agreement by running /usr/bin/xcodebuild.")
}

isEmpty(QMAKE_XCODE_VERSION) {
    # Extract Xcode version using xcodebuild
    xcode_version = $$system("/usr/bin/xcodebuild -version")
    QMAKE_XCODE_VERSION = $$member(xcode_version, 1)
    isEmpty(QMAKE_XCODE_VERSION): error("Could not resolve Xcode version.")
    unset(xcode_version)
}

isEmpty(QMAKE_TARGET_BUNDLE_PREFIX) {
    QMAKE_XCODE_PREFERENCES_FILE = $$(HOME)/Library/Preferences/com.apple.dt.Xcode.plist
    exists($$QMAKE_XCODE_PREFERENCES_FILE): \
        QMAKE_TARGET_BUNDLE_PREFIX = $$system("/usr/libexec/PlistBuddy -c 'print IDETemplateOptions:bundleIdentifierPrefix' $$QMAKE_XCODE_PREFERENCES_FILE 2>/dev/null")

    !isEmpty(_QMAKE_CACHE_):!isEmpty(QMAKE_TARGET_BUNDLE_PREFIX): \
        cache(QMAKE_TARGET_BUNDLE_PREFIX)
}

QMAKE_ASSET_CATALOGS_APP_ICON = AppIcon

# Make the default debug info format for static debug builds
# DWARF instead of DWARF with dSYM. This cuts down build times
# for application debug builds significantly, as Xcode doesn't
# have to pull out all the DWARF info from the Qt static libs
# and put it into a dSYM file. We don't need that dSYM file in
# the first place, since the information is available in the
# object files inside the archives (static libraries).
macx-xcode:qtConfig(static): \
    QMAKE_XCODE_DEBUG_INFORMATION_FORMAT = dwarf

# This variable is used by the xcode_dynamic_library_suffix
# feature, which allows Xcode to choose the Qt libraries to link to
# at build time, depending on the current Xcode SDK and configuration.
QMAKE_XCODE_LIBRARY_SUFFIX_SETTING = QT_LIBRARY_SUFFIX<|MERGE_RESOLUTION|>--- conflicted
+++ resolved
@@ -1,8 +1,4 @@
-<<<<<<< HEAD
-CONFIG = sdk rez $$CONFIG
-=======
-CONFIG = asset_catalogs rez $$CONFIG
->>>>>>> 6feec9da
+CONFIG = asset_catalogs sdk rez $$CONFIG
 load(default_pre)
 
 isEmpty(QMAKE_XCODE_DEVELOPER_PATH) {
