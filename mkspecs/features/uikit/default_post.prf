equals(TEMPLATE, app):qt {
    # If the application uses Qt, it needs to be an application bundle
    # to be able to deploy and run on iOS. The only exception to this
    # is if you're working with a jailbroken device and can run the
    # resulting binary from the console/over SSH, but that's not a
    # use-case we care about, so no need to complicate the logic.
    CONFIG *= app_bundle

    # For Qt applications we want Xcode project files as the generated output,
    # but since qmake doesn't handle the transition between makefiles and Xcode
    # project files (which happens when using subdirs), we can't just override
    # MAKEFILE_GENERATOR. Instead, we generate the Xcode project by spawning a
    # child qmake process with -spec macx-xcode and let the top level qmake
    # process generate a wrapper makefile that forwards everything to xcodebuild.
    equals(MAKEFILE_GENERATOR, UNIX): \
        CONFIG = xcodebuild $$CONFIG
}

load(default_post)

macx-xcode {
    ios:isEmpty(QMAKE_APPLE_TARGETED_DEVICE_FAMILY):!isEmpty(QMAKE_IOS_TARGETED_DEVICE_FAMILY) {
        warning("QMAKE_IOS_TARGETED_DEVICE_FAMILY is deprecated; use QMAKE_APPLE_TARGETED_DEVICE_FAMILY")
        QMAKE_APPLE_TARGETED_DEVICE_FAMILY = $$QMAKE_IOS_TARGETED_DEVICE_FAMILY
    }

    device_family.name = TARGETED_DEVICE_FAMILY
    device_family.value = $$QMAKE_APPLE_TARGETED_DEVICE_FAMILY
    QMAKE_MAC_XCODE_SETTINGS += device_family

    ios {
        # Set up default 4-inch iPhone/iPod launch image so that our apps
        # support the full screen resolution of those devices.
        qmake_launch_image = Default-568h@2x.png
        qmake_copy_image.input = $$QMAKESPEC/$$qmake_launch_image
        qmake_copy_image.output = $$OUT_PWD/$${TARGET}.xcodeproj/$$qmake_launch_image
        qmake_copy_image.CONFIG = verbatim
        QMAKE_SUBSTITUTES += qmake_copy_image
        qmake_launch_images.files = $$qmake_copy_image.output
        QMAKE_BUNDLE_DATA += qmake_launch_images

        lessThan(QMAKE_XCODE_VERSION, "6.0") {
            warning("You need to update Xcode to version 6 or newer to fully support iPhone6/6+")
        } else {
            # Set up default LaunchScreen to support iPhone6/6+
            qmake_launch_screen = LaunchScreen.xib
            qmake_copy_launch_screen.input = $$QMAKESPEC/$$qmake_launch_screen
            qmake_copy_launch_screen.output = $$OUT_PWD/$${TARGET}.xcodeproj/$$qmake_launch_screen
            QMAKE_SUBSTITUTES += qmake_copy_launch_screen
            qmake_launch_screens.files = $$qmake_copy_launch_screen.output
            QMAKE_BUNDLE_DATA += qmake_launch_screens
        }
    }
<<<<<<< HEAD
=======
}

macx-xcode {
    arch_device.name = "ARCHS[sdk=$${device.sdk}*]"
    arch_simulator.name = "ARCHS[sdk=$${simulator.sdk}*]"

    arch_device.value = $$QMAKE_APPLE_DEVICE_ARCHS
    arch_simulator.value = $$QMAKE_APPLE_SIMULATOR_ARCHS
    QMAKE_XCODE_ARCHS = $$QMAKE_APPLE_DEVICE_ARCHS $$QMAKE_APPLE_SIMULATOR_ARCHS

    QMAKE_MAC_XCODE_SETTINGS += arch_device arch_simulator

    only_active_arch.name = ONLY_ACTIVE_ARCH
    only_active_arch.value = YES
    only_active_arch.build = debug
    QMAKE_MAC_XCODE_SETTINGS += only_active_arch
} else {
    VALID_ARCHS =
    device|!simulator: VALID_ARCHS += $$QMAKE_APPLE_DEVICE_ARCHS
    simulator: VALID_ARCHS += $$QMAKE_APPLE_SIMULATOR_ARCHS

    isEmpty(VALID_ARCHS): \
        error("QMAKE_APPLE_DEVICE_ARCHS or QMAKE_APPLE_SIMULATOR_ARCHS must contain at least one architecture")

    single_arch: VALID_ARCHS = $$first(VALID_ARCHS)

    ACTIVE_ARCHS = $(filter $(EXPORT_VALID_ARCHS), $(ARCHS))
    ARCH_ARGS = $(foreach arch, $(if $(EXPORT_ACTIVE_ARCHS), $(EXPORT_ACTIVE_ARCHS), $(EXPORT_VALID_ARCHS)), -arch $(arch))

    QMAKE_EXTRA_VARIABLES += VALID_ARCHS ACTIVE_ARCHS ARCH_ARGS

    arch_flags = $(EXPORT_ARCH_ARGS)

    QMAKE_CFLAGS += $$arch_flags
    QMAKE_CXXFLAGS += $$arch_flags
    QMAKE_LFLAGS += $$arch_flags

    QMAKE_PCH_ARCHS = $$VALID_ARCHS
}

!xcodebuild:equals(TEMPLATE, app):!isEmpty(QMAKE_INFO_PLIST) {
    # Only link in photo library support if Info.plist contains
    # NSPhotoLibraryUsageDescription. Otherwise it will be rejected from AppStore.
    plist_path = $$absolute_path($$QMAKE_INFO_PLIST, $$_PRO_FILE_PWD_)
    system("/usr/libexec/PlistBuddy -c 'Print NSPhotoLibraryUsageDescription' $$system_quote($$plist_path) &>/dev/null"): \
        QTPLUGIN += qiosnsphotolibrarysupport
>>>>>>> a732576a
}<|MERGE_RESOLUTION|>--- conflicted
+++ resolved
@@ -51,46 +51,6 @@
             QMAKE_BUNDLE_DATA += qmake_launch_screens
         }
     }
-<<<<<<< HEAD
-=======
-}
-
-macx-xcode {
-    arch_device.name = "ARCHS[sdk=$${device.sdk}*]"
-    arch_simulator.name = "ARCHS[sdk=$${simulator.sdk}*]"
-
-    arch_device.value = $$QMAKE_APPLE_DEVICE_ARCHS
-    arch_simulator.value = $$QMAKE_APPLE_SIMULATOR_ARCHS
-    QMAKE_XCODE_ARCHS = $$QMAKE_APPLE_DEVICE_ARCHS $$QMAKE_APPLE_SIMULATOR_ARCHS
-
-    QMAKE_MAC_XCODE_SETTINGS += arch_device arch_simulator
-
-    only_active_arch.name = ONLY_ACTIVE_ARCH
-    only_active_arch.value = YES
-    only_active_arch.build = debug
-    QMAKE_MAC_XCODE_SETTINGS += only_active_arch
-} else {
-    VALID_ARCHS =
-    device|!simulator: VALID_ARCHS += $$QMAKE_APPLE_DEVICE_ARCHS
-    simulator: VALID_ARCHS += $$QMAKE_APPLE_SIMULATOR_ARCHS
-
-    isEmpty(VALID_ARCHS): \
-        error("QMAKE_APPLE_DEVICE_ARCHS or QMAKE_APPLE_SIMULATOR_ARCHS must contain at least one architecture")
-
-    single_arch: VALID_ARCHS = $$first(VALID_ARCHS)
-
-    ACTIVE_ARCHS = $(filter $(EXPORT_VALID_ARCHS), $(ARCHS))
-    ARCH_ARGS = $(foreach arch, $(if $(EXPORT_ACTIVE_ARCHS), $(EXPORT_ACTIVE_ARCHS), $(EXPORT_VALID_ARCHS)), -arch $(arch))
-
-    QMAKE_EXTRA_VARIABLES += VALID_ARCHS ACTIVE_ARCHS ARCH_ARGS
-
-    arch_flags = $(EXPORT_ARCH_ARGS)
-
-    QMAKE_CFLAGS += $$arch_flags
-    QMAKE_CXXFLAGS += $$arch_flags
-    QMAKE_LFLAGS += $$arch_flags
-
-    QMAKE_PCH_ARCHS = $$VALID_ARCHS
 }
 
 !xcodebuild:equals(TEMPLATE, app):!isEmpty(QMAKE_INFO_PLIST) {
@@ -99,5 +59,4 @@
     plist_path = $$absolute_path($$QMAKE_INFO_PLIST, $$_PRO_FILE_PWD_)
     system("/usr/libexec/PlistBuddy -c 'Print NSPhotoLibraryUsageDescription' $$system_quote($$plist_path) &>/dev/null"): \
         QTPLUGIN += qiosnsphotolibrarysupport
->>>>>>> a732576a
 }