--- conflicted
+++ resolved
@@ -239,11 +239,7 @@
     t << "####### Output directory\n\n";
     // This is used in commands by some .prf files.
     if (! project->values("OBJECTS_DIR").isEmpty())
-<<<<<<< HEAD
-        t << "OBJECTS_DIR   = " << fileVar("OBJECTS_DIR") << Qt::endl;
-=======
-        t << "OBJECTS_DIR   = " << escapeDir(fileVar("OBJECTS_DIR")) << endl;
->>>>>>> 1632786f
+        t << "OBJECTS_DIR   = " << escapeDir(fileVar("OBJECTS_DIR")) << Qt::endl;
     else
         t << "OBJECTS_DIR   = ./\n";
     t << Qt::endl;
@@ -287,23 +283,10 @@
     if(do_incremental && !src_incremental)
         do_incremental = false;
     t << "DIST          = " << valList(fileFixify(project->values("DISTFILES").toQStringList())) << " "
-<<<<<<< HEAD
                             << fileVarList("HEADERS") << ' ' << fileVarList("SOURCES") << Qt::endl;
     t << "QMAKE_TARGET  = " << fileVar("QMAKE_ORIG_TARGET") << Qt::endl;
-    QString destd = fileVar("DESTDIR");
-    // When building on non-MSys MinGW, the path ends with a backslash, which
-    // GNU make will interpret that as a line continuation. Doubling the backslash
-    // avoids the problem, at the cost of the variable containing *both* backslashes.
-    if (destd.endsWith('\\'))
-        destd += '\\';
-    t << "DESTDIR       = " << destd << Qt::endl;
+    t << "DESTDIR       = " << escapeDir(fileVar("DESTDIR")) << Qt::endl;
     t << "TARGET        = " << fileVar("TARGET") << Qt::endl;
-=======
-                            << fileVarList("HEADERS") << ' ' << fileVarList("SOURCES") << endl;
-    t << "QMAKE_TARGET  = " << fileVar("QMAKE_ORIG_TARGET") << endl;
-    t << "DESTDIR       = " << escapeDir(fileVar("DESTDIR")) << endl;
-    t << "TARGET        = " << fileVar("TARGET") << endl;
->>>>>>> 1632786f
     if(project->isActiveConfig("plugin")) {
         t << "TARGETD       = " << fileVar("TARGET") << Qt::endl;
     } else if(!project->isActiveConfig("staticlib") && project->values("QMAKE_APP_FLAG").isEmpty()) {
