--- conflicted
+++ resolved
@@ -1,10 +1,6 @@
 TEMPLATE = app
-<<<<<<< HEAD
-QT = tst_manual_widgets
-=======
 QT = widgets
 TARGET = tst_manual_styles
->>>>>>> bac999f3
 CONFIG += cmdline
 CONFIG += c++11
 
