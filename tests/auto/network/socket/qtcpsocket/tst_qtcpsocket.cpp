/****************************************************************************
**
** Copyright (C) 2015 The Qt Company Ltd.
** Contact: http://www.qt.io/licensing/
**
** This file is part of the test suite of the Qt Toolkit.
**
** $QT_BEGIN_LICENSE:LGPL21$
** Commercial License Usage
** Licensees holding valid commercial Qt licenses may use this file in
** accordance with the commercial license agreement provided with the
** Software or, alternatively, in accordance with the terms contained in
** a written agreement between you and The Qt Company. For licensing terms
** and conditions see http://www.qt.io/terms-conditions. For further
** information use the contact form at http://www.qt.io/contact-us.
**
** GNU Lesser General Public License Usage
** Alternatively, this file may be used under the terms of the GNU Lesser
** General Public License version 2.1 or version 3 as published by the Free
** Software Foundation and appearing in the file LICENSE.LGPLv21 and
** LICENSE.LGPLv3 included in the packaging of this file. Please review the
** following information to ensure the GNU Lesser General Public License
** requirements will be met: https://www.gnu.org/licenses/lgpl.html and
** http://www.gnu.org/licenses/old-licenses/lgpl-2.1.html.
**
** As a special exception, The Qt Company gives you certain additional
** rights. These rights are described in The Qt Company LGPL Exception
** version 1.1, included in the file LGPL_EXCEPTION.txt in this package.
**
** $QT_END_LICENSE$
**
****************************************************************************/

#include <qglobal.h>

// To prevent windows system header files from re-defining min/max
#define NOMINMAX 1
#if defined(_WIN32)
#include <winsock2.h>
#else
#include <sys/types.h>
#include <sys/socket.h>
#include <fcntl.h>
#include <unistd.h>
#define SOCKET int
#define INVALID_SOCKET -1
#endif

#include <qplatformdefs.h>

#include <QtTest/QtTest>

#include <QAuthenticator>
#include <QCoreApplication>
#include <QEventLoop>
#include <QFile>
#include <QHostAddress>
#include <QHostInfo>
#include <QMap>
#include <QPointer>
#include <QProcess>
#include <QStringList>
#include <QTcpServer>
#include <QTcpSocket>
#ifndef QT_NO_SSL
#include <QSslSocket>
#endif
#include <QTextStream>
#include <QThread>
#include <QTime>
#include <QTimer>
#include <QDebug>
// RVCT compiles also unused inline methods
# include <QNetworkProxy>

#include <time.h>
#ifdef Q_OS_LINUX
#include <stdio.h>
#include <stdlib.h>
#include <sys/stat.h>
#include <unistd.h>
#endif

#include "private/qhostinfo_p.h"

#include "../../../network-settings.h"

QT_FORWARD_DECLARE_CLASS(QTcpSocket)
class SocketPair;

class tst_QTcpSocket : public QObject
{
    Q_OBJECT

public:
    tst_QTcpSocket();
    virtual ~tst_QTcpSocket();

    static void enterLoop(int secs)
    {
        ++loopLevel;
        QTestEventLoop::instance().enterLoop(secs);
        --loopLevel;
    }
    static void exitLoop()
    {
        // Safe exit - if we aren't in an event loop, don't
        // exit one.
        if (loopLevel > 0)
            QTestEventLoop::instance().exitLoop();
    }
    static bool timeout()
    {
        return QTestEventLoop::instance().timeout();
    }

public slots:
    void initTestCase_data();
    void initTestCase();
    void init();
    void cleanup();
private slots:
    void socketsConstructedBeforeEventLoop();
    void constructing();
    void bind_data();
    void bind();
    void bindThenResolveHost_data();
    void bindThenResolveHost();
    void setInvalidSocketDescriptor();
#ifndef Q_OS_WINRT
    void setSocketDescriptor();
#endif
    void socketDescriptor();
    void blockingIMAP();
    void nonBlockingIMAP();
    void hostNotFound();
    void timeoutConnect_data();
    void timeoutConnect();
    void delayedClose();
    void partialRead();
    void unget();
    void readAllAfterClose();
    void openCloseOpenClose();
    void connectDisconnectConnectDisconnect();
    void disconnectWhileConnecting_data();
    void disconnectWhileConnecting();
    void disconnectWhileConnectingNoEventLoop_data();
    void disconnectWhileConnectingNoEventLoop();
    void disconnectWhileLookingUp_data();
    void disconnectWhileLookingUp();
    void downloadBigFile();
    void readLine();
    void readLineString();
    void readChunks();
    void waitForBytesWritten();
    void waitForBytesWrittenMinusOne();
    void waitForReadyRead();
    void waitForReadyReadMinusOne();
    void flush();
    void synchronousApi();
    void dontCloseOnTimeout();
    void recursiveReadyRead();
    void atEnd();
    void socketInAThread();
    void socketsInThreads();
    void waitForReadyReadInASlot();
    void remoteCloseError();
    void nestedEventLoopInErrorSlot();
#ifndef Q_OS_WIN
    void connectToLocalHostNoService();
#endif
    void waitForConnectedInHostLookupSlot();
    void waitForConnectedInHostLookupSlot2();
    void readyReadSignalsAfterWaitForReadyRead();
#ifdef Q_OS_LINUX
    void linuxKernelBugLocalSocket();
#endif
    void abortiveClose();
    void localAddressEmptyOnBSD();
    void zeroAndMinusOneReturns();
    void connectionRefused();
    void suddenRemoteDisconnect_data();
    void suddenRemoteDisconnect();
    void connectToMultiIP();
    void moveToThread0();
    void increaseReadBufferSize();
    void increaseReadBufferSizeFromSlot();
    void taskQtBug5799ConnectionErrorWaitForConnected();
    void taskQtBug5799ConnectionErrorEventLoop();
    void taskQtBug7054TimeoutErrorResetting();

#ifndef QT_NO_NETWORKPROXY
    void invalidProxy_data();
    void invalidProxy();
    void proxyFactory_data();
    void proxyFactory();
#endif // !QT_NO_NETWORKPROXY

    void qtbug14268_peek();

    void setSocketOption();
    void clientSendDataOnDelayedDisconnect();
<<<<<<< HEAD
    void serverDisconnectWithBuffered();
=======
    void readNotificationsAfterBind();
>>>>>>> e8ad49d6

protected slots:
    void nonBlockingIMAP_hostFound();
    void nonBlockingIMAP_connected();
    void nonBlockingIMAP_closed();
    void nonBlockingIMAP_readyRead();
    void nonBlockingIMAP_bytesWritten(qint64);
    void readRegularFile_readyRead();
    void exitLoopSlot();
    void downloadBigFileSlot();
    void recursiveReadyReadSlot();
    void waitForReadyReadInASlotSlot();
    void enterLoopSlot();
    void hostLookupSlot();
    void abortiveClose_abortSlot();
    void remoteCloseErrorSlot();
#ifndef QT_NO_NETWORKPROXY
    void proxyAuthenticationRequired(const QNetworkProxy &, QAuthenticator *auth);
#endif
    void earlySocketBytesSent(qint64 bytes);
    void earlySocketReadyRead();
    void slotIncreaseReadBufferSizeReadyRead();

private:
    QByteArray expectedReplyIMAP();
    void fetchExpectedReplyIMAP();
    QTcpSocket *newSocket() const;
    QTcpSocket *nonBlockingIMAP_socket;
    QStringList nonBlockingIMAP_data;
    qint64 nonBlockingIMAP_totalWritten;

    QTcpSocket *tmpSocket;
    qint64 bytesAvailable;
    qint64 expectedLength;
    bool readingBody;
    QTime timer;

    QByteArray expectedReplyIMAP_cached;

    mutable int proxyAuthCalled;

    static int loopLevel;

    SocketPair *earlyConstructedSockets;
    int earlyBytesWrittenCount;
    int earlyReadyReadCount;
    QString stressTestDir;

    QString firstFailName;
    QHostInfo firstFailInfo;
};

enum ProxyTests {
    NoProxy = 0x00,
    Socks5Proxy = 0x01,
    HttpProxy = 0x02,
    TypeMask = 0x0f,

    NoAuth = 0x00,
    AuthBasic = 0x10,
    AuthNtlm = 0x20,
    AuthMask = 0xf0
};

int tst_QTcpSocket::loopLevel = 0;

class SocketPair: public QObject
{
    Q_OBJECT
public:
    QTcpSocket *endPoints[2];

    SocketPair(QObject *parent = 0)
        : QObject(parent)
    {
        endPoints[0] = endPoints[1] = 0;
    }

    bool create()
    {
        QTcpServer server;
        server.listen();

        QTcpSocket *active = new QTcpSocket(this);
        active->connectToHost("127.0.0.1", server.serverPort());

        if (!active->waitForConnected(1000))
            return false;

        if (!server.waitForNewConnection(1000))
            return false;

        QTcpSocket *passive = server.nextPendingConnection();
        passive->setParent(this);

        endPoints[0] = active;
        endPoints[1] = passive;
        return true;
    }
};

tst_QTcpSocket::tst_QTcpSocket()
    : firstFailName("qt-test-server-first-fail")
{
    qsrand(time(NULL));

    tmpSocket = 0;

    //This code relates to the socketsConstructedBeforeEventLoop test case
    earlyConstructedSockets = new SocketPair;
    QVERIFY(earlyConstructedSockets->create());
    earlyBytesWrittenCount = 0;
    earlyReadyReadCount = 0;
    connect(earlyConstructedSockets->endPoints[0], SIGNAL(readyRead()), this, SLOT(earlySocketReadyRead()));
    connect(earlyConstructedSockets->endPoints[1], SIGNAL(bytesWritten(qint64)), this, SLOT(earlySocketBytesSent(qint64)));
    earlyConstructedSockets->endPoints[1]->write("hello work");

    firstFailInfo.setAddresses(QList<QHostAddress>() << QHostAddress("224.0.0.0") << QtNetworkSettings::serverIP());
}

tst_QTcpSocket::~tst_QTcpSocket()
{

}

void tst_QTcpSocket::initTestCase_data()
{
    QTest::addColumn<bool>("setProxy");
    QTest::addColumn<int>("proxyType");
    QTest::addColumn<bool>("ssl");

    qDebug() << QtNetworkSettings::serverName();
    QTest::newRow("WithoutProxy") << false << 0 << false;
    //QTest::newRow("WithSocks5Proxy") << true << int(Socks5Proxy) << false; ### temporarily disabled, QTBUG-38385
    //QTest::newRow("WithSocks5ProxyAuth") << true << int(Socks5Proxy | AuthBasic) << false; ### temporarily disabled, QTBUG-38385

    QTest::newRow("WithHttpProxy") << true << int(HttpProxy) << false;
    QTest::newRow("WithHttpProxyBasicAuth") << true << int(HttpProxy | AuthBasic) << false;
//    QTest::newRow("WithHttpProxyNtlmAuth") << true << int(HttpProxy | AuthNtlm) << false;

#ifndef QT_NO_SSL
    QTest::newRow("WithoutProxy SSL") << false << 0 << true;
    //QTest::newRow("WithSocks5Proxy SSL") << true << int(Socks5Proxy) << true; ### temporarily disabled, QTBUG-38385
    //QTest::newRow("WithSocks5AuthProxy SSL") << true << int(Socks5Proxy | AuthBasic) << true; ### temporarily disabled, QTBUG-38385

    QTest::newRow("WithHttpProxy SSL") << true << int(HttpProxy) << true;
    QTest::newRow("WithHttpProxyBasicAuth SSL") << true << int(HttpProxy | AuthBasic) << true;
//    QTest::newRow("WithHttpProxyNtlmAuth SSL") << true << int(HttpProxy | AuthNtlm) << true;
#endif

    stressTestDir = QFINDTESTDATA("stressTest");
    QVERIFY2(!stressTestDir.isEmpty(), qPrintable(
        QString::fromLatin1("Couldn't find stressTest dir starting from %1.").arg(QDir::currentPath())));
}

void tst_QTcpSocket::initTestCase()
{
    QVERIFY(QtNetworkSettings::verifyTestNetworkSettings());
}

void tst_QTcpSocket::init()
{
    QFETCH_GLOBAL(bool, setProxy);
    if (setProxy) {
#ifndef QT_NO_NETWORKPROXY
        QFETCH_GLOBAL(int, proxyType);
        QList<QHostAddress> addresses = QHostInfo::fromName(QtNetworkSettings::serverName()).addresses();
        QVERIFY2(addresses.count() > 0, "failed to get ip address for test server");
        QString fluke = addresses.first().toString();
        QNetworkProxy proxy;

        switch (proxyType) {
        case Socks5Proxy:
            proxy = QNetworkProxy(QNetworkProxy::Socks5Proxy, fluke, 1080);
            break;

        case Socks5Proxy | AuthBasic:
            proxy = QNetworkProxy(QNetworkProxy::Socks5Proxy, fluke, 1081);
            break;

        case HttpProxy | NoAuth:
            proxy = QNetworkProxy(QNetworkProxy::HttpProxy, fluke, 3128);
            break;

        case HttpProxy | AuthBasic:
            proxy = QNetworkProxy(QNetworkProxy::HttpProxy, fluke, 3129);
            break;

        case HttpProxy | AuthNtlm:
            proxy = QNetworkProxy(QNetworkProxy::HttpProxy, fluke, 3130);
            break;
        }
        QNetworkProxy::setApplicationProxy(proxy);
#else // !QT_NO_NETWORKPROXY
        QSKIP("No proxy support");
#endif // QT_NO_NETWORKPROXY
    }

    qt_qhostinfo_clear_cache();
    qt_qhostinfo_cache_inject(firstFailName, firstFailInfo);
}

QTcpSocket *tst_QTcpSocket::newSocket() const
{
    QTcpSocket *socket;
#ifndef QT_NO_SSL
    QFETCH_GLOBAL(bool, ssl);
    socket = ssl ? new QSslSocket : new QTcpSocket;
#else
    socket = new QTcpSocket;
#endif

    proxyAuthCalled = 0;
    connect(socket, SIGNAL(proxyAuthenticationRequired(QNetworkProxy,QAuthenticator*)),
            SLOT(proxyAuthenticationRequired(QNetworkProxy,QAuthenticator*)),
            Qt::DirectConnection);
    return socket;
}

void tst_QTcpSocket::cleanup()
{
#ifndef QT_NO_NETWORKPROXY
    QNetworkProxy::setApplicationProxy(QNetworkProxy::DefaultProxy);
#endif
}

#ifndef QT_NO_NETWORKPROXY
void tst_QTcpSocket::proxyAuthenticationRequired(const QNetworkProxy &, QAuthenticator *auth)
{
    ++proxyAuthCalled;
    auth->setUser("qsockstest");
    auth->setPassword("password");
}
#endif // !QT_NO_NETWORKPROXY

//----------------------------------------------------------------------------------

void tst_QTcpSocket::socketsConstructedBeforeEventLoop()
{
    QFETCH_GLOBAL(bool, setProxy);
    QFETCH_GLOBAL(bool, ssl);
    if (setProxy || ssl)
        return;
    //This test checks that sockets constructed before QCoreApplication::exec() still emit signals
    //see construction code in the tst_QTcpSocket constructor
    enterLoop(3);
    QCOMPARE(earlyBytesWrittenCount, 1);
    QCOMPARE(earlyReadyReadCount, 1);
    earlyConstructedSockets->endPoints[0]->close();
    earlyConstructedSockets->endPoints[1]->close();
}

void tst_QTcpSocket::earlySocketBytesSent(qint64 /* bytes */)
{
    earlyBytesWrittenCount++;
}

void tst_QTcpSocket::earlySocketReadyRead()
{
    earlyReadyReadCount++;
}

//----------------------------------------------------------------------------------

void tst_QTcpSocket::constructing()
{
    QTcpSocket *socket = newSocket();

    // Check the initial state of the QTcpSocket.
    QCOMPARE(socket->state(), QTcpSocket::UnconnectedState);
    QVERIFY(socket->isSequential());
    QVERIFY(!socket->isOpen());
    QVERIFY(!socket->isValid());
    QCOMPARE(socket->socketType(), QTcpSocket::TcpSocket);

    char c;
    QCOMPARE(socket->getChar(&c), false);
    QCOMPARE((int) socket->bytesAvailable(), 0);
    QCOMPARE(socket->canReadLine(), false);
    QCOMPARE(socket->readLine(), QByteArray());
    QCOMPARE(socket->socketDescriptor(), (qintptr)-1);
    QCOMPARE((int) socket->localPort(), 0);
    QCOMPARE(socket->localAddress(), QHostAddress());
    QCOMPARE((int) socket->peerPort(), 0);
    QCOMPARE(socket->peerAddress(), QHostAddress());
    QCOMPARE(socket->error(), QTcpSocket::UnknownSocketError);
    QCOMPARE(socket->errorString(), QString("Unknown error"));

    // Check the state of the socket layer?
    delete socket;
}

//----------------------------------------------------------------------------------

void tst_QTcpSocket::bind_data()
{
    QTest::addColumn<QString>("stringAddr");
    QTest::addColumn<int>("port");
    QTest::addColumn<bool>("successExpected");
    QTest::addColumn<QString>("stringExpectedLocalAddress");

    bool testIpv6 = false;

    // iterate all interfaces, add all addresses on them as test data
    QList<QNetworkInterface> interfaces = QNetworkInterface::allInterfaces();
    foreach (const QNetworkInterface &netinterface, interfaces) {
        if (!netinterface.isValid())
            continue;

        foreach (const QNetworkAddressEntry &entry, netinterface.addressEntries()) {
            if (entry.ip().isInSubnet(QHostAddress::parseSubnet("fe80::/10"))
                || entry.ip().isInSubnet(QHostAddress::parseSubnet("169.254/16")))
                continue; // link-local bind will fail, at least on Linux, so skip it.

            QString ip(entry.ip().toString());
            QTest::newRow(ip.toLatin1().constData()) << ip << 0 << true << ip;

            if (!testIpv6 && entry.ip().protocol() == QAbstractSocket::IPv6Protocol)
                testIpv6 = true;
        }
    }

    // test binding to localhost
    QTest::newRow("0.0.0.0") << "0.0.0.0" << 0 << true << "0.0.0.0";
    if (testIpv6)
        QTest::newRow("[::]") << "::" << 0 << true << "::";

    // and binding with a port number...
    // Since we want to test that we got the port number we asked for, we need a random port number.
    // We use random in case a previous run of the test left the port lingering open.
    // -1 indicates "random port"
    QTest::newRow("0.0.0.0:randomport") << "0.0.0.0" << -1 << true << "0.0.0.0";
    if (testIpv6)
        QTest::newRow("[::]:randomport") << "::" << -1 << true << "::";

    // additionally, try bind to known-bad addresses, and make sure this doesn't work
    // these ranges are guaranteed to be reserved for 'documentation purposes',
    // and thus, should be unused in the real world. Not that I'm assuming the
    // world is full of competent administrators, or anything.
    QStringList knownBad;
    knownBad << "198.51.100.1";
    knownBad << "2001:0DB8::1";
    foreach (const QString &badAddress, knownBad) {
        QTest::newRow(badAddress.toLatin1().constData()) << badAddress << 0 << false << QString();
    }

#ifdef Q_OS_UNIX
    // try to bind to a privileged ports
    // we should fail if we're not root (unless the ports are in use!)
    QTest::newRow("127.0.0.1:1") << "127.0.0.1" << 1 << !geteuid() << (geteuid() ? QString() : "127.0.0.1");
    if (testIpv6)
        QTest::newRow("[::]:1") << "::" << 1 << !geteuid() << (geteuid() ? QString() : "::");
#endif
}

void tst_QTcpSocket::bind()
{
    QFETCH_GLOBAL(bool, setProxy);
    if (setProxy)
        return; // QTBUG-22964 for proxies, QTBUG-29972 for QSKIP
    QFETCH(QString, stringAddr);
    QFETCH(int, port);
    QFETCH(bool, successExpected);
    QFETCH(QString, stringExpectedLocalAddress);

    QHostAddress addr(stringAddr);
    QHostAddress expectedLocalAddress(stringExpectedLocalAddress);

    QTcpSocket dummySocket;     // used only to "use up" a file descriptor
    dummySocket.bind();

    QTcpSocket *socket = newSocket();
    quint16 boundPort;
    qintptr fd;

    if (successExpected) {
        bool randomPort = port == -1;
        int attemptsLeft = 5;     // only used with randomPort
        do {
            if (randomPort) {
                // try to get a random port number
                // we do this to ensure we're not trying to bind to the same port as we've just used in
                // a previous run - race condition with the OS actually freeing the port
                Q_STATIC_ASSERT(RAND_MAX > 1024);
                port = qrand() & USHRT_MAX;
                if (port < 1024)
                    continue;
            }

            bool bindSuccess = socket->bind(addr, port);
            if (!bindSuccess && randomPort && socket->error() == QTcpSocket::AddressInUseError) {
                // we may have been unlucky and hit an already open port, so try another
                --attemptsLeft;
                continue;
            }

            QVERIFY2(bindSuccess, qPrintable(socket->errorString() + ", tried port " + QString::number(port)));
            break;
        } while (randomPort && attemptsLeft);

        QCOMPARE(socket->state(), QAbstractSocket::BoundState);
        boundPort = socket->localPort();
        if (port)
            QCOMPARE(int(boundPort), port);
        fd = socket->socketDescriptor();
        QVERIFY(fd != INVALID_SOCKET);
    } else {
        QVERIFY(!socket->bind(addr, port));
        QCOMPARE(socket->localPort(), quint16(0));
    }

    QCOMPARE(socket->localAddress(), expectedLocalAddress);

    if (successExpected) {
        // try to use the socket and expect it to remain working
        QTcpServer server;
        QVERIFY(server.listen(addr));

        // free up the file descriptor
        dummySocket.close();

        QHostAddress remoteAddr = addr;
        if (addr == QHostAddress::AnyIPv4)
            remoteAddr = QHostAddress::LocalHost;
        else if (addr == QHostAddress::AnyIPv6)
            remoteAddr = QHostAddress::LocalHostIPv6;

        socket->connectToHost(remoteAddr, server.serverPort());
        QVERIFY2(socket->waitForConnected(2000), socket->errorString().toLocal8Bit());
        QVERIFY(server.waitForNewConnection(2000));

        QTcpSocket *acceptedSocket = server.nextPendingConnection();
        QCOMPARE(socket->localPort(), boundPort);
        QCOMPARE(acceptedSocket->peerPort(), boundPort);
        QCOMPARE(socket->localAddress(), remoteAddr);
        QCOMPARE(socket->socketDescriptor(), fd);
    }

    delete socket;
}

//----------------------------------------------------------------------------------

void tst_QTcpSocket::bindThenResolveHost_data()
{
    QTest::addColumn<QString>("hostName");
    QTest::newRow("ip-literal") << QtNetworkSettings::serverIP().toString();
    QTest::newRow("name") << QtNetworkSettings::serverName();
    QTest::newRow("first-fail") << firstFailName;
}

// similar to the previous test, but we'll connect to a host name that needs resolving
void tst_QTcpSocket::bindThenResolveHost()
{
    QFETCH_GLOBAL(bool, setProxy);
    if (setProxy)
        return;                 // doesn't make sense to test binding locally with proxies

    QFETCH(QString, hostName);

    QTcpSocket dummySocket;     // used only to "use up" a file descriptor
    dummySocket.bind();

    QTcpSocket *socket = newSocket();

    QVERIFY2(socket->bind(QHostAddress(QHostAddress::AnyIPv4), 0), socket->errorString().toLocal8Bit());
    QCOMPARE(socket->state(), QAbstractSocket::BoundState);
    quint16 boundPort = socket->localPort();
    qintptr fd = socket->socketDescriptor();
    QVERIFY(fd != INVALID_SOCKET);

    dummySocket.close();

    socket->connectToHost(hostName, 80);
    QVERIFY2(socket->waitForConnected(), "Network timeout");

    QCOMPARE(socket->localPort(), boundPort);
    QCOMPARE(socket->socketDescriptor(), fd);

    delete socket;
}

//----------------------------------------------------------------------------------


void tst_QTcpSocket::setInvalidSocketDescriptor()
{
    QTcpSocket *socket = newSocket();
    QCOMPARE(socket->socketDescriptor(), (qintptr)-1);
    QVERIFY(!socket->setSocketDescriptor(-5, QTcpSocket::UnconnectedState));
    QCOMPARE(socket->socketDescriptor(), (qintptr)-1);

    QCOMPARE(socket->error(), QTcpSocket::UnsupportedSocketOperationError);

    delete socket;
}

//----------------------------------------------------------------------------------

#ifndef Q_OS_WINRT
void tst_QTcpSocket::setSocketDescriptor()
{
    QFETCH_GLOBAL(bool, setProxy);
    if (setProxy)
        return;                 // this test doesn't make sense with proxies

#ifdef Q_OS_WIN
    // need the dummy to ensure winsock is started
    QTcpSocket *dummy = newSocket();
    dummy->connectToHost(QtNetworkSettings::serverName(), 143);
    QVERIFY(dummy->waitForConnected());

    SOCKET sock = ::socket(AF_INET, SOCK_STREAM, IPPROTO_TCP);
    if (sock == INVALID_SOCKET) {
        qErrnoWarning(WSAGetLastError(), "INVALID_SOCKET");
    }
#else
    SOCKET sock = ::socket(AF_INET, SOCK_STREAM, 0);

    // artificially increase the value of sock
    SOCKET sock2 = ::fcntl(sock, F_DUPFD, sock + 50);
    ::close(sock);
    sock = sock2;
#endif

    QVERIFY(sock != INVALID_SOCKET);
    QTcpSocket *socket = newSocket();
    QVERIFY(socket->setSocketDescriptor(sock, QTcpSocket::UnconnectedState));
    QCOMPARE(socket->socketDescriptor(), (qintptr)sock);

    qt_qhostinfo_clear_cache(); //avoid the HostLookupState being skipped due to address being in cache from previous test.
    socket->connectToHost(QtNetworkSettings::serverName(), 80);
    QCOMPARE(socket->state(), QTcpSocket::HostLookupState);
    QCOMPARE(socket->socketDescriptor(), (qintptr)sock);
    QVERIFY(socket->waitForConnected(10000));
    QCOMPARE(socket->socketDescriptor(), (qintptr)sock);
    delete socket;
#ifdef Q_OS_WIN
    delete dummy;
#endif
}
#endif // !Q_OS_WINRT

//----------------------------------------------------------------------------------

void tst_QTcpSocket::socketDescriptor()
{
    QTcpSocket *socket = newSocket();

    QCOMPARE(socket->socketDescriptor(), (qintptr)-1);
    socket->connectToHost(QtNetworkSettings::serverName(), 143);
    QVERIFY(socket->state() == QAbstractSocket::HostLookupState ||
            socket->state() == QAbstractSocket::ConnectingState);
    QVERIFY(socket->waitForConnected(10000));
    QCOMPARE(socket->state(), QAbstractSocket::ConnectedState);
    QVERIFY(socket->socketDescriptor() != -1);

    delete socket;
}

//----------------------------------------------------------------------------------

void tst_QTcpSocket::blockingIMAP()
{
    QTcpSocket *socket = newSocket();

    // Connect
    socket->connectToHost(QtNetworkSettings::serverName(), 143);
    QVERIFY(socket->waitForConnected(10000));
    QCOMPARE(socket->state(), QTcpSocket::ConnectedState);
    QVERIFY(socket->isValid());

    // Read greeting
    QVERIFY(socket->waitForReadyRead(5000));
    QString s = socket->readLine();
    // only test if an OK was returned, to make the test compatible between different
    // IMAP server versions
    QCOMPARE(s.left(4).toLatin1().constData(), "* OK");

    // Write NOOP
    QCOMPARE((int) socket->write("1 NOOP\r\n", 8), 8);
    QCOMPARE((int) socket->write("2 NOOP\r\n", 8), 8);

    if (!socket->canReadLine())
        QVERIFY(socket->waitForReadyRead(5000));

    // Read response
    s = socket->readLine();
    QCOMPARE(s.toLatin1().constData(), "1 OK Completed\r\n");

    // Write a third NOOP to verify that write doesn't clear the read buffer
    QCOMPARE((int) socket->write("3 NOOP\r\n", 8), 8);

    // Read second response
    if (!socket->canReadLine())
        QVERIFY(socket->waitForReadyRead(5000));
    s = socket->readLine();
    QCOMPARE(s.toLatin1().constData(), "2 OK Completed\r\n");

    // Read third response
    if (!socket->canReadLine())
        QVERIFY(socket->waitForReadyRead(5000));
    s = socket->readLine();
    QCOMPARE(s.toLatin1().constData(), "3 OK Completed\r\n");


    // Write LOGOUT
    QCOMPARE((int) socket->write("4 LOGOUT\r\n", 10), 10);

    if (!socket->canReadLine())
        QVERIFY(socket->waitForReadyRead(5000));

    // Read two lines of respose
    s = socket->readLine();
    QCOMPARE(s.toLatin1().constData(), "* BYE LOGOUT received\r\n");

    if (!socket->canReadLine())
        QVERIFY(socket->waitForReadyRead(5000));

    s = socket->readLine();
    QCOMPARE(s.toLatin1().constData(), "4 OK Completed\r\n");

    // Close the socket
    socket->close();

    // Check that it's closed
    QCOMPARE(socket->state(), QTcpSocket::UnconnectedState);

    delete socket;
}

//----------------------------------------------------------------------------------

void tst_QTcpSocket::hostNotFound()
{
    QTcpSocket *socket = newSocket();

    socket->connectToHost("nosuchserver.qt-project.org", 80);
    QVERIFY(!socket->waitForConnected());
    QCOMPARE(socket->state(), QTcpSocket::UnconnectedState);
    QCOMPARE(int(socket->error()), int(QTcpSocket::HostNotFoundError));

    delete socket;
}

//----------------------------------------------------------------------------------
void tst_QTcpSocket::timeoutConnect_data()
{
    QTest::addColumn<QString>("address");
    QTest::newRow("host") << QtNetworkSettings::serverName();
    QTest::newRow("ip") << QtNetworkSettings::serverIP().toString();
}

void tst_QTcpSocket::timeoutConnect()
{
    QFETCH(QString, address);
    QTcpSocket *socket = newSocket();

    QElapsedTimer timer;
    timer.start();

    // Port 1357 is configured to drop packets on the test server
    socket->connectToHost(address, 1357);
    QVERIFY(timer.elapsed() < 150);
    QVERIFY(!socket->waitForConnected(1000)); //200ms is too short when using SOCKS proxy authentication
    QCOMPARE(socket->state(), QTcpSocket::UnconnectedState);
    QCOMPARE(int(socket->error()), int(QTcpSocket::SocketTimeoutError));

    timer.start();
    socket->connectToHost(address, 1357);
    QVERIFY(timer.elapsed() < 150);
    QTimer::singleShot(50, &QTestEventLoop::instance(), SLOT(exitLoop()));
    QTestEventLoop::instance().enterLoop(5);
    QVERIFY(!QTestEventLoop::instance().timeout());
    QVERIFY(socket->state() == QTcpSocket::ConnectingState
            || socket->state() == QTcpSocket::HostLookupState);
    socket->abort();
    QCOMPARE(socket->state(), QTcpSocket::UnconnectedState);
    QCOMPARE(socket->openMode(), QIODevice::NotOpen);

    delete socket;
}

//----------------------------------------------------------------------------------

void tst_QTcpSocket::nonBlockingIMAP()
{
    QTcpSocket *socket = newSocket();
    connect(socket, SIGNAL(hostFound()), SLOT(nonBlockingIMAP_hostFound()));
    connect(socket, SIGNAL(connected()), SLOT(nonBlockingIMAP_connected()));
    connect(socket, SIGNAL(disconnected()), SLOT(nonBlockingIMAP_closed()));
    connect(socket, SIGNAL(bytesWritten(qint64)), SLOT(nonBlockingIMAP_bytesWritten(qint64)));
    connect(socket, SIGNAL(readyRead()), SLOT(nonBlockingIMAP_readyRead()));
    nonBlockingIMAP_socket = socket;

    // Connect
    socket->connectToHost(QtNetworkSettings::serverName(), 143);
    QVERIFY(socket->state() == QTcpSocket::HostLookupState ||
            socket->state() == QTcpSocket::ConnectingState);

    enterLoop(30);
    if (timeout()) {
        QFAIL("Timed out");
    }

    if (socket->state() == QTcpSocket::ConnectingState) {
        enterLoop(30);
        if (timeout()) {
            QFAIL("Timed out");
        }
    }

    QCOMPARE(socket->state(), QTcpSocket::ConnectedState);

    enterLoop(30);
    if (timeout()) {
        QFAIL("Timed out");
    }

    // Read greeting
    QVERIFY(!nonBlockingIMAP_data.isEmpty());
    QCOMPARE(nonBlockingIMAP_data.at(0).left(4).toLatin1().constData(), "* OK");
    nonBlockingIMAP_data.clear();

    nonBlockingIMAP_totalWritten = 0;

    // Write NOOP
    QCOMPARE((int) socket->write("1 NOOP\r\n", 8), 8);


    enterLoop(30);
    if (timeout()) {
        QFAIL("Timed out");
    }

    QCOMPARE(nonBlockingIMAP_totalWritten, 8);


    enterLoop(30);
    if (timeout()) {
        QFAIL("Timed out");
    }


    // Read response
    QVERIFY(!nonBlockingIMAP_data.isEmpty());
    QCOMPARE(nonBlockingIMAP_data.at(0).toLatin1().constData(), "1 OK Completed\r\n");
    nonBlockingIMAP_data.clear();


    nonBlockingIMAP_totalWritten = 0;

    // Write LOGOUT
    QCOMPARE((int) socket->write("2 LOGOUT\r\n", 10), 10);

    enterLoop(30);
    if (timeout()) {
        QFAIL("Timed out");
    }

    QCOMPARE(nonBlockingIMAP_totalWritten, 10);

    // Wait for greeting
    enterLoop(30);
    if (timeout()) {
        QFAIL("Timed out");
    }

    // Read two lines of respose
    QCOMPARE(nonBlockingIMAP_data.at(0).toLatin1().constData(), "* BYE LOGOUT received\r\n");
    QCOMPARE(nonBlockingIMAP_data.at(1).toLatin1().constData(), "2 OK Completed\r\n");
    nonBlockingIMAP_data.clear();

    // Close the socket
    socket->close();

    // Check that it's closed
    QCOMPARE(socket->state(), QTcpSocket::UnconnectedState);

    delete socket;
}

void tst_QTcpSocket::nonBlockingIMAP_hostFound()
{
    exitLoop();
}

void tst_QTcpSocket::nonBlockingIMAP_connected()
{
    exitLoop();
}

void tst_QTcpSocket::nonBlockingIMAP_readyRead()
{
    while (nonBlockingIMAP_socket->canReadLine())
        nonBlockingIMAP_data.append(nonBlockingIMAP_socket->readLine());

    exitLoop();
}

void tst_QTcpSocket::nonBlockingIMAP_bytesWritten(qint64 written)
{
    nonBlockingIMAP_totalWritten += written;
    exitLoop();
}

void tst_QTcpSocket::nonBlockingIMAP_closed()
{
}

//----------------------------------------------------------------------------------

void tst_QTcpSocket::delayedClose()
{
    QTcpSocket *socket = newSocket();
    connect(socket, SIGNAL(connected()), SLOT(nonBlockingIMAP_connected()));
    connect(socket, SIGNAL(disconnected()), SLOT(exitLoopSlot()));

    socket->connectToHost(QtNetworkSettings::serverName(), 143);

    enterLoop(30);
    if (timeout())
        QFAIL("Timed out");

    QCOMPARE(socket->state(), QTcpSocket::ConnectedState);

    QCOMPARE((int) socket->write("1 LOGOUT\r\n", 10), 10);

    // Add a huge bulk of data to be written after the logout
    // command. The server will shut down after receiving the LOGOUT,
    // so this data will not be read. But our close call should
    // schedule a delayed close because all the data can not be
    // written in one go.
    QCOMPARE((int) socket->write(QByteArray(100000, '\n'), 100000), 100000);

    socket->close();

    QCOMPARE((int) socket->state(), (int) QTcpSocket::ClosingState);

    enterLoop(10);
    if (timeout())
        QFAIL("Timed out");

    QCOMPARE(socket->state(), QTcpSocket::UnconnectedState);

    delete socket;
}


//----------------------------------------------------------------------------------

QByteArray tst_QTcpSocket::expectedReplyIMAP()
{
    if (expectedReplyIMAP_cached.isEmpty()) {
        fetchExpectedReplyIMAP();
    }

    return expectedReplyIMAP_cached;
}

// Figure out how the current IMAP server responds
void tst_QTcpSocket::fetchExpectedReplyIMAP()
{
    QTcpSocket *socket = newSocket();
    socket->connectToHost(QtNetworkSettings::serverName(), 143);
    QVERIFY2(socket->waitForConnected(10000), qPrintable(socket->errorString()));
    QVERIFY2(socket->state() == QTcpSocket::ConnectedState, qPrintable(socket->errorString()));

    QTRY_VERIFY(socket->canReadLine());

    QByteArray greeting = socket->readLine();
    delete socket;

    QVERIFY2(QtNetworkSettings::compareReplyIMAP(greeting), greeting.constData());

    expectedReplyIMAP_cached = greeting;
}

//----------------------------------------------------------------------------------

void tst_QTcpSocket::partialRead()
{
    QTcpSocket *socket = newSocket();
    socket->connectToHost(QtNetworkSettings::serverName(), 143);
    QVERIFY(socket->waitForConnected(10000));
    QCOMPARE(socket->state(), QTcpSocket::ConnectedState);
    char buf[512];

    QByteArray greeting = expectedReplyIMAP();
    QVERIFY(!greeting.isEmpty());

    for (int i = 0; i < 10; i += 2) {
        while (socket->bytesAvailable() < 2)
            QVERIFY(socket->waitForReadyRead(5000));
        QVERIFY(socket->read(buf, 2) == 2);
        buf[2] = '\0';
        QCOMPARE((char *)buf, greeting.mid(i, 2).data());
    }

    delete socket;
}

//----------------------------------------------------------------------------------

void tst_QTcpSocket::unget()
{
    QTcpSocket *socket = newSocket();
    socket->connectToHost(QtNetworkSettings::serverName(), 143);
    QVERIFY(socket->waitForConnected(10000));
    QCOMPARE(socket->state(), QTcpSocket::ConnectedState);
    char buf[512];

    QByteArray greeting = expectedReplyIMAP();
    QVERIFY(!greeting.isEmpty());

    for (int i = 0; i < 10; i += 2) {
        while (socket->bytesAvailable() < 2)
            QVERIFY(socket->waitForReadyRead(10000));
        int bA = socket->bytesAvailable();
        QVERIFY(socket->read(buf, 2) == 2);
        buf[2] = '\0';
        QCOMPARE((char *)buf, greeting.mid(i, 2).data());
        QCOMPARE((int)socket->bytesAvailable(), bA - 2);
        socket->ungetChar(buf[1]);
        socket->ungetChar(buf[0]);
        QCOMPARE((int)socket->bytesAvailable(), bA);
        QVERIFY(socket->read(buf, 2) == 2);
        buf[2] = '\0';
        QCOMPARE((char *)buf, greeting.mid(i, 2).data());
    }

    delete socket;
}

//----------------------------------------------------------------------------------
void tst_QTcpSocket::readRegularFile_readyRead()
{
    exitLoop();
}

//----------------------------------------------------------------------------------
void tst_QTcpSocket::readAllAfterClose()
{
    QTcpSocket *socket = newSocket();
    socket->connectToHost(QtNetworkSettings::serverName(), 143);
    connect(socket, SIGNAL(readyRead()), SLOT(readRegularFile_readyRead()));
    enterLoop(10);
    if (timeout())
        QFAIL("Network operation timed out");

    socket->close();
    QByteArray array = socket->readAll();
    QCOMPARE(array.size(), 0);

    delete socket;
}

//----------------------------------------------------------------------------------
void tst_QTcpSocket::openCloseOpenClose()
{
    QTcpSocket *socket = newSocket();

    for (int i = 0; i < 3; ++i) {
        QCOMPARE(socket->state(), QTcpSocket::UnconnectedState);
        QCOMPARE(int(socket->openMode()), int(QIODevice::NotOpen));
        QVERIFY(socket->isSequential());
        QVERIFY(!socket->isOpen());
        QCOMPARE(socket->socketType(), QTcpSocket::TcpSocket);

        char c;
        QCOMPARE(socket->getChar(&c), false);
        QCOMPARE((int) socket->bytesAvailable(), 0);
        QCOMPARE(socket->canReadLine(), false);
        QCOMPARE(socket->readLine(), QByteArray());
        QCOMPARE(socket->socketDescriptor(), (qintptr)-1);
        QCOMPARE((int) socket->localPort(), 0);
        QCOMPARE(socket->localAddress(), QHostAddress());
        QCOMPARE((int) socket->peerPort(), 0);
        QCOMPARE(socket->peerAddress(), QHostAddress());
        QCOMPARE(socket->error(), QTcpSocket::UnknownSocketError);
        QCOMPARE(socket->errorString(), QString("Unknown error"));

        QCOMPARE(socket->state(), QTcpSocket::UnconnectedState);

        socket->connectToHost(QtNetworkSettings::serverName(), 143);
        QVERIFY(socket->waitForConnected(10000));
        socket->close();
    }

    delete socket;
}

//----------------------------------------------------------------------------------
void tst_QTcpSocket::connectDisconnectConnectDisconnect()
{
    QTcpSocket *socket = newSocket();

    for (int i = 0; i < 3; ++i) {
        QCOMPARE(socket->state(), QTcpSocket::UnconnectedState);
        QCOMPARE(socket->socketType(), QTcpSocket::TcpSocket);

        socket->connectToHost(QtNetworkSettings::serverName(), 143);
        QVERIFY(socket->waitForReadyRead(10000));
        QCOMPARE(QString::fromLatin1(socket->read(4)), QString("* OK"));

        socket->disconnectFromHost();
        if (socket->state() != QTcpSocket::UnconnectedState)
            QVERIFY(socket->waitForDisconnected(10000));
        QCOMPARE(int(socket->openMode()), int(QIODevice::ReadWrite));
    }

    delete socket;
}

//----------------------------------------------------------------------------------
void tst_QTcpSocket::disconnectWhileConnecting_data()
{
    QTest::addColumn<QByteArray>("data");
    QTest::addColumn<bool>("closeDirectly");

    QTest::newRow("without-data") << QByteArray() << false;
    QTest::newRow("without-data+close") << QByteArray() << true;
    QTest::newRow("with-data") << QByteArray("Hello, world!") << false;
    QTest::newRow("with-data+close") << QByteArray("Hello, world!") << true;

    QByteArray bigData(1024*1024, '@');
    QTest::newRow("with-big-data") << bigData << false;
    QTest::newRow("with-big-data+close") << bigData << true;
}

void tst_QTcpSocket::disconnectWhileConnecting()
{
    QFETCH(QByteArray, data);
    QFETCH_GLOBAL(bool, setProxy);
    if (setProxy)
        return; //proxy not useful for localhost test case

    QTcpServer server;
    QVERIFY(server.listen(QHostAddress::LocalHost));

    // proceed to the connect-write-disconnect
    QTcpSocket *socket = newSocket();
    socket->connectToHost("127.0.0.1", server.serverPort());
    if (!data.isEmpty())
        socket->write(data);
    if (socket->state() == QAbstractSocket::ConnectedState)
        QSKIP("localhost connections are immediate, test case is invalid");

    QFETCH(bool, closeDirectly);
    if (closeDirectly) {
        socket->close();
        QCOMPARE(int(socket->openMode()), int(QIODevice::NotOpen));
    } else {
        socket->disconnectFromHost();
    }

    connect(socket, SIGNAL(disconnected()), SLOT(exitLoopSlot()));
    enterLoop(10);
    QVERIFY2(!timeout(), "Network timeout");
    QCOMPARE(socket->state(), QAbstractSocket::UnconnectedState);
    if (!closeDirectly) {
        QCOMPARE(int(socket->openMode()), int(QIODevice::ReadWrite));
        socket->close();
    }
    QCOMPARE(int(socket->openMode()), int(QIODevice::NotOpen));

    // accept the other side and verify that it was sent properly:
    QVERIFY(server.hasPendingConnections() || server.waitForNewConnection(0));
    QTcpSocket *othersocket = server.nextPendingConnection();
    if (othersocket->state() != QAbstractSocket::UnconnectedState)
        QVERIFY2(othersocket->waitForDisconnected(10000), "Network timeout");
    QCOMPARE(othersocket->state(), QAbstractSocket::UnconnectedState);
    QCOMPARE(othersocket->readAll(), data);

    delete socket;
    delete othersocket;
}

//----------------------------------------------------------------------------------
class ReceiverThread: public QThread
{
    QTcpServer *server;
public:
    int serverPort;
    bool ok;
    QByteArray receivedData;
    volatile bool quit;

    ReceiverThread()
        : server(0), ok(false), quit(false)
    { }

    ~ReceiverThread() { }

    bool listen()
    {
        server = new QTcpServer;
        if (!server->listen(QHostAddress::LocalHost))
            return false;
        serverPort = server->serverPort();
        server->moveToThread(this);
        return true;
    }

    static void cleanup(void *ptr)
    {
        ReceiverThread* self = reinterpret_cast<ReceiverThread*>(ptr);
        self->quit = true;
        self->wait(30000);
        delete self;
    }

protected:
    void run()
    {
        bool timedOut = false;
        while (!quit) {
            if (server->waitForNewConnection(500, &timedOut))
                break;
            if (!timedOut)
                return;
        }

        QTcpSocket *socket = server->nextPendingConnection();
        while (!quit) {
            if (socket->waitForDisconnected(500))
                break;
            if (socket->error() != QAbstractSocket::SocketTimeoutError)
                return;
        }

        if (!quit) {
            receivedData = socket->readAll();
            ok = true;
        }
        delete socket;
        delete server;
        server = 0;
    }
};

void tst_QTcpSocket::disconnectWhileConnectingNoEventLoop_data()
{
    disconnectWhileConnecting_data();
}

void tst_QTcpSocket::disconnectWhileConnectingNoEventLoop()
{
    QFETCH(QByteArray, data);
    QFETCH_GLOBAL(bool, setProxy);
    if (setProxy)
        return; //proxy not useful for localhost test case

    QScopedPointer<ReceiverThread, ReceiverThread> thread (new ReceiverThread);
    QVERIFY(thread->listen());
    thread->start();

    // proceed to the connect-write-disconnect
    QTcpSocket *socket = newSocket();
    socket->connectToHost("127.0.0.1", thread->serverPort);
    if (!data.isEmpty())
        socket->write(data);
    if (socket->state() == QAbstractSocket::ConnectedState)
        QSKIP("localhost connections are immediate, test case is invalid");

    QFETCH(bool, closeDirectly);
    if (closeDirectly) {
        socket->close();
        QCOMPARE(int(socket->openMode()), int(QIODevice::NotOpen));
    } else {
        socket->disconnectFromHost();
    }

    QVERIFY2(socket->waitForDisconnected(10000), "Network timeout");
    QCOMPARE(socket->state(), QAbstractSocket::UnconnectedState);
    if (!closeDirectly) {
        QCOMPARE(int(socket->openMode()), int(QIODevice::ReadWrite));
        socket->close();
    }
    QCOMPARE(int(socket->openMode()), int(QIODevice::NotOpen));
    delete socket;

    // check if the other side received everything ok
    QVERIFY(thread->wait(30000));
    QVERIFY(thread->ok);
    QCOMPARE(thread->receivedData, data);
}

//----------------------------------------------------------------------------------
void tst_QTcpSocket::disconnectWhileLookingUp_data()
{
    QTest::addColumn<bool>("doClose");

    QTest::newRow("disconnect") << false;
    QTest::newRow("close") << true;
}

void tst_QTcpSocket::disconnectWhileLookingUp()
{
    QFETCH_GLOBAL(bool, setProxy);
    if (setProxy)
        return;                 // we let the proxies do the lookup now

    // just connect and disconnect, then make sure nothing weird happened
    QTcpSocket *socket = newSocket();
    socket->connectToHost(QtNetworkSettings::serverName(), 21);

    // check that connect is in progress
    QVERIFY(socket->state() != QAbstractSocket::UnconnectedState);

    QFETCH(bool, doClose);
    if (doClose) {
        socket->close();
        QCOMPARE(socket->openMode(), QIODevice::NotOpen);
    } else {
        socket->disconnectFromHost();
        QCOMPARE(socket->openMode(), QIODevice::ReadWrite);
        QVERIFY(socket->waitForDisconnected(5000));
    }

    // let anything queued happen
    QEventLoop loop;
    QTimer::singleShot(50, &loop, SLOT(quit()));
    loop.exec();

    // recheck
    if (doClose) {
        QCOMPARE(socket->openMode(), QIODevice::NotOpen);
    } else {
        QCOMPARE(socket->openMode(), QIODevice::ReadWrite);
    }

    QCOMPARE(socket->state(), QAbstractSocket::UnconnectedState);
}

//----------------------------------------------------------------------------------
void tst_QTcpSocket::downloadBigFile()
{
    if (tmpSocket)
        delete tmpSocket;
    tmpSocket = newSocket();

    connect(tmpSocket, SIGNAL(connected()), SLOT(exitLoopSlot()));
    connect(tmpSocket, SIGNAL(readyRead()), SLOT(downloadBigFileSlot()));
    connect(tmpSocket, SIGNAL(disconnected()), SLOT(exitLoopSlot()));

    tmpSocket->connectToHost(QtNetworkSettings::serverName(), 80);

    enterLoop(30);
    if (timeout()) {
        delete tmpSocket;
        tmpSocket = 0;
        QFAIL("Network operation timed out");
    }

    QByteArray hostName = QtNetworkSettings::serverName().toLatin1();
    QCOMPARE(tmpSocket->state(), QAbstractSocket::ConnectedState);
    QVERIFY(tmpSocket->write("GET /qtest/mediumfile HTTP/1.0\r\n") > 0);
    QVERIFY(tmpSocket->write("HOST: ") > 0);
    QVERIFY(tmpSocket->write(hostName.data()) > 0);
    QVERIFY(tmpSocket->write("\r\n") > 0);
    QVERIFY(tmpSocket->write("\r\n") > 0);

    bytesAvailable = 0;
    expectedLength = 0;
    readingBody = false;

    QTime stopWatch;
    stopWatch.start();

    enterLoop(600);
    if (timeout()) {
        delete tmpSocket;
        tmpSocket = 0;
        if (bytesAvailable > 0)
            qDebug("Slow Connection, only downloaded %ld of %d", long(bytesAvailable), 10000281);
        QFAIL("Network operation timed out");
    }

    QCOMPARE(bytesAvailable, expectedLength);

    qDebug("\t\t%.1fMB/%.1fs: %.1fMB/s",
           bytesAvailable / (1024.0 * 1024.0),
           stopWatch.elapsed() / 1024.0,
           (bytesAvailable / (stopWatch.elapsed() / 1000.0)) / (1024 * 1024));

    delete tmpSocket;
    tmpSocket = 0;
}

//----------------------------------------------------------------------------------
void tst_QTcpSocket::exitLoopSlot()
{
    exitLoop();
}

//----------------------------------------------------------------------------------
void tst_QTcpSocket::downloadBigFileSlot()
{
    if (!readingBody) {
        while (tmpSocket->canReadLine()) {
            QByteArray array = tmpSocket->readLine();
            if (array.startsWith("Content-Length"))
                expectedLength = array.simplified().split(' ').at(1).toInt();
            if (array == "\r\n") {
                readingBody = true;
                break;
            }
        }
    }
    if (readingBody) {
        bytesAvailable += tmpSocket->readAll().size();
        if (bytesAvailable == expectedLength)
            exitLoop();
    }
}

//----------------------------------------------------------------------------------
void tst_QTcpSocket::readLine()
{
    QTcpSocket *socket = newSocket();
    socket->connectToHost(QtNetworkSettings::serverName(), 143);
    QVERIFY(socket->waitForConnected(5000));

    while (!socket->canReadLine())
        QVERIFY(socket->waitForReadyRead(10000));

    char buffer[1024];

    qint64 linelen = socket->readLine(buffer, sizeof(buffer));
    QVERIFY(linelen >= 3);
    QVERIFY(linelen < 1024);

    QByteArray reply = QByteArray::fromRawData(buffer, linelen);
    QCOMPARE((int) buffer[linelen-2], (int) '\r');
    QCOMPARE((int) buffer[linelen-1], (int) '\n');
    QCOMPARE((int) buffer[linelen],   (int) '\0');

    QVERIFY2(QtNetworkSettings::compareReplyIMAP(reply), reply.constData());

    QCOMPARE(socket->write("1 NOOP\r\n"), qint64(8));

    while (socket->bytesAvailable() < 10)
        QVERIFY(socket->waitForReadyRead(10000));

    QCOMPARE(socket->readLine(buffer, 11), qint64(10));
    QCOMPARE((const char *)buffer, "1 OK Compl");

    while (socket->bytesAvailable() < 6)
        QVERIFY(socket->waitForReadyRead(10000));

    QCOMPARE(socket->readLine(buffer, 11), qint64(6));
    QCOMPARE((const char *)buffer, "eted\r\n");

    QVERIFY(!socket->waitForReadyRead(100));
    QCOMPARE(socket->readLine(buffer, sizeof(buffer)), qint64(0));
    QVERIFY(socket->error() == QAbstractSocket::SocketTimeoutError
            || socket->error() == QAbstractSocket::RemoteHostClosedError);
    QCOMPARE(socket->bytesAvailable(), qint64(0));

    socket->close();
    QCOMPARE(socket->readLine(buffer, sizeof(buffer)), qint64(-1));

    delete socket;
}

//----------------------------------------------------------------------------------
void tst_QTcpSocket::readLineString()
{
    QTcpSocket *socket = newSocket();
    socket->connectToHost(QtNetworkSettings::serverName(), 143);
    QVERIFY(socket->waitForReadyRead(10000));

    QByteArray arr = socket->readLine();
    QVERIFY2(QtNetworkSettings::compareReplyIMAP(arr), arr.constData());

    delete socket;
}

//----------------------------------------------------------------------------------
void tst_QTcpSocket::readChunks()
{
    QTcpSocket *socket = newSocket();
    socket->connectToHost(QtNetworkSettings::serverName(), 143);
    QVERIFY(socket->waitForConnected(10000));
    QVERIFY(socket->waitForReadyRead(5000));

    char buf[4096];
    memset(buf, '@', sizeof(buf));
    qint64 dataLength = socket->read(buf, sizeof(buf));
    QVERIFY(dataLength > 0);

    QCOMPARE(buf[dataLength - 2], '\r');
    QCOMPARE(buf[dataLength - 1], '\n');
    QCOMPARE(buf[dataLength], '@');

    delete socket;
}

//----------------------------------------------------------------------------------
void tst_QTcpSocket::waitForBytesWritten()
{
    QTcpSocket *socket = newSocket();
    socket->connectToHost(QtNetworkSettings::serverName(), 80);
    QVERIFY(socket->waitForConnected(10000));

    socket->write("GET / HTTP/1.0\r\n\r\n");
    qint64 toWrite = socket->bytesToWrite();
    QVERIFY(socket->waitForBytesWritten(5000));
    QVERIFY(toWrite > socket->bytesToWrite());

    delete socket;
}

//----------------------------------------------------------------------------------
void tst_QTcpSocket::waitForBytesWrittenMinusOne()
{
#ifdef Q_OS_WIN
    QSKIP("QTBUG-24451 - indefinite wait may hang");
#endif
    QTcpSocket *socket = newSocket();
    socket->connectToHost(QtNetworkSettings::serverName(), 80);
    QVERIFY(socket->waitForConnected(10000));

    socket->write("GET / HTTP/1.0\r\n\r\n");
    qint64 toWrite = socket->bytesToWrite();
    QVERIFY(socket->waitForBytesWritten(-1));
    QVERIFY(toWrite > socket->bytesToWrite());

    delete socket;
}

//----------------------------------------------------------------------------------
void tst_QTcpSocket::waitForReadyRead()
{
    QTcpSocket *socket = newSocket();
    socket->connectToHost(QtNetworkSettings::serverName(), 80);
    socket->write("GET / HTTP/1.0\r\n\r\n");
    QVERIFY(socket->waitForReadyRead(5000));
    delete socket;
}

//----------------------------------------------------------------------------------
void tst_QTcpSocket::waitForReadyReadMinusOne()
{
#ifdef Q_OS_WIN
    QSKIP("QTBUG-24451 - indefinite wait may hang");
#endif
    QTcpSocket *socket = newSocket();
    socket->connectToHost(QtNetworkSettings::serverName(), 80);
    socket->write("GET / HTTP/1.0\r\n\r\n");
    QVERIFY(socket->waitForReadyRead(-1));
    delete socket;
}

//----------------------------------------------------------------------------------
void tst_QTcpSocket::flush()
{
    QTcpSocket *socket = newSocket();
    socket->flush();

    connect(socket, SIGNAL(connected()), SLOT(exitLoopSlot()));
    socket->connectToHost(QtNetworkSettings::serverName(), 143);
    enterLoop(60);
    QVERIFY(socket->isOpen());

    socket->write("1 LOGOUT\r\n");
    QCOMPARE(socket->bytesToWrite(), qint64(10));
    socket->flush();
    QCOMPARE(socket->bytesToWrite(), qint64(0));
    socket->close();

    delete socket;
}

//----------------------------------------------------------------------------------
void tst_QTcpSocket::synchronousApi()
{
    QTcpSocket *ftpSocket = newSocket();
    ftpSocket->connectToHost(QtNetworkSettings::serverName(), 21);
    ftpSocket->write("QUIT\r\n");
    QVERIFY(ftpSocket->waitForDisconnected(10000));
    QVERIFY(ftpSocket->bytesAvailable() > 0);
    QByteArray arr = ftpSocket->readAll();
    QVERIFY(arr.size() > 0);
    delete ftpSocket;
}

//----------------------------------------------------------------------------------
void tst_QTcpSocket::dontCloseOnTimeout()
{
    QTcpServer server;
#ifndef QT_NO_NETWORKPROXY
    server.setProxy(QNetworkProxy(QNetworkProxy::NoProxy));
#endif
    QVERIFY(server.listen());

    QHostAddress serverAddress = QHostAddress::LocalHost;
    if (!(server.serverAddress() == QHostAddress::AnyIPv4)
        && !(server.serverAddress() == QHostAddress::AnyIPv6)
        && !(server.serverAddress() == QHostAddress::Any))
        serverAddress = server.serverAddress();

    QTcpSocket *socket = newSocket();
    socket->connectToHost(serverAddress, server.serverPort());
    QVERIFY(!socket->waitForReadyRead(100));
    QCOMPARE(socket->error(), QTcpSocket::SocketTimeoutError);
    QVERIFY(socket->isOpen());

    QVERIFY(!socket->waitForDisconnected(100));
    QCOMPARE(socket->error(), QTcpSocket::SocketTimeoutError);
    QVERIFY(socket->isOpen());

    delete socket;
}

//----------------------------------------------------------------------------------
void tst_QTcpSocket::recursiveReadyRead()
{
    QTcpSocket *testSocket = newSocket();
    connect(testSocket, SIGNAL(connected()), SLOT(exitLoopSlot()));
    connect(testSocket, SIGNAL(readyRead()), SLOT(recursiveReadyReadSlot()));
    tmpSocket = testSocket;

    QSignalSpy spy(testSocket, SIGNAL(readyRead()));

    testSocket->connectToHost(QtNetworkSettings::serverName(), 143);
    enterLoop(30);
    QVERIFY2(!timeout(),
            "Timed out when connecting to QtNetworkSettings::serverName().");

    enterLoop(30);
    QVERIFY2(!timeout(),
            "Timed out when waiting for the readyRead() signal.");

    QCOMPARE(spy.count(), 1);

    delete testSocket;
}

void tst_QTcpSocket::recursiveReadyReadSlot()
{
    // make sure the server spits out more data
    tmpSocket->write("NOOP\r\n");
    tmpSocket->flush();

    // indiscriminately enter the event loop and start processing
    // events again. but oops! future socket notifications will cause
    // undesired recursive behavior. Unless QTcpSocket is smart, which
    // it of course is. :-)
    QEventLoop loop;
    for (int i = 0; i < 100; ++i)
        loop.processEvents();

    // all we really wanted to do was process some events, then exit
    // the loop
    exitLoop();
}

//----------------------------------------------------------------------------------
void tst_QTcpSocket::atEnd()
{
    QTcpSocket *socket = newSocket();
    socket->connectToHost(QtNetworkSettings::serverName(), 21);

    QVERIFY(socket->waitForReadyRead(15000));
    QTextStream stream(socket);
    QVERIFY(!stream.atEnd());
    QString greeting = stream.readLine();
    QVERIFY(stream.atEnd());

    // Test server must use some vsFTPd 2.x.x version
    QVERIFY2(greeting.length() == sizeof("220 (vsFTPd 2.x.x)")-1, qPrintable(greeting));
    QVERIFY2(greeting.startsWith("220 (vsFTPd 2."), qPrintable(greeting));
    QVERIFY2(greeting.endsWith(")"), qPrintable(greeting));

    delete socket;
}

class TestThread : public QThread
{
    Q_OBJECT

public:
    inline QByteArray data() const
    {
        return socketData;
    }

protected:
    inline void run()
    {
#ifndef QT_NO_SSL
        QFETCH_GLOBAL(bool, ssl);
        if (ssl)
            socket = new QSslSocket;
        else
#endif
        socket = new QTcpSocket;
        connect(socket, SIGNAL(readyRead()), this, SLOT(getData()), Qt::DirectConnection);
        connect(socket, SIGNAL(disconnected()), this, SLOT(closed()), Qt::DirectConnection);
        connect(socket, SIGNAL(proxyAuthenticationRequired(QNetworkProxy,QAuthenticator*)),
                SLOT(proxyAuthenticationRequired(QNetworkProxy,QAuthenticator*)), Qt::DirectConnection);

        socket->connectToHost(QtNetworkSettings::serverName(), 21);
        socket->write("QUIT\r\n");
        exec();

        delete socket;
    }

private slots:
    inline void getData()
    {
        socketData += socket->readAll();
    }

    inline void closed()
    {
        quit();
    }
#ifndef QT_NO_NETWORKPROXY
    inline void proxyAuthenticationRequired(const QNetworkProxy &, QAuthenticator *auth)
    {
        auth->setUser("qsockstest");
        auth->setPassword("password");
    }
#endif // !QT_NO_NETWORKPROXY
private:
    QTcpSocket *socket;
    QByteArray socketData;
};

//----------------------------------------------------------------------------------
void tst_QTcpSocket::socketInAThread()
{
    for (int i = 0; i < 3; ++i) {
        TestThread thread;
        thread.start();
        QVERIFY(thread.wait(15000));
        QByteArray data = thread.data();
        QVERIFY2(QtNetworkSettings::compareReplyFtp(data), data.constData());
    }
}

//----------------------------------------------------------------------------------
void tst_QTcpSocket::socketsInThreads()
{
    for (int i = 0; i < 3; ++i) {
        TestThread thread1;
        TestThread thread2;
        TestThread thread3;

        thread1.start();
        thread2.start();
        thread3.start();

        QVERIFY(thread2.wait(15000));
        QVERIFY(thread3.wait(15000));
        QVERIFY(thread1.wait(15000));

        QByteArray data1 = thread1.data();
        QByteArray data2 = thread2.data();
        QByteArray data3 = thread3.data();

        QVERIFY2(QtNetworkSettings::compareReplyFtp(data1), data1.constData());
        QVERIFY2(QtNetworkSettings::compareReplyFtp(data2), data2.constData());
        QVERIFY2(QtNetworkSettings::compareReplyFtp(data3), data3.constData());
    }
}

//----------------------------------------------------------------------------------
void tst_QTcpSocket::waitForReadyReadInASlot()
{
    QTcpSocket *socket = newSocket();
    tmpSocket = socket;
    connect(socket, SIGNAL(connected()), this, SLOT(waitForReadyReadInASlotSlot()));

    socket->connectToHost(QtNetworkSettings::serverName(), 80);
    socket->write("GET / HTTP/1.0\r\n\r\n");

    enterLoop(30);
    QVERIFY(!timeout());

    delete socket;
}

void tst_QTcpSocket::waitForReadyReadInASlotSlot()
{
    QVERIFY(tmpSocket->waitForReadyRead(10000));
    exitLoop();
}

class RemoteCloseErrorServer : public QTcpServer
{
    Q_OBJECT
public:
    RemoteCloseErrorServer()
    {
        connect(this, SIGNAL(newConnection()),
                this, SLOT(getConnection()));
    }

private slots:
    void getConnection()
    {
        tst_QTcpSocket::exitLoop();
    }
};

//----------------------------------------------------------------------------------
void tst_QTcpSocket::remoteCloseError()
{
    QFETCH_GLOBAL(bool, setProxy);
    if (setProxy)
        return; //proxy not useful for localhost test case
    RemoteCloseErrorServer server;
    QVERIFY(server.listen(QHostAddress::LocalHost));

    QCoreApplication::instance()->processEvents();

    QTcpSocket *clientSocket = newSocket();
    connect(clientSocket, SIGNAL(readyRead()), this, SLOT(exitLoopSlot()));

    clientSocket->connectToHost(server.serverAddress(), server.serverPort());

    enterLoop(30);
    QVERIFY(!timeout());

    QVERIFY(server.hasPendingConnections());
    QTcpSocket *serverSocket = server.nextPendingConnection();
    connect(clientSocket, SIGNAL(disconnected()), this, SLOT(exitLoopSlot()));

    serverSocket->write("Hello");

    enterLoop(30);
    QVERIFY(!timeout());

    QCOMPARE(clientSocket->bytesAvailable(), qint64(5));

    qRegisterMetaType<QAbstractSocket::SocketError>("QAbstractSocket::SocketError");
    QSignalSpy errorSpy(clientSocket, SIGNAL(error(QAbstractSocket::SocketError)));
    QSignalSpy disconnectedSpy(clientSocket, SIGNAL(disconnected()));

    clientSocket->write("World");
    serverSocket->disconnectFromHost();

    tmpSocket = clientSocket;
    connect(clientSocket, SIGNAL(error(QAbstractSocket::SocketError)),
            this, SLOT(remoteCloseErrorSlot()));

    enterLoop(30);
    QVERIFY(!timeout());

    QCOMPARE(disconnectedSpy.count(), 1);
    QCOMPARE(errorSpy.count(), 1);
    QCOMPARE(clientSocket->error(), QAbstractSocket::RemoteHostClosedError);

    delete serverSocket;

    clientSocket->connectToHost(server.serverAddress(), server.serverPort());

    enterLoop(30);
    QVERIFY(!timeout());

    QVERIFY(server.hasPendingConnections());
    serverSocket = server.nextPendingConnection();
    serverSocket->disconnectFromHost();

    enterLoop(30);
    QVERIFY(!timeout());

    QCOMPARE(clientSocket->state(), QAbstractSocket::UnconnectedState);

    delete clientSocket;
}

void tst_QTcpSocket::remoteCloseErrorSlot()
{
    QCOMPARE(tmpSocket->state(), QAbstractSocket::ConnectedState);
    static_cast<QTcpSocket *>(sender())->close();
}

void tst_QTcpSocket::enterLoopSlot()
{
    QTcpSocket *socket = qobject_cast<QTcpSocket *>(sender());
    socket->deleteLater();

    // enter nested event loop
    QEventLoop loop;
    QTimer::singleShot(100, &loop, SLOT(quit()));
    loop.exec();

    // Fire a non-0 singleshot to leave time for the delete
    QTimer::singleShot(250, this, SLOT(exitLoopSlot()));
}
//----------------------------------------------------------------------------------
void tst_QTcpSocket::nestedEventLoopInErrorSlot()
{
    QTcpSocket *socket = newSocket();
    QPointer<QTcpSocket> p(socket);
    connect(socket, SIGNAL(error(QAbstractSocket::SocketError)), this, SLOT(enterLoopSlot()));

    socket->connectToHost("hostnotfoundhostnotfound.qt-project.org", 9999);
    enterLoop(30);
    QVERIFY(!p);
}

//----------------------------------------------------------------------------------
#ifndef Q_OS_WIN
void tst_QTcpSocket::connectToLocalHostNoService()
{
    // This test was created after we received a report that claimed
    // QTcpSocket would crash if trying to connect to "localhost" on a random
    // port with no service listening.
    QTcpSocket *socket = newSocket();
    socket->connectToHost("localhost", 31415); // no service running here, one suspects

    while(socket->state() == QTcpSocket::HostLookupState || socket->state() == QTcpSocket::ConnectingState) {
        QTest::qWait(100);
    }
    QCOMPARE(socket->state(), QTcpSocket::UnconnectedState);
    delete socket;
}
#endif

//----------------------------------------------------------------------------------
void tst_QTcpSocket::waitForConnectedInHostLookupSlot()
{
    // This test tries to reproduce the problem where waitForConnected() is
    // called at a point where the host lookup is already done. QTcpSocket
    // will try to abort the "pending lookup", but since it's already done and
    // the queued signal is already underway, we will receive the signal after
    // waitForConnected() has returned, and control goes back to the event
    // loop. When the signal has been received, the connection is torn down,
    // then reopened. Yikes. If we reproduce this by calling
    // waitForConnected() inside hostLookupSlot(), it will even crash.
    tmpSocket = newSocket();
    QEventLoop loop;
    connect(tmpSocket, SIGNAL(connected()), &loop, SLOT(quit()));
    QTimer timer;
    connect(&timer, SIGNAL(timeout()), &loop, SLOT(quit()));
    QSignalSpy timerSpy(&timer, SIGNAL(timeout()));
    timer.start(15000);

    connect(tmpSocket, SIGNAL(hostFound()), this, SLOT(hostLookupSlot()));
    tmpSocket->connectToHost(QtNetworkSettings::serverName(), 143);

    // only execute the loop if not already connected
    if (tmpSocket->state() != QAbstractSocket::ConnectedState)
        loop.exec();

    QCOMPARE(timerSpy.count(), 0);

    delete tmpSocket;
}

void tst_QTcpSocket::hostLookupSlot()
{
    // This will fail to cancel the pending signal
    QVERIFY(tmpSocket->waitForConnected(10000));
}

class Foo : public QObject
{
    Q_OBJECT
    QTcpSocket *sock;
public:
    bool attemptedToConnect;
    bool networkTimeout;
    int count;

    inline Foo(QObject *parent = 0) : QObject(parent)
    {
        attemptedToConnect = false;
        networkTimeout = false;
        count = 0;
#ifndef QT_NO_SSL
        QFETCH_GLOBAL(bool, ssl);
        if (ssl)
            sock = new QSslSocket;
        else
#endif
        sock = new QTcpSocket;
        connect(sock, SIGNAL(connected()), this, SLOT(connectedToIt()));
        connect(sock, SIGNAL(proxyAuthenticationRequired(QNetworkProxy,QAuthenticator*)),
                SLOT(proxyAuthenticationRequired(QNetworkProxy,QAuthenticator*)));
    }

    inline ~Foo()
    {
        delete sock;
    }

public slots:
    inline void connectedToIt()
    { count++; }

    inline void doIt()
    {
        attemptedToConnect = true;
        sock->connectToHost(QtNetworkSettings::serverName(), 80);

#if defined(Q_OS_MAC)
        pthread_yield_np();
#elif defined Q_OS_LINUX && !defined Q_OS_ANDROID
        pthread_yield();
#endif
        if (!sock->waitForConnected()) {
            networkTimeout = true;
        }
        tst_QTcpSocket::exitLoop();
    }

    inline void exitLoop()
    {
        tst_QTcpSocket::exitLoop();
    }

#ifndef QT_NO_NETWORKPROXY
    inline void proxyAuthenticationRequired(const QNetworkProxy &, QAuthenticator *auth)
    {
        auth->setUser("qsockstest");
        auth->setPassword("password");
    }
#endif // !QT_NO_NETWORKPROXY
};

//----------------------------------------------------------------------------------
void tst_QTcpSocket::waitForConnectedInHostLookupSlot2()
{
    Foo foo;

    QTimer::singleShot(100, &foo, SLOT(doIt()));
    QTimer::singleShot(5000, &foo, SLOT(exitLoop()));

    enterLoop(30);
    if (timeout() || foo.networkTimeout)
        QFAIL("Network timeout");

    QVERIFY(foo.attemptedToConnect);
    QCOMPARE(foo.count, 1);
}

//----------------------------------------------------------------------------------
void tst_QTcpSocket::readyReadSignalsAfterWaitForReadyRead()
{
    QTcpSocket *socket = newSocket();

    QSignalSpy readyReadSpy(socket, SIGNAL(readyRead()));

    // Connect
    socket->connectToHost(QtNetworkSettings::serverName(), 143);

    // Wait for the read
    QVERIFY(socket->waitForReadyRead(10000));

    QCOMPARE(readyReadSpy.count(), 1);

    QString s = socket->readLine();
    QVERIFY2(QtNetworkSettings::compareReplyIMAP(s.toLatin1()), s.toLatin1().constData());
    QCOMPARE(socket->bytesAvailable(), qint64(0));

    QCoreApplication::instance()->processEvents();
    QCOMPARE(socket->bytesAvailable(), qint64(0));
    QCOMPARE(readyReadSpy.count(), 1);

    delete socket;
}

class TestThread2 : public QThread
{
    Q_OBJECT
public:
    void run()
    {
        QFile fileWriter("fifo");
        QVERIFY(fileWriter.open(QFile::WriteOnly));
        QCOMPARE(fileWriter.write(QByteArray(32, '@')), qint64(32));
        QCOMPARE(fileWriter.write(QByteArray(32, '@')), qint64(32));
        QCOMPARE(fileWriter.write(QByteArray(32, '@')), qint64(32));
        QCOMPARE(fileWriter.write(QByteArray(32, '@')), qint64(32));
    }
};

//----------------------------------------------------------------------------------
#ifdef Q_OS_LINUX
void tst_QTcpSocket::linuxKernelBugLocalSocket()
{
    QFile::remove("fifo");
    mkfifo("fifo", 0666);

    TestThread2 test;
    test.start();

    QFile fileReader("fifo");
    QVERIFY(fileReader.open(QFile::ReadOnly));

    test.wait();

    QTcpSocket *socket = newSocket();
    socket->setSocketDescriptor(fileReader.handle());
    QVERIFY(socket->waitForReadyRead(5000));
    QCOMPARE(socket->bytesAvailable(), qint64(128));

    QFile::remove("fifo");

    delete socket;
}
#endif

//----------------------------------------------------------------------------------
void tst_QTcpSocket::abortiveClose()
{
    QFETCH_GLOBAL(bool, setProxy);
    if (setProxy)
        return; //proxy not useful for localhost test case
    QTcpServer server;
    QVERIFY(server.listen(QHostAddress::LocalHost));
    connect(&server, SIGNAL(newConnection()), this, SLOT(exitLoopSlot()));

    QTcpSocket *clientSocket = newSocket();
    clientSocket->connectToHost(server.serverAddress(), server.serverPort());

    enterLoop(10);
    QVERIFY(server.hasPendingConnections());

    QVERIFY(tmpSocket = server.nextPendingConnection());

    qRegisterMetaType<QAbstractSocket::SocketError>("QAbstractSocket::SocketError");
    QSignalSpy readyReadSpy(clientSocket, SIGNAL(readyRead()));
    QSignalSpy errorSpy(clientSocket, SIGNAL(error(QAbstractSocket::SocketError)));

    connect(clientSocket, SIGNAL(disconnected()), this, SLOT(exitLoopSlot()));
    QTimer::singleShot(0, this, SLOT(abortiveClose_abortSlot()));

    enterLoop(5);

    QCOMPARE(readyReadSpy.count(), 0);
    QCOMPARE(errorSpy.count(), 1);

    QCOMPARE(*static_cast<const int *>(errorSpy.at(0).at(0).constData()),
             int(QAbstractSocket::RemoteHostClosedError));

    delete clientSocket;
}

void tst_QTcpSocket::abortiveClose_abortSlot()
{
    tmpSocket->abort();
}

//----------------------------------------------------------------------------------
void tst_QTcpSocket::localAddressEmptyOnBSD()
{
#ifdef Q_OS_WIN
    QSKIP("QTBUG-24451 - indefinite wait may hang");
#endif
    QFETCH_GLOBAL(bool, setProxy);
    if (setProxy)
        return; //proxy not useful for localhost test case
    QTcpServer server;
    QVERIFY(server.listen(QHostAddress::LocalHost));

    QTcpSocket *tcpSocket = 0;
    // we try 10 times, but note that this doesn't always provoke the bug
    for (int i = 0; i < 10; ++i) {
        delete tcpSocket;
        tcpSocket = newSocket();
        tcpSocket->connectToHost(QHostAddress::LocalHost, server.serverPort());
        if (!tcpSocket->waitForConnected(0)) {
            // to provoke the bug, we need a local socket that connects immediately
            // --i;
            tcpSocket->abort();
            if (tcpSocket->state() != QTcpSocket::UnconnectedState)
                QVERIFY(tcpSocket->waitForDisconnected(-1));
            continue;
        }
        QCOMPARE(tcpSocket->localAddress(), QHostAddress(QHostAddress::LocalHost));
    }
    delete tcpSocket;
}

//----------------------------------------------------------------------------------
void tst_QTcpSocket::zeroAndMinusOneReturns()
{
    QTcpSocket *socket = newSocket();
    socket->connectToHost(QtNetworkSettings::serverName(), 80);
    socket->write("GET / HTTP/1.0\r\nConnection: keep-alive\r\n\r\n");
    QVERIFY(socket->waitForReadyRead(15000));

    char c[16];
    QVERIFY(socket->getChar(c));
    QCOMPARE(socket->read(c, 16), qint64(16));
    QVERIFY(socket->readLine(c, 16) > 0);
    QVERIFY(!socket->readAll().isEmpty());

    // the last operation emptied the read buffer
    // all read operations from this point on should fail
    // with return 0 because the socket is still open
    QVERIFY(socket->readAll().isEmpty());
    QCOMPARE(socket->read(c, 16), qint64(0));
    QCOMPARE(socket->readLine(c, 16), qint64(0));
    QVERIFY(!socket->getChar(c));

    socket->write("GET / HTTP/1.0\r\n\r\n");
    QVERIFY(socket->waitForDisconnected(15000));
    QCOMPARE(socket->error(), QAbstractSocket::RemoteHostClosedError);

    QCOMPARE(socket->write("BLUBBER"), qint64(-1));
    QVERIFY(socket->getChar(c));
    QCOMPARE(socket->read(c, 16), qint64(16));
    QVERIFY(socket->readLine(c, 16) > 0);
    QVERIFY(!socket->readAll().isEmpty());

    // the last operation emptied the read buffer
    // all read operations from this point on should fail
    // with return -1 because the socket is not connected
    QVERIFY(socket->readAll().isEmpty());
    QCOMPARE(socket->read(c, 16), qint64(-1));
    QCOMPARE(socket->readLine(c, 16), qint64(-1));
    QVERIFY(!socket->getChar(c));
    QVERIFY(!socket->putChar('a'));

    socket->close();

    // now the QIODevice is closed, which means getChar complains
    QCOMPARE(socket->write("BLUBBER"), qint64(-1));
    QCOMPARE(socket->read(c, 16), qint64(-1));
    QCOMPARE(socket->readLine(c, 16), qint64(-1));
    QVERIFY(!socket->getChar(c));
    QVERIFY(!socket->putChar('a'));

    delete socket;
}

//----------------------------------------------------------------------------------
void tst_QTcpSocket::connectionRefused()
{
    qRegisterMetaType<QAbstractSocket::SocketError>("QAbstractSocket::SocketError");
    qRegisterMetaType<QAbstractSocket::SocketState>("QAbstractSocket::SocketState");

    QTcpSocket *socket = newSocket();
    QSignalSpy stateSpy(socket, SIGNAL(stateChanged(QAbstractSocket::SocketState)));
    QSignalSpy errorSpy(socket, SIGNAL(error(QAbstractSocket::SocketError)));
    connect(socket, SIGNAL(error(QAbstractSocket::SocketError)),
            &QTestEventLoop::instance(), SLOT(exitLoop()));

    socket->connectToHost(QtNetworkSettings::serverName(), 144);

    enterLoop(10);
    disconnect(socket, SIGNAL(error(QAbstractSocket::SocketError)),
               &QTestEventLoop::instance(), SLOT(exitLoop()));
    QVERIFY2(!timeout(), "Network timeout");

    QCOMPARE(socket->state(), QAbstractSocket::UnconnectedState);
    QCOMPARE(socket->error(), QAbstractSocket::ConnectionRefusedError);

    QCOMPARE(stateSpy.count(), 3);
    QCOMPARE(qvariant_cast<QAbstractSocket::SocketState>(stateSpy.at(0).at(0)), QAbstractSocket::HostLookupState);
    QCOMPARE(qvariant_cast<QAbstractSocket::SocketState>(stateSpy.at(1).at(0)), QAbstractSocket::ConnectingState);
    QCOMPARE(qvariant_cast<QAbstractSocket::SocketState>(stateSpy.at(2).at(0)), QAbstractSocket::UnconnectedState);
    QCOMPARE(errorSpy.count(), 1);

    delete socket;
}

//----------------------------------------------------------------------------------
void tst_QTcpSocket::suddenRemoteDisconnect_data()
{
    QTest::addColumn<QString>("client");
    QTest::addColumn<QString>("server");

    QTest::newRow("Qt4 Client <-> Qt4 Server") << QString::fromLatin1("qt4client") << QString::fromLatin1("qt4server");
}

void tst_QTcpSocket::suddenRemoteDisconnect()
{
#ifdef QT_NO_PROCESS
    QSKIP("This test requires QProcess support");
#else
    QFETCH(QString, client);
    QFETCH(QString, server);

    QFETCH_GLOBAL(bool, setProxy);
    if (setProxy)
        return;
    QFETCH_GLOBAL(bool, ssl);
    if (ssl)
        return;

    QString processExe = stressTestDir + "/stressTest";

    // Start server
    QProcess serverProcess;
    serverProcess.setReadChannel(QProcess::StandardError);
    serverProcess.start(processExe, QStringList(server), QIODevice::ReadWrite | QIODevice::Text);
    QVERIFY2(serverProcess.waitForStarted(), qPrintable(
        QString::fromLatin1("Could not start %1: %2").arg(processExe, serverProcess.errorString())));
    while (!serverProcess.canReadLine())
        QVERIFY(serverProcess.waitForReadyRead(10000));
    QCOMPARE(serverProcess.readLine().data(), QByteArray(server.toLatin1() + "\n").data());

    // Start client
    QProcess clientProcess;
    clientProcess.setReadChannel(QProcess::StandardError);
    clientProcess.start(processExe, QStringList(client), QIODevice::ReadWrite | QIODevice::Text);
    QVERIFY2(clientProcess.waitForStarted(), qPrintable(
        QString::fromLatin1("Could not start %1: %2").arg(processExe, clientProcess.errorString())));
    while (!clientProcess.canReadLine())
        QVERIFY(clientProcess.waitForReadyRead(10000));
    QCOMPARE(clientProcess.readLine().data(), QByteArray(client.toLatin1() + "\n").data());

    // Let them play for a while
    qDebug("Running stress test for 5 seconds");
    QEventLoop loop;
    connect(&serverProcess, SIGNAL(finished(int)), &loop, SLOT(quit()));
    connect(&clientProcess, SIGNAL(finished(int)), &loop, SLOT(quit()));
    QTime stopWatch;
    stopWatch.start();
    QTimer::singleShot(20000, &loop, SLOT(quit()));

    while ((serverProcess.state() == QProcess::Running
           || clientProcess.state() == QProcess::Running) && stopWatch.elapsed() < 20000)
        loop.exec();

    QVERIFY(stopWatch.elapsed() < 20000);

    // Check that both exited normally.
#if defined(UBUNTU_ONEIRIC) && defined(__x86_64__)
    QEXPECT_FAIL("", "Fails on this platform", Abort);
#endif
    QCOMPARE(clientProcess.readAll().constData(), "SUCCESS\n");
    QCOMPARE(serverProcess.readAll().constData(), "SUCCESS\n");
#endif // !QT_NO_PROCESS
}

//----------------------------------------------------------------------------------

void tst_QTcpSocket::connectToMultiIP()
{
    QSKIP("TODO: setup DNS in the new network");
#if defined(Q_OS_VXWORKS)
    QSKIP("VxSim in standard config doesn't even run a DNS resolver");
#else
    QFETCH_GLOBAL(bool, ssl);
    if (ssl)
        return;
    QFETCH_GLOBAL(bool, setProxy);
    if (setProxy)
        QSKIP("This test takes too long if we also add the proxies.");

    qDebug("Please wait, this test can take a while...");

    QTcpSocket *socket = newSocket();
    // rationale: this domain resolves to 3 A-records, 2 of them are
    // invalid. QTcpSocket should never spend more than 30 seconds per IP, and
    // 30s*2 = 60s.
    QTime stopWatch;
    stopWatch.start();
    socket->connectToHost("multi.dev.qt-project.org", 80);
    QVERIFY(socket->waitForConnected(60500));
    QVERIFY(stopWatch.elapsed() < 70000);
    socket->abort();

    stopWatch.restart();
    socket->connectToHost("multi.dev.qt-project.org", 81);
    QVERIFY(!socket->waitForConnected(2000));
    QVERIFY(stopWatch.elapsed() < 2000);
    QCOMPARE(socket->error(), QAbstractSocket::SocketTimeoutError);

    delete socket;
#endif
}

//----------------------------------------------------------------------------------
void tst_QTcpSocket::moveToThread0()
{
    QFETCH_GLOBAL(int, proxyType);
    if (proxyType & AuthMask)
        return;

    {
        // Case 1: Moved after connecting, before waiting for connection.
        QTcpSocket *socket = newSocket();;
        socket->connectToHost(QtNetworkSettings::serverName(), 143);
        socket->moveToThread(0);
        QVERIFY(socket->waitForConnected(5000));
        socket->write("XXX LOGOUT\r\n");
        QVERIFY(socket->waitForBytesWritten(5000));
        QVERIFY(socket->waitForDisconnected());
        delete socket;
    }
    {
        // Case 2: Moved before connecting
        QTcpSocket *socket = newSocket();
        socket->moveToThread(0);
        socket->connectToHost(QtNetworkSettings::serverName(), 143);
        QVERIFY(socket->waitForConnected(5000));
        socket->write("XXX LOGOUT\r\n");
        QVERIFY(socket->waitForBytesWritten(5000));
        QVERIFY(socket->waitForDisconnected());
        delete socket;
    }
    {
        // Case 3: Moved after writing, while waiting for bytes to be written.
        QTcpSocket *socket = newSocket();
        socket->connectToHost(QtNetworkSettings::serverName(), 143);
        QVERIFY(socket->waitForConnected(5000));
        socket->write("XXX LOGOUT\r\n");
        socket->moveToThread(0);
        QVERIFY(socket->waitForBytesWritten(5000));
        QVERIFY(socket->waitForDisconnected());
        delete socket;
    }
    {
        // Case 4: Moved after writing, while waiting for response.
        QTcpSocket *socket = newSocket();
        socket->connectToHost(QtNetworkSettings::serverName(), 143);
        QVERIFY(socket->waitForConnected(5000));
        socket->write("XXX LOGOUT\r\n");
        QVERIFY(socket->waitForBytesWritten(5000));
        socket->moveToThread(0);
        QVERIFY(socket->waitForDisconnected());
        delete socket;
    }
}

void tst_QTcpSocket::increaseReadBufferSize()
{
    QFETCH_GLOBAL(bool, setProxy);
    if (setProxy)
        return; //proxy not useful for localhost test case
    QTcpServer server;
    QTcpSocket *active = newSocket();
    connect(active, SIGNAL(readyRead()), SLOT(exitLoopSlot()));

    // connect two sockets to each other:
    QVERIFY(server.listen(QHostAddress::LocalHost));
    active->connectToHost("127.0.0.1", server.serverPort());
    QVERIFY(active->waitForConnected(5000));
    QVERIFY(server.waitForNewConnection(5000));

    QTcpSocket *passive = server.nextPendingConnection();
    QVERIFY(passive);

    // now write 512 bytes of data on one end
    QByteArray data(512, 'a');
    passive->write(data);
    QVERIFY2(passive->waitForBytesWritten(5000), "Network timeout");

    // set the read buffer size to less than what was written and iterate:
    active->setReadBufferSize(256);
    enterLoop(10);
    QVERIFY2(!timeout(), "Network timeout");
    QCOMPARE(active->bytesAvailable(), active->readBufferSize());

    // increase the buffer size and iterate again:
    active->setReadBufferSize(384);
    enterLoop(10);
    QVERIFY2(!timeout(), "Network timeout");
    QCOMPARE(active->bytesAvailable(), active->readBufferSize());

    // once more, but now it should read everything there was to read
    active->setReadBufferSize(1024);
    enterLoop(10);
    QVERIFY2(!timeout(), "Network timeout");
    QCOMPARE(active->bytesAvailable(), qint64(data.size()));

    // drain it and compare
    QCOMPARE(active->readAll(), data);

    // now one more test by setting the buffer size to unlimited:
    passive->write(data);
    QVERIFY2(passive->waitForBytesWritten(5000), "Network timeout");
    active->setReadBufferSize(256);
    enterLoop(10);
    QVERIFY2(!timeout(), "Network timeout");
    QCOMPARE(active->bytesAvailable(), active->readBufferSize());
    active->setReadBufferSize(0);
    enterLoop(10);
    QVERIFY2(!timeout(), "Network timeout");
    QCOMPARE(active->bytesAvailable(), qint64(data.size()));
    QCOMPARE(active->readAll(), data);

    delete active;
}

void tst_QTcpSocket::increaseReadBufferSizeFromSlot() // like KIO's socketconnectionbackend
{
    QFETCH_GLOBAL(bool, setProxy);
    if (setProxy)
        return; //proxy not useful for localhost test case
    QTcpServer server;
    QTcpSocket *active = newSocket();
    connect(active, SIGNAL(readyRead()), SLOT(slotIncreaseReadBufferSizeReadyRead()));

    // connect two sockets to each other:
    QVERIFY(server.listen(QHostAddress::LocalHost));
    active->connectToHost("127.0.0.1", server.serverPort());
    QVERIFY(active->waitForConnected(5000));
    QVERIFY(server.waitForNewConnection(5000));

    QTcpSocket *passive = server.nextPendingConnection();
    QVERIFY(passive);

    // now write 512 bytes of data on one end
    QByteArray data(512, 'a');
    passive->write(data);
    QVERIFY2(passive->waitForBytesWritten(5000), "Network timeout");

    // set the read buffer size to less than what was written,
    // and increase it from the slot, first to 384 then to 512.
    active->setReadBufferSize(256);
    enterLoop(10);
    QVERIFY2(!timeout(), "Network timeout");
    QCOMPARE(active->bytesAvailable(), qint64(data.size()));

    // drain it and compare
    QCOMPARE(active->readAll(), data);

    delete active;
}

void tst_QTcpSocket::slotIncreaseReadBufferSizeReadyRead()
{
    QTcpSocket *socket = qobject_cast<QTcpSocket *>(sender());
    const int currentBufferSize = socket->readBufferSize();
    QCOMPARE(currentBufferSize, socket->bytesAvailable());
    if (currentBufferSize == 256)
        socket->setReadBufferSize(384);
    else if (currentBufferSize == 384)
        socket->setReadBufferSize(512);
    else if (currentBufferSize == 512)
        exitLoopSlot();
    else // should not happen
        qFatal("buffer size was %d", currentBufferSize);
}

void tst_QTcpSocket::taskQtBug5799ConnectionErrorWaitForConnected()
{
    QFETCH_GLOBAL(bool, setProxy);
    if (setProxy)
        return;

    // check that we get a proper error connecting to port 12346
    // use waitForConnected, e.g. this should use a synchronous select() on the OS level

    QTcpSocket socket;
    socket.connectToHost(QtNetworkSettings::serverName(), 12346);
    QTime timer;
    timer.start();
    socket.waitForConnected(10000);
    QVERIFY2(timer.elapsed() < 9900, "Connection to closed port timed out instead of refusing, something is wrong");
    QVERIFY2(socket.state() == QAbstractSocket::UnconnectedState, "Socket connected unexpectedly!");
    QVERIFY2(socket.error() == QAbstractSocket::ConnectionRefusedError,
             QString("Could not reach server: %1").arg(socket.errorString()).toLocal8Bit());
}

void tst_QTcpSocket::taskQtBug5799ConnectionErrorEventLoop()
{
    QFETCH_GLOBAL(bool, setProxy);
    if (setProxy)
        return;

    // check that we get a proper error connecting to port 12346
    // This testcase uses an event loop
    QTcpSocket socket;
    connect(&socket, SIGNAL(error(QAbstractSocket::SocketError)), &QTestEventLoop::instance(), SLOT(exitLoop()));
    socket.connectToHost(QtNetworkSettings::serverName(), 12346);

    QTestEventLoop::instance().enterLoop(10);
    QVERIFY2(!QTestEventLoop::instance().timeout(), "Connection to closed port timed out instead of refusing, something is wrong");
    QVERIFY2(socket.state() == QAbstractSocket::UnconnectedState, "Socket connected unexpectedly!");
    QVERIFY2(socket.error() == QAbstractSocket::ConnectionRefusedError,
             QString("Could not reach server: %1").arg(socket.errorString()).toLocal8Bit());
}

void tst_QTcpSocket::taskQtBug7054TimeoutErrorResetting()
{
    QTcpSocket *socket = newSocket();

    socket->connectToHost(QtNetworkSettings::serverName(), 443);
    QVERIFY(socket->waitForConnected(5*1000));
    QCOMPARE(socket->error(), QAbstractSocket::UnknownSocketError);

    // We connected to the HTTPS port. Wait two seconds to receive data. We will receive
    // nothing because we would need to start the SSL handshake
    QVERIFY(!socket->waitForReadyRead(2*1000));
    QCOMPARE(socket->error(), QAbstractSocket::SocketTimeoutError);

    // Now write some crap to make the server disconnect us. 4 lines are enough.
    socket->write("a\r\nb\r\nc\r\nd\r\n");
    socket->waitForBytesWritten(2*1000);

    // we try to waitForReadyRead another time, but this time instead of a timeout we
    // should get a better error since the server disconnected us
    QVERIFY(!socket->waitForReadyRead(2*1000));
    // It must NOT be the SocketTimeoutError that had been set before
    QCOMPARE(socket->error(), QAbstractSocket::RemoteHostClosedError);
}

#ifndef QT_NO_NETWORKPROXY
void tst_QTcpSocket::invalidProxy_data()
{
    QTest::addColumn<int>("type");
    QTest::addColumn<QString>("host");
    QTest::addColumn<int>("port");
    QTest::addColumn<bool>("failsAtConnect");
    QTest::addColumn<int>("expectedError");

    QString fluke = QHostInfo::fromName(QtNetworkSettings::serverName()).addresses().first().toString();
    QTest::newRow("ftp-proxy") << int(QNetworkProxy::FtpCachingProxy) << fluke << 21 << true
                               << int(QAbstractSocket::UnsupportedSocketOperationError);
    QTest::newRow("http-caching-proxy") << int(QNetworkProxy::HttpCachingProxy) << fluke << 3128 << true
                                        << int(QAbstractSocket::UnsupportedSocketOperationError);
    QTest::newRow("no-such-host-socks5") << int(QNetworkProxy::Socks5Proxy)
                                         << "this-host-will-never-exist.qt-project.org" << 1080 << false
                                         << int(QAbstractSocket::ProxyNotFoundError);
    QTest::newRow("no-such-host-http") << int(QNetworkProxy::HttpProxy)
                                       << "this-host-will-never-exist.qt-project.org" << 3128 << false
                                       << int(QAbstractSocket::ProxyNotFoundError);
    QTest::newRow("http-on-socks5") << int(QNetworkProxy::HttpProxy) << fluke << 1080 << false
                                    << int(QAbstractSocket::ProxyConnectionClosedError);
    QTest::newRow("socks5-on-http") << int(QNetworkProxy::Socks5Proxy) << fluke << 3128 << false
                                    << int(QAbstractSocket::SocketTimeoutError);
}

void tst_QTcpSocket::invalidProxy()
{
    QFETCH_GLOBAL(bool, setProxy);
    if (setProxy)
        return;

    QFETCH(int, type);
    QFETCH(QString, host);
    QFETCH(int, port);
    QFETCH(bool, failsAtConnect);
    QNetworkProxy::ProxyType proxyType = QNetworkProxy::ProxyType(type);
    QNetworkProxy proxy(proxyType, host, port);

    QTcpSocket *socket = newSocket();
    socket->setProxy(proxy);
    socket->connectToHost(QHostInfo::fromName(QtNetworkSettings::serverName()).addresses().first().toString(), 80);

    if (failsAtConnect) {
        QCOMPARE(socket->state(), QAbstractSocket::UnconnectedState);
    } else {
        QCOMPARE(socket->state(), QAbstractSocket::ConnectingState);
        QVERIFY(!socket->waitForConnected(5000));
    }
    QVERIFY(!socket->errorString().isEmpty());

    // note: the following test is not a hard failure.
    // Sometimes, error codes change for the better
    QTEST(int(socket->error()), "expectedError");

    delete socket;
}

// copied from tst_qnetworkreply.cpp
class MyProxyFactory: public QNetworkProxyFactory
{
public:
    int callCount;
    QList<QNetworkProxy> toReturn;
    QNetworkProxyQuery lastQuery;
    inline MyProxyFactory() { clear(); }

    inline void clear()
    {
        callCount = 0;
        toReturn = QList<QNetworkProxy>() << QNetworkProxy::DefaultProxy;
        lastQuery = QNetworkProxyQuery();
    }

    virtual QList<QNetworkProxy> queryProxy(const QNetworkProxyQuery &query)
    {
        lastQuery = query;
        ++callCount;
        return toReturn;
    }
};

void tst_QTcpSocket::proxyFactory_data()
{
    QTest::addColumn<QList<QNetworkProxy> >("proxyList");
    QTest::addColumn<QNetworkProxy>("proxyUsed");
    QTest::addColumn<bool>("failsAtConnect");
    QTest::addColumn<int>("expectedError");

    QList<QNetworkProxy> proxyList;

    // tests that do connect

    proxyList << QNetworkProxy(QNetworkProxy::HttpProxy, QtNetworkSettings::serverName(), 3129);
    QTest::newRow("http")
        << proxyList << proxyList.at(0)
        << false << int(QAbstractSocket::UnknownSocketError);

    proxyList.clear();
    proxyList << QNetworkProxy(QNetworkProxy::Socks5Proxy, QtNetworkSettings::serverName(), 1081);
    QTest::newRow("socks5")
        << proxyList << proxyList.at(0)
        << false << int(QAbstractSocket::UnknownSocketError);

    proxyList.clear();
    proxyList << QNetworkProxy(QNetworkProxy::HttpCachingProxy, QtNetworkSettings::serverName(), 3129)
              << QNetworkProxy(QNetworkProxy::Socks5Proxy, QtNetworkSettings::serverName(), 1081);
    QTest::newRow("cachinghttp+socks5")
        << proxyList << proxyList.at(1)
        << false << int(QAbstractSocket::UnknownSocketError);

    proxyList.clear();
    proxyList << QNetworkProxy(QNetworkProxy::FtpCachingProxy, QtNetworkSettings::serverName(), 2121)
              << QNetworkProxy(QNetworkProxy::HttpCachingProxy, QtNetworkSettings::serverName(), 3129)
              << QNetworkProxy(QNetworkProxy::Socks5Proxy, QtNetworkSettings::serverName(), 1081);
    QTest::newRow("ftp+cachinghttp+socks5")
        << proxyList << proxyList.at(2)
        << false << int(QAbstractSocket::UnknownSocketError);

    // tests that fail to connect
    proxyList.clear();
    proxyList << QNetworkProxy(QNetworkProxy::HttpCachingProxy, QtNetworkSettings::serverName(), 3129);
    QTest::newRow("cachinghttp")
        << proxyList << QNetworkProxy()
        << true << int(QAbstractSocket::UnsupportedSocketOperationError);

    proxyList.clear();
    proxyList << QNetworkProxy(QNetworkProxy::FtpCachingProxy, QtNetworkSettings::serverName(), 2121);
    QTest::newRow("ftp")
        << proxyList << QNetworkProxy()
        << true << int(QAbstractSocket::UnsupportedSocketOperationError);

    proxyList.clear();
    proxyList << QNetworkProxy(QNetworkProxy::FtpCachingProxy, QtNetworkSettings::serverName(), 2121)
              << QNetworkProxy(QNetworkProxy::HttpCachingProxy, QtNetworkSettings::serverName(), 3129);
    QTest::newRow("ftp+cachinghttp")
        << proxyList << QNetworkProxy()
        << true << int(QAbstractSocket::UnsupportedSocketOperationError);
}

void tst_QTcpSocket::proxyFactory()
{
    QFETCH_GLOBAL(bool, setProxy);
    if (setProxy)
        return;

    QFETCH(QList<QNetworkProxy>, proxyList);
    QFETCH(QNetworkProxy, proxyUsed);
    QFETCH(bool, failsAtConnect);

    MyProxyFactory *factory = new MyProxyFactory;
    factory->toReturn = proxyList;
    QNetworkProxyFactory::setApplicationProxyFactory(factory);

    QTcpSocket *socket = newSocket();
    QString host = QtNetworkSettings::serverName();
    socket->connectToHost(host, 80);

    // Verify that the factory was called properly
    QCOMPARE(factory->callCount, 1);
    QCOMPARE(factory->lastQuery, QNetworkProxyQuery(host, 80));

    if (failsAtConnect) {
        QCOMPARE(socket->state(), QAbstractSocket::UnconnectedState);
    } else {
        QCOMPARE(socket->state(), QAbstractSocket::ConnectingState);
        QVERIFY(socket->waitForConnected(5000));
        QCOMPARE(proxyAuthCalled, 1);
    }
    QVERIFY(!socket->errorString().isEmpty());

    // note: the following test is not a hard failure.
    // Sometimes, error codes change for the better
    QTEST(int(socket->error()), "expectedError");

    delete socket;
}
#endif // !QT_NO_NETWORKPROXY

// there is a similar test inside tst_qtcpserver that uses the event loop instead
void tst_QTcpSocket::qtbug14268_peek()
{
    QFETCH_GLOBAL(bool, setProxy);
    if (setProxy)
        return;

    SocketPair socketPair;
    QVERIFY(socketPair.create());
    QTcpSocket *outgoing = socketPair.endPoints[0];
    QTcpSocket *incoming = socketPair.endPoints[1];

    QCOMPARE(incoming->state(), QTcpSocket::ConnectedState);
    QCOMPARE(outgoing->state(), QTcpSocket::ConnectedState);

    outgoing->write("abc\n");
    QVERIFY(outgoing->waitForBytesWritten(2000));
    QVERIFY(incoming->waitForReadyRead(2000));
    QCOMPARE(incoming->peek(128*1024), QByteArray("abc\n"));

    outgoing->write("def\n");
    QVERIFY(outgoing->waitForBytesWritten(2000));
    QVERIFY(incoming->waitForReadyRead(2000));
    QCOMPARE(incoming->peek(128*1024), QByteArray("abc\ndef\n"));

    outgoing->write("ghi\n");
    QVERIFY(outgoing->waitForBytesWritten(2000));
    QVERIFY(incoming->waitForReadyRead(2000));
    QCOMPARE(incoming->peek(128*1024), QByteArray("abc\ndef\nghi\n"));

    QCOMPARE(incoming->read(128*1024), QByteArray("abc\ndef\nghi\n"));
}

void tst_QTcpSocket::setSocketOption()
{
    QFETCH_GLOBAL(bool, setProxy);
    if (setProxy)
        return;

    SocketPair socketPair;
    QVERIFY(socketPair.create());
    QTcpSocket *outgoing = socketPair.endPoints[0];
    QTcpSocket *incoming = socketPair.endPoints[1];

    QCOMPARE(incoming->state(), QTcpSocket::ConnectedState);
    QCOMPARE(outgoing->state(), QTcpSocket::ConnectedState);

    outgoing->setSocketOption(QAbstractSocket::LowDelayOption, true);
    QVariant v = outgoing->socketOption(QAbstractSocket::LowDelayOption);
    QVERIFY(v.isValid() && v.toBool());
    outgoing->setSocketOption(QAbstractSocket::KeepAliveOption, true);
    v = outgoing->socketOption(QAbstractSocket::KeepAliveOption);
    QVERIFY(v.isValid() && v.toBool());

    outgoing->setSocketOption(QAbstractSocket::LowDelayOption, false);
    v = outgoing->socketOption(QAbstractSocket::LowDelayOption);
    QVERIFY(v.isValid() && !v.toBool());
    outgoing->setSocketOption(QAbstractSocket::KeepAliveOption, false);
    v = outgoing->socketOption(QAbstractSocket::KeepAliveOption);
    QVERIFY(v.isValid() && !v.toBool());

#ifdef Q_OS_WIN
    QEXPECT_FAIL("", "QTBUG-23323", Abort);
#endif
    outgoing->setSocketOption(QAbstractSocket::TypeOfServiceOption, 32); //high priority
    v = outgoing->socketOption(QAbstractSocket::TypeOfServiceOption);
    QVERIFY(v.isValid() && v.toInt() == 32);
}

// Test buffered socket properly send data on delayed disconnect
void tst_QTcpSocket::clientSendDataOnDelayedDisconnect()
{
    QFETCH_GLOBAL(bool, setProxy);
    if (setProxy)
        return;

    QTcpServer server;
    QTcpSocket *socket = newSocket();

    QVERIFY(server.listen(QHostAddress::LocalHost));

    // Connect to server, write data and close socket
    const QByteArray sendData("GET /\r\n");
    socket->connectToHost(server.serverAddress(), server.serverPort());
    QVERIFY(socket->waitForConnected(5000)); // ready for write
    QCOMPARE(socket->write(sendData), sendData.size());
    socket->close();
    QVERIFY(socket->waitForDisconnected(5000)); // flush buffer

    // Check data on server side
    QByteArray recData;
    QVERIFY(server.waitForNewConnection(5000));
    QTcpSocket *newConnection = server.nextPendingConnection();
    QVERIFY(newConnection != NULL);
    while (newConnection->waitForReadyRead(5000)) // have data to read
        recData += newConnection->readAll();
    QCOMPARE(sendData, recData);

    delete socket;
}

<<<<<<< HEAD
// Test buffered socket being properly closed on remote disconnect
void tst_QTcpSocket::serverDisconnectWithBuffered()
=======
// Test that the socket does not enable the read notifications in bind()
void tst_QTcpSocket::readNotificationsAfterBind()
>>>>>>> e8ad49d6
{
    QFETCH_GLOBAL(bool, setProxy);
    if (setProxy)
        return;

<<<<<<< HEAD
    qRegisterMetaType<QAbstractSocket::SocketState>("QAbstractSocket::SocketState");

    QTcpServer tcpServer;
    QTcpSocket *socket = newSocket();

    QVERIFY(tcpServer.listen(QHostAddress::LocalHost));
    socket->connectToHost(tcpServer.serverAddress(), tcpServer.serverPort());
    // Accept connection on server side
    QVERIFY(tcpServer.waitForNewConnection(5000));
    QTcpSocket *newConnection = tcpServer.nextPendingConnection();
    // Send one char and drop link
    QVERIFY(newConnection != NULL);
    QVERIFY(newConnection->putChar(0));
    QVERIFY(newConnection->flush());
    delete newConnection;

    QVERIFY(socket->waitForConnected(5000)); // ready for write
    QCOMPARE(socket->state(), QAbstractSocket::ConnectedState);

    QSignalSpy spyStateChanged(socket, SIGNAL(stateChanged(QAbstractSocket::SocketState)));
    QSignalSpy spyDisconnected(socket, SIGNAL(disconnected()));

    QVERIFY(socket->waitForReadyRead(5000)); // have one char already in internal buffer
    char buf[128];
    QCOMPARE(socket->read(buf, sizeof(buf)), Q_INT64_C(1));
    if (socket->state() != QAbstractSocket::UnconnectedState) {
        QVERIFY(socket->waitForDisconnected(5000));
        QCOMPARE(socket->state(), QAbstractSocket::UnconnectedState);
    }
    // Test signal emitting
    QCOMPARE(spyDisconnected.count(), 1);
    QVERIFY(spyStateChanged.count() > 0);
    QVERIFY(qvariant_cast<QAbstractSocket::SocketState>(spyStateChanged.last().first())
            == QAbstractSocket::UnconnectedState);

    delete socket;
=======
    QAbstractSocket socket(QAbstractSocket::TcpSocket, Q_NULLPTR);
    QVERIFY2(socket.bind(), "Bind error!");

    connect(&socket, SIGNAL(error(QAbstractSocket::SocketError)), &QTestEventLoop::instance(), SLOT(exitLoop()));
    QSignalSpy spyReadyRead(&socket, SIGNAL(readyRead()));
    socket.connectToHost(QtNetworkSettings::serverName(), 12346);

    QTestEventLoop::instance().enterLoop(10);
    QVERIFY2(!QTestEventLoop::instance().timeout(), "Connection to closed port timed out instead of refusing, something is wrong");
    QVERIFY2(socket.state() == QAbstractSocket::UnconnectedState, "Socket connected unexpectedly!");
    QCOMPARE(spyReadyRead.count(), 0);
>>>>>>> e8ad49d6
}

QTEST_MAIN(tst_QTcpSocket)
#include "tst_qtcpsocket.moc"<|MERGE_RESOLUTION|>--- conflicted
+++ resolved
@@ -200,11 +200,8 @@
 
     void setSocketOption();
     void clientSendDataOnDelayedDisconnect();
-<<<<<<< HEAD
     void serverDisconnectWithBuffered();
-=======
     void readNotificationsAfterBind();
->>>>>>> e8ad49d6
 
 protected slots:
     void nonBlockingIMAP_hostFound();
@@ -2987,19 +2984,13 @@
     delete socket;
 }
 
-<<<<<<< HEAD
 // Test buffered socket being properly closed on remote disconnect
 void tst_QTcpSocket::serverDisconnectWithBuffered()
-=======
-// Test that the socket does not enable the read notifications in bind()
-void tst_QTcpSocket::readNotificationsAfterBind()
->>>>>>> e8ad49d6
 {
     QFETCH_GLOBAL(bool, setProxy);
     if (setProxy)
         return;
 
-<<<<<<< HEAD
     qRegisterMetaType<QAbstractSocket::SocketState>("QAbstractSocket::SocketState");
 
     QTcpServer tcpServer;
@@ -3036,7 +3027,15 @@
             == QAbstractSocket::UnconnectedState);
 
     delete socket;
-=======
+}
+
+// Test that the socket does not enable the read notifications in bind()
+void tst_QTcpSocket::readNotificationsAfterBind()
+{
+    QFETCH_GLOBAL(bool, setProxy);
+    if (setProxy)
+        return;
+
     QAbstractSocket socket(QAbstractSocket::TcpSocket, Q_NULLPTR);
     QVERIFY2(socket.bind(), "Bind error!");
 
@@ -3048,7 +3047,6 @@
     QVERIFY2(!QTestEventLoop::instance().timeout(), "Connection to closed port timed out instead of refusing, something is wrong");
     QVERIFY2(socket.state() == QAbstractSocket::UnconnectedState, "Socket connected unexpectedly!");
     QCOMPARE(spyReadyRead.count(), 0);
->>>>>>> e8ad49d6
 }
 
 QTEST_MAIN(tst_QTcpSocket)
