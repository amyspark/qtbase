--- conflicted
+++ resolved
@@ -356,7 +356,6 @@
              expected);
 }
 
-<<<<<<< HEAD
 void tst_QStringListModel::itemData()
 {
     QStringListModel testModel{ QStringList {
@@ -423,7 +422,8 @@
     QCOMPARE(dataChangedArguments.at(0).value<QModelIndex>(), changeIndex);
     QCOMPARE(dataChangedArguments.at(1).value<QModelIndex>(), changeIndex);
     QCOMPARE(dataChangedArguments.at(2).value<QVector<int> >(), changeRoles);
-=======
+}
+
 void tst_QStringListModel::setData_emits_on_change_only()
 {
     QStringListModel model(QStringList{QStringLiteral("one"), QStringLiteral("two")});
@@ -440,7 +440,6 @@
     QCOMPARE(spyList.at(2).value<QVector<int> >(), expectedRoles);
     QVERIFY(model.setData(modelIdx, newStringData));
     QVERIFY(dataChangedSpy.isEmpty());
->>>>>>> 4dc2bc32
 }
 
 void tst_QStringListModel::supportedDragDropActions()
