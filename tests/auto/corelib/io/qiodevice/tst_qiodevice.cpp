/****************************************************************************
**
** Copyright (C) 2016 The Qt Company Ltd.
** Contact: https://www.qt.io/licensing/
**
** This file is part of the test suite of the Qt Toolkit.
**
** $QT_BEGIN_LICENSE:GPL-EXCEPT$
** Commercial License Usage
** Licensees holding valid commercial Qt licenses may use this file in
** accordance with the commercial license agreement provided with the
** Software or, alternatively, in accordance with the terms contained in
** a written agreement between you and The Qt Company. For licensing terms
** and conditions see https://www.qt.io/terms-conditions. For further
** information use the contact form at https://www.qt.io/contact-us.
**
** GNU General Public License Usage
** Alternatively, this file may be used under the terms of the GNU
** General Public License version 3 as published by the Free Software
** Foundation with exceptions as appearing in the file LICENSE.GPL3-EXCEPT
** included in the packaging of this file. Please review the following
** information to ensure the GNU General Public License requirements will
** be met: https://www.gnu.org/licenses/gpl-3.0.html.
**
** $QT_END_LICENSE$
**
****************************************************************************/

#include <QtCore/QCoreApplication>
#include <QtNetwork/QtNetwork>
#include <QtTest/QtTest>

#include "../../../network-settings.h"

class tst_QIODevice : public QObject
{
    Q_OBJECT

private slots:
    void initTestCase();
    void cleanupTestCase();
    void getSetCheck();
    void constructing_QTcpSocket();
    void constructing_QFile();
    void read_QByteArray();
    void unget();
    void peek();
    void peekAndRead();

    void readLine_data();
    void readLine();

    void readLine2_data();
    void readLine2();

    void readAllKeepPosition();
    void writeInTextMode();

<<<<<<< HEAD
    void transaction_data();
    void transaction();
=======
private:
    QSharedPointer<QTemporaryDir> m_tempDir;
    QString m_previousCurrent;
>>>>>>> 397061a6
};

void tst_QIODevice::initTestCase()
{
#if defined(Q_OS_ANDROID) && !defined(Q_OS_ANDROID_NO_SDK)
    QVERIFY(QFileInfo(QStringLiteral("./tst_qiodevice.cpp")).exists()
            || QFile::copy(QStringLiteral(":/tst_qiodevice.cpp"), QStringLiteral("./tst_qiodevice.cpp")));
#endif
    m_previousCurrent = QDir::currentPath();
    m_tempDir = QSharedPointer<QTemporaryDir>(new QTemporaryDir);
    QVERIFY2(!m_tempDir.isNull(), qPrintable("Could not create temporary directory."));
    QVERIFY2(QDir::setCurrent(m_tempDir->path()), qPrintable("Could not switch current directory"));
}

void tst_QIODevice::cleanupTestCase()
{
    QDir::setCurrent(m_previousCurrent);
}

// Testing get/set functions
void tst_QIODevice::getSetCheck()
{
    // OpenMode QIODevice::openMode()
    // void QIODevice::setOpenMode(OpenMode)
    class MyIODevice : public QTcpSocket {
    public:
        using QTcpSocket::setOpenMode;
    };
    MyIODevice var1;
    var1.setOpenMode(QIODevice::OpenMode(QIODevice::NotOpen));
    QCOMPARE(QIODevice::OpenMode(QIODevice::NotOpen), var1.openMode());
    var1.setOpenMode(QIODevice::OpenMode(QIODevice::ReadWrite));
    QCOMPARE(QIODevice::OpenMode(QIODevice::ReadWrite), var1.openMode());
}

//----------------------------------------------------------------------------------
void tst_QIODevice::constructing_QTcpSocket()
{
#if defined(Q_OS_WINCE) && defined(WINCE_EMULATOR_TEST)
    QSKIP("Networking tests in a WinCE emulator are unstable");
#endif
    if (!QtNetworkSettings::verifyTestNetworkSettings())
        QSKIP("No network test server available");

    QTcpSocket socket;
    QIODevice *device = &socket;

    QVERIFY(!device->isOpen());

    socket.connectToHost(QtNetworkSettings::serverName(), 143);
    QVERIFY(socket.waitForConnected(30000));
    QVERIFY(device->isOpen());

    while (!device->canReadLine())
        QVERIFY(device->waitForReadyRead(30000));

    char buf[1024];
    memset(buf, 0, sizeof(buf));
    qlonglong lineLength = device->readLine(buf, sizeof(buf));
    QVERIFY(lineLength > 0);
    QCOMPARE(socket.pos(), qlonglong(0));

    socket.close();
    socket.connectToHost(QtNetworkSettings::serverName(), 143);
    QVERIFY(socket.waitForConnected(30000));
    QVERIFY(device->isOpen());

    while (!device->canReadLine())
        QVERIFY(device->waitForReadyRead(30000));

    char buf2[1024];
    memset(buf2, 0, sizeof(buf2));
    QCOMPARE(socket.readLine(buf2, sizeof(buf2)), lineLength);

    char *c1 = buf;
    char *c2 = buf2;
    while (*c1 && *c2) {
        QCOMPARE(*c1, *c2);
        ++c1;
        ++c2;
    }
    QCOMPARE(*c1, *c2);
}

//----------------------------------------------------------------------------------
void tst_QIODevice::constructing_QFile()
{
    QFile file;
    QIODevice *device = &file;

    QVERIFY(!device->isOpen());

    file.setFileName(QFINDTESTDATA("tst_qiodevice.cpp"));
    QVERIFY(file.open(QFile::ReadOnly));
    QVERIFY(device->isOpen());
    QCOMPARE((int) device->openMode(), (int) QFile::ReadOnly);

    char buf[1024];
    memset(buf, 0, sizeof(buf));
    qlonglong lineLength = device->readLine(buf, sizeof(buf));
    QVERIFY(lineLength > 0);
    QCOMPARE(file.pos(), lineLength);

    file.seek(0);
    char buf2[1024];
    memset(buf2, 0, sizeof(buf2));
    QCOMPARE(file.readLine(buf2, sizeof(buf2)), lineLength);

    char *c1 = buf;
    char *c2 = buf2;
    while (*c1 && *c2) {
        QCOMPARE(*c1, *c2);
        ++c1;
        ++c2;
    }
    QCOMPARE(*c1, *c2);
}


void tst_QIODevice::read_QByteArray()
{
    QFile f(QFINDTESTDATA("tst_qiodevice.cpp"));
    f.open(QIODevice::ReadOnly);

    QByteArray b = f.read(10);
    QCOMPARE(b.length(), 10);

    b = f.read(256);
    QCOMPARE(b.length(), 256);

    b = f.read(0);
    QCOMPARE(b.length(), 0);
}

//--------------------------------------------------------------------
void tst_QIODevice::unget()
{
#if defined(Q_OS_WINCE) && defined(WINCE_EMULATOR_TEST)
    QSKIP("Networking tests in a WinCE emulator are unstable");
#endif
#if defined(Q_OS_MAC)
    QSKIP("The unget network test is unstable on Mac. See QTBUG-39983.");
#endif
    QBuffer buffer;
    buffer.open(QBuffer::ReadWrite);
    buffer.write("ZXCV");
    buffer.seek(0);
    QCOMPARE(buffer.read(4), QByteArray("ZXCV"));
    QCOMPARE(buffer.pos(), qint64(4));

    buffer.ungetChar('a');
    buffer.ungetChar('b');
    buffer.ungetChar('c');
    buffer.ungetChar('d');

    QCOMPARE(buffer.pos(), qint64(0));

    char buf[6];
    QCOMPARE(buffer.readLine(buf, 5), qint64(4));
    QCOMPARE(buffer.pos(), qint64(4));
    QCOMPARE(static_cast<const char*>(buf), "dcba");

    buffer.ungetChar('a');
    buffer.ungetChar('b');
    buffer.ungetChar('c');
    buffer.ungetChar('d');

    QCOMPARE(buffer.pos(), qint64(0));

    for (int i = 0; i < 5; ++i) {
        buf[0] = '@';
        buf[1] = '@';
        QTest::ignoreMessage(QtWarningMsg,
                              "QIODevice::readLine (QBuffer): Called with maxSize < 2");
        QCOMPARE(buffer.readLine(buf, 1), qint64(-1));
        QCOMPARE(buffer.readLine(buf, 2), qint64(i < 4 ? 1 : -1));
        switch (i) {
        case 0: QCOMPARE(buf[0], 'd'); break;
        case 1: QCOMPARE(buf[0], 'c'); break;
        case 2: QCOMPARE(buf[0], 'b'); break;
        case 3: QCOMPARE(buf[0], 'a'); break;
        case 4: QCOMPARE(buf[0], '\0'); break;
        }
        QCOMPARE(buf[1], i < 4 ? '\0' : '@');
    }

    buffer.ungetChar('\n');
    QCOMPARE(buffer.readLine(), QByteArray("\n"));

    buffer.seek(1);
    buffer.readLine(buf, 3);
    QCOMPARE(static_cast<const char*>(buf), "XC");

    buffer.seek(4);
    buffer.ungetChar('Q');
    QCOMPARE(buffer.readLine(buf, 3), qint64(1));

    for (int i = 0; i < 2; ++i) {
        QTcpSocket socket;
        QIODevice *dev;
        QByteArray result;
        const char *lineResult;
        if (i == 0) {
            dev = &buffer;
            result = QByteArray("ZXCV");
            lineResult = "ZXCV";
        } else {
            if (!QtNetworkSettings::verifyTestNetworkSettings())
                QSKIP("No network test server available");
            socket.connectToHost(QtNetworkSettings::serverName(), 80);
            socket.write("GET / HTTP/1.0\r\n\r\n");
            QVERIFY(socket.waitForReadyRead());
            dev = &socket;
            result = QByteArray("HTTP");
            lineResult = "Date";
        }
        char ch, ch2;
        dev->seek(0);
        dev->getChar(&ch);
        dev->ungetChar(ch);
        QCOMPARE(dev->peek(4), result);
        dev->getChar(&ch);
        dev->getChar(&ch2);
        dev->ungetChar(ch2);
        dev->ungetChar(ch);
        QCOMPARE(dev->read(1), result.left(1));
        QCOMPARE(dev->read(3), result.right(3));

        if (i == 0)
            dev->seek(0);
        else
            dev->readLine();
        dev->getChar(&ch);
        dev->ungetChar(ch);
        dev->readLine(buf, 5);
        QCOMPARE(static_cast<const char*>(buf), lineResult);

        if (i == 1)
            socket.close();
    }
}

//--------------------------------------------------------------------
void tst_QIODevice::peek()
{
    QBuffer buffer;
    QFile::remove("peektestfile");
    QFile file("peektestfile");

    for (int i = 0; i < 2; ++i) {
        QIODevice *device = i ? (QIODevice *)&file : (QIODevice *)&buffer;

        device->open(QBuffer::ReadWrite);
        device->write("ZXCV");

        device->seek(0);
        QCOMPARE(device->peek(4), QByteArray("ZXCV"));
        QCOMPARE(device->pos(), qint64(0));
        device->write("ABCDE");
        device->seek(3);
        QCOMPARE(device->peek(1), QByteArray("D"));
        QCOMPARE(device->peek(5), QByteArray("DE"));
        device->seek(0);
        QCOMPARE(device->read(4), QByteArray("ABCD"));
        QCOMPARE(device->pos(), qint64(4));

        device->seek(0);
        device->write("ZXCV");
        device->seek(0);
        char buf[5];
        buf[4] = 0;
        device->peek(buf, 4);
        QCOMPARE(static_cast<const char *>(buf), "ZXCV");
        QCOMPARE(device->pos(), qint64(0));
        device->read(buf, 4);
        QCOMPARE(static_cast<const char *>(buf), "ZXCV");
        QCOMPARE(device->pos(), qint64(4));
    }
    QFile::remove("peektestfile");
}

void tst_QIODevice::peekAndRead()
{
    QByteArray originalData;
    for (int i=0;i<1000;i++)
        originalData += "ABCDEFGHIJKLMNOPQRSTUVWXYZ";
    QBuffer buffer;
    QFile::remove("peektestfile");
    QFile file("peektestfile");

    for (int i = 0; i < 2; ++i) {
        QByteArray readData;
        QIODevice *device = i ? (QIODevice *)&file : (QIODevice *)&buffer;
        device->open(QBuffer::ReadWrite);
        device->write(originalData);
        device->seek(0);
        while (!device->atEnd()) {
            char peekIn[26];
            device->peek(peekIn, 26);
            readData += device->read(26);
        }
        QCOMPARE(readData, originalData);
    }
    QFile::remove("peektestfile");
}

void tst_QIODevice::readLine_data()
{
    QTest::addColumn<QByteArray>("data");

    QTest::newRow("0") << QByteArray("\nAA");
    QTest::newRow("1") << QByteArray("A\nAA");

    QByteArray data(9000, 'A');
    data[8193] = '\n';
    QTest::newRow("8194") << data;
    data[8193] = 'A';
    data[8192] = '\n';
    QTest::newRow("8193") << data;
    data[8192] = 'A';
    data[8191] = '\n';
    QTest::newRow("8192") << data;
    data[8191] = 'A';
    data[8190] = '\n';
    QTest::newRow("8191") << data;

    data[5999] = '\n';
    QTest::newRow("6000") << data;

    data[4095] = '\n';
    QTest::newRow("4096") << data;

    data[4094] = '\n';
    data[4095] = 'A';
    QTest::newRow("4095") << data;
}

void tst_QIODevice::readLine()
{
    QFETCH(QByteArray, data);
    QBuffer buffer(&data);
    QVERIFY(buffer.open(QIODevice::ReadWrite));
    QVERIFY(buffer.canReadLine());

    int linelen = data.indexOf('\n') + 1;
    QByteArray line;
    line.reserve(linelen + 100);

    int result = buffer.readLine(line.data(), linelen + 100);
    QCOMPARE(result, linelen);

    // try the exact length of the line (plus terminating \0)
    QVERIFY(buffer.seek(0));
    result = buffer.readLine(line.data(), linelen + 1);
    QCOMPARE(result, linelen);

    // try with a line length limit
    QVERIFY(buffer.seek(0));
    line = buffer.readLine(linelen + 100);
    QCOMPARE(line.size(), linelen);

    // try without a length limit
    QVERIFY(buffer.seek(0));
    line = buffer.readLine();
    QCOMPARE(line.size(), linelen);
}

void tst_QIODevice::readLine2_data()
{
    QTest::addColumn<QByteArray>("line");

    QTest::newRow("1024 - 4") << QByteArray(1024 - 4, 'x');
    QTest::newRow("1024 - 3") << QByteArray(1024 - 3, 'x');
    QTest::newRow("1024 - 2") << QByteArray(1024 - 2, 'x');
    QTest::newRow("1024 - 1") << QByteArray(1024 - 1, 'x');
    QTest::newRow("1024"    ) << QByteArray(1024    , 'x');
    QTest::newRow("1024 + 1") << QByteArray(1024 + 1, 'x');
    QTest::newRow("1024 + 2") << QByteArray(1024 + 2, 'x');

    QTest::newRow("4096 - 4") << QByteArray(4096 - 4, 'x');
    QTest::newRow("4096 - 3") << QByteArray(4096 - 3, 'x');
    QTest::newRow("4096 - 2") << QByteArray(4096 - 2, 'x');
    QTest::newRow("4096 - 1") << QByteArray(4096 - 1, 'x');
    QTest::newRow("4096"    ) << QByteArray(4096    , 'x');
    QTest::newRow("4096 + 1") << QByteArray(4096 + 1, 'x');
    QTest::newRow("4096 + 2") << QByteArray(4096 + 2, 'x');

    QTest::newRow("8192 - 4") << QByteArray(8192 - 4, 'x');
    QTest::newRow("8192 - 3") << QByteArray(8192 - 3, 'x');
    QTest::newRow("8192 - 2") << QByteArray(8192 - 2, 'x');
    QTest::newRow("8192 - 1") << QByteArray(8192 - 1, 'x');
    QTest::newRow("8192"    ) << QByteArray(8192    , 'x');
    QTest::newRow("8192 + 1") << QByteArray(8192 + 1, 'x');
    QTest::newRow("8192 + 2") << QByteArray(8192 + 2, 'x');

    QTest::newRow("16384 - 4") << QByteArray(16384 - 4, 'x');
    QTest::newRow("16384 - 3") << QByteArray(16384 - 3, 'x');
    QTest::newRow("16384 - 2") << QByteArray(16384 - 2, 'x');
    QTest::newRow("16384 - 1") << QByteArray(16384 - 1, 'x');
    QTest::newRow("16384"    ) << QByteArray(16384    , 'x');
    QTest::newRow("16384 + 1") << QByteArray(16384 + 1, 'x');
    QTest::newRow("16384 + 2") << QByteArray(16384 + 2, 'x');

    QTest::newRow("20000") << QByteArray(20000, 'x');

    QTest::newRow("32768 - 4") << QByteArray(32768 - 4, 'x');
    QTest::newRow("32768 - 3") << QByteArray(32768 - 3, 'x');
    QTest::newRow("32768 - 2") << QByteArray(32768 - 2, 'x');
    QTest::newRow("32768 - 1") << QByteArray(32768 - 1, 'x');
    QTest::newRow("32768"    ) << QByteArray(32768    , 'x');
    QTest::newRow("32768 + 1") << QByteArray(32768 + 1, 'x');
    QTest::newRow("32768 + 2") << QByteArray(32768 + 2, 'x');

    QTest::newRow("40000") << QByteArray(40000, 'x');
}

void tst_QIODevice::readLine2()
{
    QFETCH(QByteArray, line);

    int length = line.size();

    QByteArray data("First line.\r\n");
    data.append(line);
    data.append("\r\n");
    data.append(line);
    data.append("\r\n");
    data.append("\r\n0123456789");

    {
        QBuffer buffer(&data);
        buffer.open(QIODevice::ReadOnly);

        buffer.seek(0);
        QByteArray temp;
        temp.resize(64536);
        QCOMPARE(buffer.readLine(temp.data(), temp.size()), qint64(13));
        QCOMPARE(buffer.readLine(temp.data(), temp.size()), qint64(length + 2));
        QCOMPARE(buffer.readLine(temp.data(), temp.size()), qint64(length + 2));
        QCOMPARE(buffer.readLine(temp.data(), temp.size()), qint64(2));
        QCOMPARE(buffer.readLine(temp.data(), temp.size()), qint64(10));
        QCOMPARE(buffer.readLine(temp.data(), temp.size()), qint64(-1));

        buffer.seek(0);
        QCOMPARE(buffer.readLine().size(), 13);
        QCOMPARE(buffer.readLine().size(), length + 2);
        QCOMPARE(buffer.readLine().size(), length + 2);
        QCOMPARE(buffer.readLine().size(), 2);
        QCOMPARE(buffer.readLine().size(), 10);
        QVERIFY(buffer.readLine().isNull());
    }

    {
        QBuffer buffer(&data);
        buffer.open(QIODevice::ReadOnly | QIODevice::Text);

        buffer.seek(0);
        QByteArray temp;
        temp.resize(64536);
        QCOMPARE(buffer.readLine(temp.data(), temp.size()), qint64(12));
        QCOMPARE(buffer.readLine(temp.data(), temp.size()), qint64(length + 1));
        QCOMPARE(buffer.readLine(temp.data(), temp.size()), qint64(length + 1));
        QCOMPARE(buffer.readLine(temp.data(), temp.size()), qint64(1));
        QCOMPARE(buffer.readLine(temp.data(), temp.size()), qint64(10));
        QCOMPARE(buffer.readLine(temp.data(), temp.size()), qint64(-1));

        buffer.seek(0);
        QCOMPARE(buffer.readLine().size(), 12);
        QCOMPARE(buffer.readLine().size(), length + 1);
        QCOMPARE(buffer.readLine().size(), length + 1);
        QCOMPARE(buffer.readLine().size(), 1);
        QCOMPARE(buffer.readLine().size(), 10);
        QVERIFY(buffer.readLine().isNull());
    }
}

class SequentialReadBuffer : public QIODevice
{
public:
    SequentialReadBuffer(const char *data)
        : QIODevice(), buf(new QByteArray(data)), offset(0), ownbuf(true) { }
    SequentialReadBuffer(QByteArray *byteArray)
        : QIODevice(), buf(byteArray), offset(0), ownbuf(false) { }
    virtual ~SequentialReadBuffer() { if (ownbuf) delete buf; }

    bool isSequential() const Q_DECL_OVERRIDE { return true; }
    const QByteArray &buffer() const { return *buf; }

protected:
    qint64 readData(char *data, qint64 maxSize) Q_DECL_OVERRIDE
    {
        maxSize = qMin(maxSize, qint64(buf->size() - offset));
        memcpy(data, buf->constData() + offset, maxSize);
        offset += maxSize;
        return maxSize;
    }
    qint64 writeData(const char * /* data */, qint64 /* maxSize */) Q_DECL_OVERRIDE
    {
        return -1;
    }

private:
    QByteArray *buf;
    int offset;
    bool ownbuf;
};

// Test readAll() on position change for sequential device
void tst_QIODevice::readAllKeepPosition()
{
    SequentialReadBuffer buffer("Hello world!");
    buffer.open(QIODevice::ReadOnly);
    char c;

    QVERIFY(buffer.getChar(&c));
    QCOMPARE(buffer.pos(), qint64(0));
    buffer.ungetChar(c);
    QCOMPARE(buffer.pos(), qint64(0));

    QByteArray resultArray = buffer.readAll();
    QCOMPARE(buffer.pos(), qint64(0));
    QCOMPARE(resultArray, buffer.buffer());
}

class RandomAccessBuffer : public QIODevice
{
public:
    RandomAccessBuffer(const char *data) : QIODevice(), buf(data) { }

protected:
    qint64 readData(char *data, qint64 maxSize) Q_DECL_OVERRIDE
    {
        maxSize = qMin(maxSize, qint64(buf.size() - pos()));
        memcpy(data, buf.constData() + pos(), maxSize);
        return maxSize;
    }
    qint64 writeData(const char *data, qint64 maxSize) Q_DECL_OVERRIDE
    {
        maxSize = qMin(maxSize, qint64(buf.size() - pos()));
        memcpy(buf.data() + pos(), data, maxSize);
        return maxSize;
    }

private:
    QByteArray buf;
};

// Test write() on skipping correct number of bytes in read buffer
void tst_QIODevice::writeInTextMode()
{
    // Unlike other platforms, Windows implementation expands '\n' into
    // "\r\n" sequence in write(). Ensure that write() properly works with
    // a read buffer on random-access devices.
#ifndef Q_OS_WIN
    QSKIP("This is a Windows-only test");
#else
    RandomAccessBuffer buffer("one\r\ntwo\r\nthree\r\n");
    buffer.open(QBuffer::ReadWrite | QBuffer::Text);
    QCOMPARE(buffer.readLine(), QByteArray("one\n"));
    QCOMPARE(buffer.write("two\n"), 4);
    QCOMPARE(buffer.readLine(), QByteArray("three\n"));
#endif
}

void tst_QIODevice::transaction_data()
{
    QTest::addColumn<bool>("sequential");
    QTest::addColumn<qint8>("i8Data");
    QTest::addColumn<qint16>("i16Data");
    QTest::addColumn<qint32>("i32Data");
    QTest::addColumn<qint64>("i64Data");
    QTest::addColumn<bool>("bData");
    QTest::addColumn<float>("fData");
    QTest::addColumn<double>("dData");
    QTest::addColumn<QByteArray>("strData");

    bool sequential = true;
    do {
        QByteArray devName(sequential ? "sequential" : "random-access");

        QTest::newRow(qPrintable(devName + '1')) << sequential << qint8(1) << qint16(2)
                                                 << qint32(3) << qint64(4) << true
                                                 << 5.0f << double(6.0)
                                                 << QByteArray("Hello world!");
        QTest::newRow(qPrintable(devName + '2')) << sequential << qint8(1 << 6) << qint16(1 << 14)
                                                 << qint32(1 << 30) << (qint64(1) << 62) << false
                                                 << 123.0f << double(234.0)
                                                 << QByteArray("abcdefghijklmnopqrstuvwxyz");
        QTest::newRow(qPrintable(devName + '3')) << sequential << qint8(-1) << qint16(-2)
                                                 << qint32(-3) << qint64(-4) << true
                                                 << -123.0f << double(-234.0)
                                                 << QByteArray("Qt rocks!");
        sequential = !sequential;
    } while (!sequential);
}

// Test transaction integrity
void tst_QIODevice::transaction()
{
    QByteArray testBuffer;

    QFETCH(bool, sequential);
    QFETCH(qint8, i8Data);
    QFETCH(qint16, i16Data);
    QFETCH(qint32, i32Data);
    QFETCH(qint64, i64Data);
    QFETCH(bool, bData);
    QFETCH(float, fData);
    QFETCH(double, dData);
    QFETCH(QByteArray, strData);

    {
        QDataStream stream(&testBuffer, QIODevice::WriteOnly);

        stream << i8Data << i16Data << i32Data << i64Data
               << bData << fData << dData << strData.constData();
    }

    for (int splitPos = 0; splitPos <= testBuffer.size(); ++splitPos) {
        QByteArray readBuffer(testBuffer.left(splitPos));
        QIODevice *dev = sequential ? (QIODevice *) new SequentialReadBuffer(&readBuffer)
                                    : (QIODevice *) new QBuffer(&readBuffer);
        dev->open(QIODevice::ReadOnly);
        QDataStream stream(dev);

        qint8 i8;
        qint16 i16;
        qint32 i32;
        qint64 i64;
        bool b;
        float f;
        double d;
        char *str;

        forever {
            QVERIFY(!dev->isTransactionStarted());
            dev->startTransaction();
            QVERIFY(dev->isTransactionStarted());

            // Try to read all data in one go. If the status of the data stream
            // indicates an unsuccessful operation, restart a read transaction
            // on the completed buffer.
            stream >> i8 >> i16 >> i32 >> i64 >> b >> f >> d >> str;

            QVERIFY(stream.atEnd());
            if (stream.status() == QDataStream::Ok) {
                dev->commitTransaction();
                break;
            }

            dev->rollbackTransaction();
            QVERIFY(splitPos == 0 || !stream.atEnd());
            QCOMPARE(dev->pos(), Q_INT64_C(0));
            QCOMPARE(dev->bytesAvailable(), qint64(readBuffer.size()));
            QVERIFY(readBuffer.size() < testBuffer.size());
            delete [] str;
            readBuffer.append(testBuffer.right(testBuffer.size() - splitPos));
            stream.resetStatus();
        }

        QVERIFY(!dev->isTransactionStarted());
        QVERIFY(stream.atEnd());
        QCOMPARE(i8, i8Data);
        QCOMPARE(i16, i16Data);
        QCOMPARE(i32, i32Data);
        QCOMPARE(i64, i64Data);
        QCOMPARE(b, bData);
        QCOMPARE(f, fData);
        QCOMPARE(d, dData);
        QVERIFY(strData == str);
        delete [] str;
        stream.setDevice(0);
        delete dev;
    }
}

QTEST_MAIN(tst_QIODevice)
#include "tst_qiodevice.moc"<|MERGE_RESOLUTION|>--- conflicted
+++ resolved
@@ -56,14 +56,12 @@
     void readAllKeepPosition();
     void writeInTextMode();
 
-<<<<<<< HEAD
     void transaction_data();
     void transaction();
-=======
+
 private:
     QSharedPointer<QTemporaryDir> m_tempDir;
     QString m_previousCurrent;
->>>>>>> 397061a6
 };
 
 void tst_QIODevice::initTestCase()
