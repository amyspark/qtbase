--- conflicted
+++ resolved
@@ -660,13 +660,9 @@
 void tst_QMetaType::sizeOf_data()
 {
     QTest::addColumn<QMetaType::Type>("type");
-<<<<<<< HEAD
-    QTest::addColumn<int>("size");
-
-    QTest::newRow("QMetaType::UnknownType") << QMetaType::UnknownType << 0;
-=======
     QTest::addColumn<size_t>("size");
->>>>>>> 25e004bf
+
+    QTest::newRow("QMetaType::UnknownType") << QMetaType::UnknownType << size_t(0);
 #define ADD_METATYPE_TEST_ROW(MetaTypeName, MetaTypeId, RealType) \
     QTest::newRow(#RealType) << QMetaType::MetaTypeName << size_t(QTypeInfo<RealType>::sizeOf);
 FOR_EACH_CORE_METATYPE(ADD_METATYPE_TEST_ROW)
