--- conflicted
+++ resolved
@@ -231,16 +231,12 @@
     int &i;
     NoDefaultConstructorRRef1(int &&i) : i(i) {}
 };
-<<<<<<< HEAD
-=======
 
 struct NoDefaultConstructorRRef2
 {
     std::unique_ptr<int> i;
     NoDefaultConstructorRRef2(std::unique_ptr<int> &&i) : i(std::move(i)) {}
 };
-#endif
->>>>>>> 1632786f
 
 void tst_QSharedPointer::basics_data()
 {
