--- conflicted
+++ resolved
@@ -120,25 +120,18 @@
 
 void tst_QMimeDatabase::initTestCase()
 {
-<<<<<<< HEAD
-    QVERIFY2(m_temporaryDir.isValid(),
-             ("Could not create temporary subdir: " + m_temporaryDir.errorString()).toUtf8());
-
-    // Create a "global" and a "local" XDG data dir, right here.
-    // The local dir will be empty initially, while the global dir will contain a copy of freedesktop.org.xml
-=======
     QStandardPaths::setTestModeEnabled(true);
     m_localMimeDir = QStandardPaths::writableLocation(QStandardPaths::GenericDataLocation) + "/mime";
     if (QDir(m_localMimeDir).exists()) {
         QVERIFY2(QDir(m_localMimeDir).removeRecursively(), qPrintable(m_localMimeDir + ": " + qt_error_string()));
     }
     QString errorMessage;
->>>>>>> 53ecaade
 
 #ifdef USE_XDG_DATA_DIRS
     // Create a temporary "global" XDG data dir for later use
     // It will initially contain a copy of freedesktop.org.xml
-    QVERIFY(m_temporaryDir.isValid());
+    QVERIFY2(m_temporaryDir.isValid(),
+             ("Could not create temporary subdir: " + m_temporaryDir.errorString()).toUtf8());
     const QDir here = QDir(m_temporaryDir.path());
     m_globalXdgDir = m_temporaryDir.path() + QStringLiteral("/global");
     const QString globalPackageDir = m_globalXdgDir + QStringLiteral("/mime/packages");
