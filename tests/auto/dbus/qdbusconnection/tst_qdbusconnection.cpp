--- conflicted
+++ resolved
@@ -71,12 +71,7 @@
     QVERIFY(con.callWithCallback(msg, &spy, SLOT(asyncReply)) == 0);
 
     QDBusMessage reply = con.call(msg);
-<<<<<<< HEAD
-    QCOMPARE(msg.serial(), reply.replySerial());
     QCOMPARE(reply.type(), QDBusMessage::ErrorMessage);
-=======
-    QVERIFY(reply.type() == QDBusMessage::ErrorMessage);
->>>>>>> ca7f1d21
 
     QDBusReply<void> voidreply(reply);
     QVERIFY(!voidreply.isValid());
@@ -912,12 +907,7 @@
                                                       QString(), "test0");
     QDBusMessage reply = con.call(msg, QDBus::Block, 1000);
 
-<<<<<<< HEAD
-    QCOMPARE(msg.serial(), reply.replySerial());
     QCOMPARE(reply.type(), QDBusMessage::ReplyMessage);
-=======
-    QVERIFY(reply.type() == QDBusMessage::ReplyMessage);
->>>>>>> ca7f1d21
 }
 
 void tst_QDBusConnection::multipleInterfacesInQObject()
