/****************************************************************************
**
** Copyright (C) 2016 The Qt Company Ltd.
** Contact: https://www.qt.io/licensing/
**
** This file is part of the test suite of the Qt Toolkit.
**
** $QT_BEGIN_LICENSE:GPL-EXCEPT$
** Commercial License Usage
** Licensees holding valid commercial Qt licenses may use this file in
** accordance with the commercial license agreement provided with the
** Software or, alternatively, in accordance with the terms contained in
** a written agreement between you and The Qt Company. For licensing terms
** and conditions see https://www.qt.io/terms-conditions. For further
** information use the contact form at https://www.qt.io/contact-us.
**
** GNU General Public License Usage
** Alternatively, this file may be used under the terms of the GNU
** General Public License version 3 as published by the Free Software
** Foundation with exceptions as appearing in the file LICENSE.GPL3-EXCEPT
** included in the packaging of this file. Please review the following
** information to ensure the GNU General Public License requirements will
** be met: https://www.gnu.org/licenses/gpl-3.0.html.
**
** $QT_END_LICENSE$
**
****************************************************************************/


#include <QtTest/QtTest>

#include <qfile.h>
#include <qpainterpath.h>
#include <qpen.h>
#include <qmath.h>

class tst_QPainterPath : public QObject
{
    Q_OBJECT

public:
public slots:
    void cleanupTestCase();
private slots:
    void getSetCheck();
    void clear();
    void reserveAndCapacity();
    void swap();

    void contains_QPointF_data();
    void contains_QPointF();

    void contains_QRectF_data();
    void contains_QRectF();

    void intersects_QRectF_data();
    void intersects_QRectF();

    void testContainsAndIntersects_data();
    void testContainsAndIntersects();

    void testSimplified_data();
    void testSimplified();

    void testStroker_data();
    void testStroker();

    void currentPosition();

    void testOperatorEquals();
    void testOperatorEquals_fuzzy();
    void testOperatorDatastream();

    void testArcMoveTo_data();
    void testArcMoveTo();
    void setElementPositionAt();

    void testOnPath_data();
    void testOnPath();

    void pointAtPercent_data();
    void pointAtPercent();

    void angleAtPercent();

    void arcWinding_data();
    void arcWinding();

    void testToFillPolygons();

    void testNaNandInfinites();

    void closing();

    void operators_data();
    void operators();

    void connectPathDuplicatePoint();
    void connectPathMoveTo();

    void translate();

    void lineWithinBounds();

    void intersectionEquality();
    void intersectionPointOnEdge();
};

void tst_QPainterPath::cleanupTestCase()
{
    QFile::remove(QLatin1String("data"));
}

// Testing get/set functions
void tst_QPainterPath::getSetCheck()
{
    QPainterPathStroker obj1;
    // qreal QPainterPathStroker::width()
    // void QPainterPathStroker::setWidth(qreal)
    obj1.setWidth(0.0);
    QCOMPARE(qreal(1.0), obj1.width()); // Pathstroker sets with to 1 if <= 0
    obj1.setWidth(0.5);
    QCOMPARE(qreal(0.5), obj1.width());
    obj1.setWidth(1.1);
    QCOMPARE(qreal(1.1), obj1.width());

    // qreal QPainterPathStroker::miterLimit()
    // void QPainterPathStroker::setMiterLimit(qreal)
    obj1.setMiterLimit(0.0);
    QCOMPARE(qreal(0.0), obj1.miterLimit());
    obj1.setMiterLimit(1.1);
    QCOMPARE(qreal(1.1), obj1.miterLimit());

    // qreal QPainterPathStroker::curveThreshold()
    // void QPainterPathStroker::setCurveThreshold(qreal)
    obj1.setCurveThreshold(0.0);
    QCOMPARE(qreal(0.0), obj1.curveThreshold());
    obj1.setCurveThreshold(1.1);
    QCOMPARE(qreal(1.1), obj1.curveThreshold());
}

void tst_QPainterPath::swap()
{
    QPainterPath p1;
    p1.addRect( 0, 0,10,10);
    QPainterPath p2;
    p2.addRect(10,10,10,10);
    p1.swap(p2);
    QCOMPARE(p1.boundingRect().toRect(), QRect(10,10,10,10));
    QCOMPARE(p2.boundingRect().toRect(), QRect( 0, 0,10,10));
}

void tst_QPainterPath::clear()
{
    QPainterPath p1;
    QPainterPath p2;
    p1.clear();
    QCOMPARE(p1, p2);

    p1.addRect(0, 0, 10, 10);
    p1.clear();
    QCOMPARE(p1, p2);

    QCOMPARE(p1.fillRule(), Qt::OddEvenFill);
    p1.setFillRule(Qt::WindingFill);
    p1.clear();
    QCOMPARE(p1.fillRule(), Qt::WindingFill);
}

void tst_QPainterPath::reserveAndCapacity()
{
    QPainterPath p;
    QVERIFY(p.capacity() == 0);

    p.addRect(0, 0, 10, 10);
    QVERIFY(p.capacity() > 0);

    p.clear();
    QVERIFY(p.capacity() > 0);

    p = QPainterPath{};
    QVERIFY(p.capacity() == 0);

    p.moveTo(100, 100);
    QVERIFY(p.capacity() > 1);

    p.reserve(1000);
    QVERIFY(p.capacity() >= 1000);

    p.reserve(0);
    QVERIFY(p.capacity() >= 1000);
<<<<<<< HEAD
=======

    QPainterPath p2;
    p2.reserve(10);
    QVERIFY(p.capacity() >= 10);
>>>>>>> 0d6b4b51
}

Q_DECLARE_METATYPE(QPainterPath)

void tst_QPainterPath::currentPosition()
{
    QPainterPath p;

    QCOMPARE(p.currentPosition(), QPointF());

    p.moveTo(100, 100);
    QCOMPARE(p.currentPosition(), QPointF(100, 100));

    p.lineTo(200, 200);
    QCOMPARE(p.currentPosition(), QPointF(200, 200));

    p.cubicTo(300, 200, 200, 300, 500, 500);
    QCOMPARE(p.currentPosition(), QPointF(500, 500));
}

void tst_QPainterPath::contains_QPointF_data()
{
    QTest::addColumn<QPainterPath>("path");
    QTest::addColumn<QPointF>("pt");
    QTest::addColumn<bool>("contained");

    QPainterPath path;
    path.addRect(0, 0, 100, 100);

    // #####
    // #   #
    // #   #
    // #   #
    // #####

    QTest::newRow("[0,0] in [0,0,100,100]") << path << QPointF(0, 0) << true;

    QTest::newRow("[99,0] in [0,0,100,100]") << path << QPointF(99, 0) << true;
    QTest::newRow("[0,99] in [0,0,100,100]") << path << QPointF(0, 99) << true;
    QTest::newRow("[99,99] in [0,0,100,100]") << path << QPointF(99, 99) << true;

    QTest::newRow("[99.99,0] in [0,0,100,100]") << path << QPointF(99.99, 0) << true;
    QTest::newRow("[0,99.99] in [0,0,100,100]") << path << QPointF(0, 99.99) << true;
    QTest::newRow("[99.99,99.99] in [0,0,100,100]") << path << QPointF(99.99, 99.99) << true;

    QTest::newRow("[0.01,0.01] in [0,0,100,100]") << path << QPointF(0.01, 0.01) << true;
    QTest::newRow("[0,0.01] in [0,0,100,100]") << path << QPointF(0, 0.01) << true;
    QTest::newRow("[0.01,0] in [0,0,100,100]") << path << QPointF(0.01, 0) << true;

    QTest::newRow("[-0.01,-0.01] in [0,0,100,100]") << path << QPointF(-0.01, -0.01) << false;
    QTest::newRow("[-0,-0.01] in [0,0,100,100]") << path << QPointF(0, -0.01) << false;
    QTest::newRow("[-0.01,0] in [0,0,100,100]") << path << QPointF(-0.01, 0) << false;


    QTest::newRow("[-10,0] in [0,0,100,100]") << path << QPointF(-10, 0) << false;
    QTest::newRow("[100,0] in [0,0,100,100]") << path << QPointF(100, 0) << false;

    QTest::newRow("[0,-10] in [0,0,100,100]") << path << QPointF(0, -10) << false;
    QTest::newRow("[0,100] in [0,0,100,100]") << path << QPointF(0, 100) << false;

    QTest::newRow("[100.1,0] in [0,0,100,100]") << path << QPointF(100.1, 0) << false;
    QTest::newRow("[0,100.1] in [0,0,100,100]") << path << QPointF(0, 100.1) << false;

    path.addRect(50, 50, 100, 100);

    // #####
    // #   #
    // # #####
    // # # # #
    // ##### #
    //   #   #
    //   #####

    QTest::newRow("[49,49] in 2 rects") << path << QPointF(49,49) << true;
    QTest::newRow("[50,50] in 2 rects") << path << QPointF(50,50) << false;
    QTest::newRow("[100,100] in 2 rects") << path << QPointF(100,100) << true;

    path.setFillRule(Qt::WindingFill);
    QTest::newRow("[50,50] in 2 rects (winding)") << path << QPointF(50,50) << true;

    path.addEllipse(0, 0, 150, 150);

    // #####
    // ##  ##
    // # #####
    // # # # #
    // ##### #
    //  ##  ##
    //   #####

    QTest::newRow("[50,50] in complex (winding)") << path << QPointF(50, 50) << true;

    path.setFillRule(Qt::OddEvenFill);
    QTest::newRow("[50,50] in complex (windinf)") << path << QPointF(50, 50) << true;
    QTest::newRow("[49,49] in complex") << path << QPointF(49,49) << false;
    QTest::newRow("[100,100] in complex") << path << QPointF(49,49) << false;


    // unclosed triangle
    path = QPainterPath();
    path.moveTo(100, 100);
    path.lineTo(130, 70);
    path.lineTo(150, 110);

    QTest::newRow("[100,100] in triangle") << path << QPointF(100, 100) << true;
    QTest::newRow("[140,100] in triangle") << path << QPointF(140, 100) << true;
    QTest::newRow("[130,80] in triangle") << path << QPointF(130, 80) << true;

    QTest::newRow("[110,80] in triangle") << path << QPointF(110, 80) << false;
    QTest::newRow("[150,100] in triangle") << path << QPointF(150, 100) << false;
    QTest::newRow("[120,110] in triangle") << path << QPointF(120, 110) << false;

    QRectF base_rect(0, 0, 20, 20);

    path = QPainterPath();
    path.addEllipse(base_rect);

    // not strictly precise, but good enougth to verify fair precision.
    QPainterPath inside;
    inside.addEllipse(base_rect.adjusted(5, 5, -5, -5));
    QPolygonF inside_poly = inside.toFillPolygon();
    for (int i=0; i<inside_poly.size(); ++i)
        QTest::newRow(("inside_ellipse " + QByteArray::number(i)).constData()) << path << inside_poly.at(i) << true;

    QPainterPath outside;
    outside.addEllipse(base_rect.adjusted(-5, -5, 5, 5));
    QPolygonF outside_poly = outside.toFillPolygon();
    for (int i=0; i<outside_poly.size(); ++i)
        QTest::newRow(("outside_ellipse " + QByteArray::number(i)).constData()) << path << outside_poly.at(i) << false;

    path = QPainterPath();
    base_rect = QRectF(50, 50, 200, 200);
    path.addEllipse(base_rect);
    path.setFillRule(Qt::WindingFill);

    QTest::newRow("topleft outside ellipse") << path << base_rect.topLeft() << false;
    QTest::newRow("topright outside ellipse") << path << base_rect.topRight() << false;
    QTest::newRow("bottomright outside ellipse") << path << base_rect.bottomRight() << false;
    QTest::newRow("bottomleft outside ellipse") << path << base_rect.bottomLeft() << false;

    // Test horizontal curve segment
    path = QPainterPath();
    path.moveTo(100, 100);
    path.cubicTo(120, 100, 180, 100, 200, 100);
    path.lineTo(150, 200);
    path.closeSubpath();

    QTest::newRow("horizontal cubic, out left") << path << QPointF(0, 100) << false;
    QTest::newRow("horizontal cubic, out right") << path << QPointF(300, 100) <<false;
    QTest::newRow("horizontal cubic, in mid") << path << QPointF(150, 100) << true;

    path = QPainterPath();
    path.addEllipse(QRectF(-5000.0, -5000.0, 1500000.0, 1500000.0));
    QTest::newRow("huge ellipse, qreal=float crash") << path << QPointF(1100000.35, 1098000.2) << true;

}

void tst_QPainterPath::contains_QPointF()
{
    QFETCH(QPainterPath, path);
    QFETCH(QPointF, pt);
    QFETCH(bool, contained);

    QCOMPARE(path.contains(pt), contained);
}

void tst_QPainterPath::contains_QRectF_data()
{
    QTest::addColumn<QPainterPath>("path");
    QTest::addColumn<QRectF>("rect");
    QTest::addColumn<bool>("contained");

    QPainterPath path;
    path.addRect(0, 0, 100, 100);

    QTest::newRow("same rect") << path << QRectF(0.1, 0.1, 99, 99) << true; // ###
    QTest::newRow("outside") << path << QRectF(-1, -1, 100, 100) << false;
    QTest::newRow("covers") << path << QRectF(-1, -1, 102, 102) << false;
    QTest::newRow("left") << path << QRectF(-10, 50, 5, 5) << false;
    QTest::newRow("top") << path << QRectF(50, -10, 5, 5) << false;
    QTest::newRow("right") << path << QRectF(110, 50, 5, 5) << false;
    QTest::newRow("bottom") << path << QRectF(50, 110, 5, 5) << false;

    path.addRect(50, 50, 100, 100);

    QTest::newRow("r1 top") << path << QRectF(0.1, 0.1, 99, 49) << true;
    QTest::newRow("r1 left") << path << QRectF(0.1, 0.1, 49, 99) << true;
    QTest::newRow("r2 right") << path << QRectF(100.01, 50.1, 49, 99) << true;
    QTest::newRow("r2 bottom") << path << QRectF(50.1, 100.1, 99, 49) << true;
    QTest::newRow("inside 2 rects") << path << QRectF(51, 51, 48, 48) << false;
    QTest::newRow("topRight 2 rects") << path << QRectF(100, 0, 49, 49) << false;
    QTest::newRow("bottomLeft 2 rects") << path << QRectF(0, 100, 49, 49) << false;

    path.setFillRule(Qt::WindingFill);
    QTest::newRow("inside 2 rects (winding)") << path << QRectF(51, 51, 48, 48) << true;

    path.addEllipse(0, 0, 150, 150);
    QTest::newRow("topRight 2 rects") << path << QRectF(100, 25, 24, 24) << true;
    QTest::newRow("bottomLeft 2 rects") << path << QRectF(25, 100, 24, 24) << true;

    path.setFillRule(Qt::OddEvenFill);
    QTest::newRow("inside 2 rects") << path << QRectF(50, 50, 49, 49) << false;
}

void tst_QPainterPath::contains_QRectF()
{
    QFETCH(QPainterPath, path);
    QFETCH(QRectF, rect);
    QFETCH(bool, contained);

    QCOMPARE(path.contains(rect), contained);
}

static inline QPainterPath rectPath(qreal x, qreal y, qreal w, qreal h)
{
    QPainterPath path;
    path.addRect(x, y, w, h);
    path.closeSubpath();
    return path;
}

static inline QPainterPath ellipsePath(qreal x, qreal y, qreal w, qreal h)
{
    QPainterPath path;
    path.addEllipse(x, y, w, h);
    path.closeSubpath();
    return path;
}

static inline QPainterPath linePath(qreal x1, qreal y1, qreal x2, qreal y2)
{
    QPainterPath path;
    path.moveTo(x1, y1);
    path.lineTo(x2, y2);
    return path;
}

void tst_QPainterPath::intersects_QRectF_data()
{
    QTest::addColumn<QPainterPath>("path");
    QTest::addColumn<QRectF>("rect");
    QTest::addColumn<bool>("intersects");

    QPainterPath path;
    path.addRect(0, 0, 100, 100);

    QTest::newRow("same rect") << path << QRectF(0.1, 0.1, 99, 99) << true; // ###
    QTest::newRow("outside") << path << QRectF(-1, -1, 100, 100) << true;
    QTest::newRow("covers") << path << QRectF(-1, -1, 102, 102) << true;
    QTest::newRow("left") << path << QRectF(-10, 50, 5, 5) << false;
    QTest::newRow("top") << path << QRectF(50, -10, 5, 5) << false;
    QTest::newRow("right") << path << QRectF(110, 50, 5, 5) << false;
    QTest::newRow("bottom") << path << QRectF(50, 110, 5, 5) << false;

    path.addRect(50, 50, 100, 100);

    QTest::newRow("r1 top") << path << QRectF(0.1, 0.1, 99, 49) << true;
    QTest::newRow("r1 left") << path << QRectF(0.1, 0.1, 49, 99) << true;
    QTest::newRow("r2 right") << path << QRectF(100.01, 50.1, 49, 99) << true;
    QTest::newRow("r2 bottom") << path << QRectF(50.1, 100.1, 99, 49) << true;
    QTest::newRow("inside 2 rects") << path << QRectF(51, 51, 48, 48) << false;

    path.setFillRule(Qt::WindingFill);
    QTest::newRow("inside 2 rects (winding)") << path << QRectF(51, 51, 48, 48) << true;

    path.addEllipse(0, 0, 150, 150);
    QTest::newRow("topRight 2 rects") << path << QRectF(100, 25, 24, 24) << true;
    QTest::newRow("bottomLeft 2 rects") << path << QRectF(25, 100, 24, 24) << true;

    QTest::newRow("horizontal line") << linePath(0, 0, 10, 0) << QRectF(1, -1, 2, 2) << true;
    QTest::newRow("vertical line") << linePath(0, 0, 0, 10) << QRectF(-1, 1, 2, 2) << true;

    path = QPainterPath();
    path.addEllipse(QRectF(-5000.0, -5000.0, 1500000.0, 1500000.0));
    QTest::newRow("huge ellipse, qreal=float crash") << path << QRectF(1100000.35, 1098000.2, 1500000.0, 1500000.0) << true;
}

void tst_QPainterPath::intersects_QRectF()
{
    QFETCH(QPainterPath, path);
    QFETCH(QRectF, rect);
    QFETCH(bool, intersects);

    QCOMPARE(path.intersects(rect), intersects);
}


void tst_QPainterPath::testContainsAndIntersects_data()
{
    QTest::addColumn<QPainterPath>("path");
    QTest::addColumn<QPainterPath>("candidate");
    QTest::addColumn<bool>("contained");
    QTest::addColumn<bool>("intersects");

    QTest::newRow("rect vs small ellipse (upper left)") << rectPath(0, 0, 100, 100) << ellipsePath(0, 0, 50, 50) << false << true;
    QTest::newRow("rect vs small ellipse (upper right)") << rectPath(0, 0, 100, 100) << ellipsePath(50, 0, 50, 50) << false << true;
    QTest::newRow("rect vs small ellipse (lower right)") << rectPath(0, 0, 100, 100) << ellipsePath(50, 50, 50, 50) << false << true;
    QTest::newRow("rect vs small ellipse (lower left)") << rectPath(0, 0, 100, 100) << ellipsePath(0, 50, 50, 50) << false << true;
    QTest::newRow("rect vs small ellipse (centered)") << rectPath(0, 0, 100, 100) << ellipsePath(25, 25, 50, 50) << true << true;
    QTest::newRow("rect vs equal ellipse") << rectPath(0, 0, 100, 100) << ellipsePath(0, 0, 100, 100) << false << true;
    QTest::newRow("rect vs big ellipse") << rectPath(0, 0, 100, 100) << ellipsePath(-10, -10, 120, 120) << false << true;

    QPainterPath twoEllipses = ellipsePath(0, 0, 100, 100).united(ellipsePath(200, 0, 100, 100));

    QTest::newRow("rect vs two small ellipses") << rectPath(0, 0, 100, 100) << ellipsePath(25, 25, 50, 50).united(ellipsePath(225, 25, 50, 50)) << false << true;
    QTest::newRow("rect vs two equal ellipses") << rectPath(0, 0, 100, 100) << twoEllipses << false << true;

    QTest::newRow("rect vs self") << rectPath(0, 0, 100, 100) << rectPath(0, 0, 100, 100) << false << true;
    QTest::newRow("ellipse vs self") << ellipsePath(0, 0, 100, 100) << ellipsePath(0, 0, 100, 100) << false << true;

    QPainterPath twoRects = rectPath(0, 0, 100, 100).united(rectPath(200, 0, 100, 100));
    QTest::newRow("two rects vs small ellipse (upper left)") << twoRects << ellipsePath(0, 0, 50, 50) << false << true;
    QTest::newRow("two rects vs small ellipse (upper right)") << twoRects << ellipsePath(50, 0, 50, 50) << false << true;
    QTest::newRow("two rects vs small ellipse (lower right)") << twoRects << ellipsePath(50, 50, 50, 50) << false << true;
    QTest::newRow("two rects vs small ellipse (lower left)") << twoRects << ellipsePath(0, 50, 50, 50) << false << true;
    QTest::newRow("two rects vs small ellipse (centered)") << twoRects << ellipsePath(25, 25, 50, 50) << true << true;
    QTest::newRow("two rects vs equal ellipse") << twoRects << ellipsePath(0, 0, 100, 100) << false << true;
    QTest::newRow("two rects vs big ellipse") << twoRects << ellipsePath(-10, -10, 120, 120) << false << true;

    QTest::newRow("two rects vs two small ellipses") << twoRects << ellipsePath(25, 25, 50, 50).united(ellipsePath(225, 25, 50, 50)) << true << true;
    QTest::newRow("two rects vs two equal ellipses") << twoRects << ellipsePath(0, 0, 100, 100).united(ellipsePath(200, 0, 100, 100)) << false << true;

    QTest::newRow("two rects vs self") << twoRects << twoRects << false << true;
    QTest::newRow("two ellipses vs self") << twoEllipses << twoEllipses << false << true;

    QPainterPath windingRect = rectPath(0, 0, 100, 100);
    windingRect.addRect(25, 25, 100, 50);
    windingRect.setFillRule(Qt::WindingFill);

    QTest::newRow("rect with winding rule vs tall rect") << windingRect << rectPath(40, 20, 20, 60) << true << true;
    QTest::newRow("rect with winding rule vs self") << windingRect << windingRect << false << true;

    QPainterPath thickFrame = rectPath(0, 0, 100, 100).subtracted(rectPath(25, 25, 50, 50));
    QPainterPath thinFrame = rectPath(10, 10, 80, 80).subtracted(rectPath(15, 15, 70, 70));

    QTest::newRow("thin frame in thick frame") << thickFrame << thinFrame << true << true;
    QTest::newRow("rect in thick frame") << thickFrame << rectPath(40, 40, 20, 20) << false << false;
    QTest::newRow("rect in thin frame") << thinFrame << rectPath(40, 40, 20, 20) << false << false;

    QPainterPath ellipses;
    ellipses.addEllipse(0, 0, 10, 10);
    ellipses.addEllipse(4, 4, 2, 2);
    ellipses.setFillRule(Qt::WindingFill);

    // the definition of QPainterPath::intersects() and contains() is fill-area based,
    QTest::newRow("line in rect") << rectPath(0, 0, 100, 100) << linePath(10, 10, 90, 90) << true << true;
    QTest::newRow("horizontal line in rect") << rectPath(0, 0, 100, 100) << linePath(10, 50, 90, 50) << true << true;
    QTest::newRow("vertical line in rect") << rectPath(0, 0, 100, 100) << linePath(50, 10, 50, 90) << true << true;

    QTest::newRow("line through rect") << rectPath(0, 0, 100, 100) << linePath(-10, -10, 110, 110) << false << true;
    QTest::newRow("line through rect 2") << rectPath(0, 0, 100, 100) << linePath(-10, 0, 110, 100) << false << true;
    QTest::newRow("line through rect 3") << rectPath(0, 0, 100, 100) << linePath(5, 10, 110, 100) << false << true;
    QTest::newRow("line through rect 4") << rectPath(0, 0, 100, 100) << linePath(-10, 0, 90, 90) << false << true;

    QTest::newRow("horizontal line through rect") << rectPath(0, 0, 100, 100) << linePath(-10, 50, 110, 50) << false << true;
    QTest::newRow("vertical line through rect") << rectPath(0, 0, 100, 100) << linePath(50, -10, 50, 110) << false << true;

    QTest::newRow("line vs line") << linePath(0, 0, 10, 10) << linePath(10, 0, 0, 10) << false << true;

    QTest::newRow("line in rect with hole") << rectPath(0, 0, 10, 10).subtracted(rectPath(2, 2, 6, 6)) << linePath(4, 4, 6, 6) << false << false;
    QTest::newRow("line in ellipse") << ellipses << linePath(3, 5, 7, 5) << false << true;
    QTest::newRow("line in ellipse 2") << ellipses << linePath(4.5, 5, 5.5, 5) << true << true;

    QTest::newRow("winding ellipse") << ellipses << ellipsePath(4, 4, 2, 2) << false << true;
    QTest::newRow("winding ellipse 2") << ellipses << ellipsePath(4.5, 4.5, 1, 1) << true << true;
    ellipses.setFillRule(Qt::OddEvenFill);
    QTest::newRow("odd even ellipse") << ellipses << ellipsePath(4, 4, 2, 2) << false << true;
    QTest::newRow("odd even ellipse 2") << ellipses << ellipsePath(4.5, 4.5, 1, 1) << false << false;
}

void tst_QPainterPath::testContainsAndIntersects()
{
    QFETCH(QPainterPath, path);
    QFETCH(QPainterPath, candidate);
    QFETCH(bool, contained);
    QFETCH(bool, intersects);

    QCOMPARE(path.intersects(candidate), intersects);
    QCOMPARE(path.contains(candidate), contained);
}

void tst_QPainterPath::testSimplified_data()
{
    QTest::addColumn<QPainterPath>("path");
    QTest::addColumn<int>("elements");

    QTest::newRow("rect") << rectPath(0, 0, 10, 10) << 5;

    QPainterPath twoRects = rectPath(0, 0, 10, 10);
    twoRects.addPath(rectPath(5, 0, 10, 10));
    QTest::newRow("two rects (odd)") << twoRects << 10;

    twoRects.setFillRule(Qt::WindingFill);
    QTest::newRow("two rects (winding)") << twoRects << 5;

    QPainterPath threeSteps = rectPath(0, 0, 10, 10);
    threeSteps.addPath(rectPath(0, 10, 20, 10));
    threeSteps.addPath(rectPath(0, 20, 30, 10));

    QTest::newRow("three rects (steps)") << threeSteps << 9;
}

void tst_QPainterPath::testSimplified()
{
    QFETCH(QPainterPath, path);
    QFETCH(int, elements);

    QPainterPath simplified = path.simplified();

    QCOMPARE(simplified.elementCount(), elements);

    QVERIFY(simplified.subtracted(path).isEmpty());
    QVERIFY(path.subtracted(simplified).isEmpty());
}

void tst_QPainterPath::testStroker_data()
{
    QTest::addColumn<QPainterPath>("path");
    QTest::addColumn<QPen>("pen");
    QTest::addColumn<QPainterPath>("stroke");

    QTest::newRow("line 1") << linePath(2, 2, 10, 2) << QPen(Qt::black, 2, Qt::SolidLine, Qt::FlatCap) << rectPath(2, 1, 8, 2);
    QTest::newRow("line 2") << linePath(2, 2, 10, 2) << QPen(Qt::black, 2, Qt::SolidLine, Qt::SquareCap) << rectPath(1, 1, 10, 2);

    QTest::newRow("rect") << rectPath(1, 1, 8, 8) << QPen(Qt::black, 2, Qt::SolidLine, Qt::SquareCap, Qt::MiterJoin) << rectPath(0, 0, 10, 10).subtracted(rectPath(2, 2, 6, 6));

    QTest::newRow("dotted line") << linePath(0, 0, 10, 0) << QPen(Qt::black, 2, Qt::DotLine) << rectPath(-1, -1, 4, 2).united(rectPath(5, -1, 4, 2));
}

void tst_QPainterPath::testStroker()
{
    QFETCH(QPainterPath, path);
    QFETCH(QPen, pen);
    QFETCH(QPainterPath, stroke);

    QPainterPathStroker stroker;
    stroker.setWidth(pen.widthF());
    stroker.setCapStyle(pen.capStyle());
    stroker.setJoinStyle(pen.joinStyle());
    stroker.setMiterLimit(pen.miterLimit());
    stroker.setDashPattern(pen.style());
    stroker.setDashOffset(pen.dashOffset());

    QPainterPath result = stroker.createStroke(path);

    // check if stroke == result
    QVERIFY(result.subtracted(stroke).isEmpty());
    QVERIFY(stroke.subtracted(result).isEmpty());
}

void tst_QPainterPath::testOperatorEquals()
{
    QPainterPath empty1;
    QPainterPath empty2;
    QCOMPARE(empty1, empty2);

    QPainterPath rect1;
    rect1.addRect(100, 100, 100, 100);
    QCOMPARE(rect1, rect1);
    QVERIFY(rect1 != empty1);

    QPainterPath rect2;
    rect2.addRect(100, 100, 100, 100);
    QCOMPARE(rect1, rect2);

    rect2.setFillRule(Qt::WindingFill);
    QVERIFY(rect1 != rect2);

    QPainterPath ellipse1;
    ellipse1.addEllipse(50, 50, 100, 100);
    QVERIFY(rect1 != ellipse1);

    QPainterPath ellipse2;
    ellipse2.addEllipse(50, 50, 100, 100);
    QCOMPARE(ellipse1, ellipse2);
}

void tst_QPainterPath::testOperatorEquals_fuzzy()
{
    // if operator== returns true for two paths it should
    // also return true when the same transform is applied to both paths
    {
        QRectF a(100, 100, 100, 50);
        QRectF b = a.translated(1e-14, 1e-14);

        QPainterPath pa;
        pa.addRect(a);
        QPainterPath pb;
        pb.addRect(b);

        QCOMPARE(pa, pb);

        QTransform transform;
        transform.translate(-100, -100);

        QCOMPARE(transform.map(pa), transform.map(pb));
    }

    // higher tolerance for error when path's bounding rect is big
    {
        QRectF a(1, 1, 1e6, 0.5e6);
        QRectF b = a.translated(1e-7, 1e-7);

        QPainterPath pa;
        pa.addRect(a);
        QPainterPath pb;
        pb.addRect(b);

        QCOMPARE(pa, pb);

        QTransform transform;
        transform.translate(-1, -1);

        QCOMPARE(transform.map(pa), transform.map(pb));
    }

    // operator== should return true for a path that has
    // been transformed and then inverse transformed
    {
        QPainterPath a;
        a.addRect(0, 0, 100, 100);

        QTransform transform;
        transform.translate(100, 20);
        transform.scale(1.5, 1.5);

        QPainterPath b = transform.inverted().map(transform.map(a));

        QCOMPARE(a, b);
    }

    {
        QPainterPath a;
        a.lineTo(10, 0);
        a.lineTo(10, 10);
        a.lineTo(0, 10);

        QPainterPath b;
        b.lineTo(10, 0);
        b.moveTo(10, 10);
        b.lineTo(0, 10);

        QVERIFY(a != b);
    }
}

void tst_QPainterPath::testOperatorDatastream()
{
    QPainterPath path;
    path.addEllipse(0, 0, 100, 100);
    path.addRect(0, 0, 100, 100);
    path.setFillRule(Qt::WindingFill);

    QTemporaryDir tempDir(QDir::tempPath() + "/tst_qpainterpath.XXXXXX");
    QVERIFY2(tempDir.isValid(), qPrintable(tempDir.errorString()));
    // Write out
    {
        QFile data(tempDir.path() + "/data");
        bool ok = data.open(QFile::WriteOnly);
        QVERIFY(ok);
        QDataStream stream(&data);
        stream << path;
    }

    QPainterPath other;
    // Read in
    {
        QFile data(tempDir.path() + "/data");
        bool ok = data.open(QFile::ReadOnly);
        QVERIFY(ok);
        QDataStream stream(&data);
        stream >> other;
    }

    QCOMPARE(other, path);
}

void tst_QPainterPath::closing()
{
    // lineto's
    {
        QPainterPath triangle(QPoint(100, 100));

        triangle.lineTo(200, 100);
        triangle.lineTo(200, 200);
        QCOMPARE(triangle.elementCount(), 3);

        //add this line to make sure closeSubpath() also calls detach() and detached properly
        QPainterPath copied = triangle;
        triangle.closeSubpath();
        QCOMPARE(copied.elementCount(), 3);

        QCOMPARE(triangle.elementCount(), 4);
        QCOMPARE(triangle.elementAt(3).type, QPainterPath::LineToElement);

        triangle.moveTo(300, 300);
        QCOMPARE(triangle.elementCount(), 5);
        QCOMPARE(triangle.elementAt(4).type, QPainterPath::MoveToElement);

        triangle.lineTo(400, 300);
        triangle.lineTo(400, 400);
        QCOMPARE(triangle.elementCount(), 7);

        triangle.closeSubpath();
        QCOMPARE(triangle.elementCount(), 8);

        // this will should trigger implicit moveto...
        triangle.lineTo(600, 300);
        QCOMPARE(triangle.elementCount(), 10);
        QCOMPARE(triangle.elementAt(8).type, QPainterPath::MoveToElement);
        QCOMPARE(triangle.elementAt(9).type, QPainterPath::LineToElement);

        triangle.lineTo(600, 700);
        QCOMPARE(triangle.elementCount(), 11);
    }

    // curveto's
    {
        QPainterPath curves(QPoint(100, 100));

        curves.cubicTo(200, 100, 100, 200, 200, 200);
        QCOMPARE(curves.elementCount(), 4);

        curves.closeSubpath();
        QCOMPARE(curves.elementCount(), 5);
        QCOMPARE(curves.elementAt(4).type, QPainterPath::LineToElement);

        curves.moveTo(300, 300);
        QCOMPARE(curves.elementCount(), 6);
        QCOMPARE(curves.elementAt(5).type, QPainterPath::MoveToElement);

        curves.cubicTo(400, 300, 300, 400, 400, 400);
        QCOMPARE(curves.elementCount(), 9);

        curves.closeSubpath();
        QCOMPARE(curves.elementCount(), 10);

        // should trigger implicit moveto..
        curves.cubicTo(100, 800, 800, 100, 800, 800);
        QCOMPARE(curves.elementCount(), 14);
        QCOMPARE(curves.elementAt(10).type, QPainterPath::MoveToElement);
        QCOMPARE(curves.elementAt(11).type, QPainterPath::CurveToElement);
    }

    {
        QPainterPath rects;
        rects.addRect(100, 100, 100, 100);

        QCOMPARE(rects.elementCount(), 5);
        QCOMPARE(rects.elementAt(0).type, QPainterPath::MoveToElement);
        QCOMPARE(rects.elementAt(4).type, QPainterPath::LineToElement);

        rects.addRect(300, 100, 100,100);
        QCOMPARE(rects.elementCount(), 10);
        QCOMPARE(rects.elementAt(5).type, QPainterPath::MoveToElement);
        QCOMPARE(rects.elementAt(9).type, QPainterPath::LineToElement);

        rects.lineTo(0, 0);
        QCOMPARE(rects.elementCount(), 12);
        QCOMPARE(rects.elementAt(10).type, QPainterPath::MoveToElement);
        QCOMPARE(rects.elementAt(11).type, QPainterPath::LineToElement);
    }

    {
        QPainterPath ellipses;
        ellipses.addEllipse(100, 100, 100, 100);

        QCOMPARE(ellipses.elementCount(), 13);
        QCOMPARE(ellipses.elementAt(0).type, QPainterPath::MoveToElement);
        QCOMPARE(ellipses.elementAt(10).type, QPainterPath::CurveToElement);

        ellipses.addEllipse(300, 100, 100,100);
        QCOMPARE(ellipses.elementCount(), 26);
        QCOMPARE(ellipses.elementAt(13).type, QPainterPath::MoveToElement);
        QCOMPARE(ellipses.elementAt(23).type, QPainterPath::CurveToElement);

        ellipses.lineTo(0, 0);
        QCOMPARE(ellipses.elementCount(), 28);
        QCOMPARE(ellipses.elementAt(26).type, QPainterPath::MoveToElement);
        QCOMPARE(ellipses.elementAt(27).type, QPainterPath::LineToElement);
    }

    {
        QPainterPath path;
        path.moveTo(10, 10);
        path.lineTo(40, 10);
        path.lineTo(25, 20);
        path.lineTo(10 + 1e-13, 10 + 1e-13);
        QCOMPARE(path.elementCount(), 4);
        path.closeSubpath();
        QCOMPARE(path.elementCount(), 4);
    }
}

void tst_QPainterPath::testArcMoveTo_data()
{
    QTest::addColumn<QRectF>("rect");
    QTest::addColumn<qreal>("angle");

    static Q_CONSTEXPR QRectF rects[] = {
        QRectF(100, 100, 100, 100),
        QRectF(100, 100, -100, 100),
        QRectF(100, 100, 100, -100),
        QRectF(100, 100, -100, -100),
    };

    for (uint domain = 0; domain < sizeof rects / sizeof *rects; ++domain) {
        const QByteArray dB = QByteArray::number(domain);
        for (int i=-360; i<=360; ++i) {
            QTest::newRow(("test " + dB + ' ' + QByteArray::number(i)).constData())
                << rects[domain] << (qreal) i;
        }

        // test low angles
        QTest::newRow("low angles 1") << rects[domain] << (qreal) 1e-10;
        QTest::newRow("low angles 2") << rects[domain] << (qreal)-1e-10;
    }
}

void tst_QPainterPath::operators_data()
{
    QTest::addColumn<QPainterPath>("test");
    QTest::addColumn<QPainterPath>("expected");

    QPainterPath a;
    QPainterPath b;
    a.addRect(0, 0, 100, 100);
    b.addRect(50, 50, 100, 100);

    QTest::newRow("a & b") << (a & b) << a.intersected(b);
    QTest::newRow("a | b") << (a | b) << a.united(b);
    QTest::newRow("a + b") << (a + b) << a.united(b);
    QTest::newRow("a - b") << (a - b) << a.subtracted(b);

    QPainterPath c = a;
    QTest::newRow("a &= b") << (a &= b) << a.intersected(b);
    c = a;
    QTest::newRow("a |= b") << (a |= b) << a.united(b);
    c = a;
    QTest::newRow("a += b") << (a += b) << a.united(b);
    c = a;
    QTest::newRow("a -= b") << (a -= b) << a.subtracted(b);
}

void tst_QPainterPath::operators()
{
    QFETCH(QPainterPath, test);
    QFETCH(QPainterPath, expected);

    QCOMPARE(test, expected);
}

static inline bool pathFuzzyCompare(double p1, double p2)
{
    return qAbs(p1 - p2) < 0.001;
}


static inline bool pathFuzzyCompare(float p1, float p2)
{
    return qAbs(p1 - p2) < 0.001;
}


void tst_QPainterPath::testArcMoveTo()
{
    QFETCH(QRectF, rect);
    QFETCH(qreal, angle);

    QPainterPath path;
    path.arcMoveTo(rect, angle);
    path.arcTo(rect, angle, 30);
    path.arcTo(rect, angle + 30, 30);

    QPointF pos = path.elementAt(0);

    QVERIFY((path.elementCount()-1) % 3 == 0);

    qreal x_radius = rect.width() / 2.0;
    qreal y_radius = rect.height() / 2.0;

    QPointF shouldBe = rect.center()
                       + QPointF(x_radius * qCos(qDegreesToRadians(angle)), -y_radius * qSin(qDegreesToRadians(angle)));

    qreal iw = 1 / rect.width();
    qreal ih = 1 / rect.height();

    QVERIFY(pathFuzzyCompare(pos.x() * iw, shouldBe.x() * iw));
    QVERIFY(pathFuzzyCompare(pos.y() * ih, shouldBe.y() * ih));
}

void tst_QPainterPath::testOnPath_data()
{
    QTest::addColumn<QPainterPath>("path");
    QTest::addColumn<qreal>("start");
    QTest::addColumn<qreal>("middle");
    QTest::addColumn<qreal>("end");

    QPainterPath path = QPainterPath(QPointF(153, 199));
    path.cubicTo(QPointF(147, 61), QPointF(414, 18),
                 QPointF(355, 201));

    QTest::newRow("First case") << path
                                << qreal(93.0)
                                << qreal(4.0)
                                << qreal(252.13);

    path = QPainterPath(QPointF(328, 197));
    path.cubicTo(QPointF(150, 50), QPointF(401, 50),
                 QPointF(225, 197));
    QTest::newRow("Second case") << path
                                 << qreal(140.0)
                                 << qreal(0.0)
                                 << qreal(220.0);

    path = QPainterPath(QPointF(328, 197));
    path.cubicTo(QPointF(101 , 153), QPointF(596, 151),
                 QPointF(353, 197));
    QTest::newRow("Third case") << path
                                << qreal(169.0)
                                << qreal(0.22)
                                <<  qreal(191.0);

    path = QPainterPath(QPointF(153, 199));
    path.cubicTo(QPointF(59, 53), QPointF(597, 218),
                  QPointF(355, 201));
    QTest::newRow("Fourth case") << path
                                 << qreal(122.0)
                                 <<  qreal(348.0)
                                 << qreal(175.0);

}

#define SIGN(x) ((x < 0)?-1:1)
void tst_QPainterPath::testOnPath()
{
    QFETCH(QPainterPath, path);
    QFETCH(qreal, start);
    QFETCH(qreal, middle);
    QFETCH(qreal, end);

    int signStart = SIGN(start);
    int signMid   = SIGN(middle);
    int signEnd   = SIGN(end);

    static const qreal diff = 3;

    qreal angle = path.angleAtPercent(0);
    QCOMPARE(SIGN(angle), signStart);
    QVERIFY(qAbs(angle-start) < diff);

    angle = path.angleAtPercent(0.5);
    QCOMPARE(SIGN(angle), signMid);
    QVERIFY(qAbs(angle-middle) < diff);

    angle = path.angleAtPercent(1);
    QCOMPARE(SIGN(angle), signEnd);
    QVERIFY(qAbs(angle-end) < diff);
}

void tst_QPainterPath::pointAtPercent_data()
{
    QTest::addColumn<QPainterPath>("path");
    QTest::addColumn<qreal>("percent");
    QTest::addColumn<QPointF>("point");

    QPainterPath path;
    path.lineTo(100, 0);

    QTest::newRow("Case 1") << path << qreal(0.2) << QPointF(20, 0);
    QTest::newRow("Case 2") << path << qreal(0.5) << QPointF(50, 0);
    QTest::newRow("Case 3") << path << qreal(0.0) << QPointF(0, 0);
    QTest::newRow("Case 4") << path << qreal(1.0) << QPointF(100, 0);

    path = QPainterPath();
    path.lineTo(0, 100);

    QTest::newRow("Case 5") << path << qreal(0.2) << QPointF(0, 20);
    QTest::newRow("Case 6") << path << qreal(0.5) << QPointF(0, 50);
    QTest::newRow("Case 7") << path << qreal(0.0) << QPointF(0, 0);
    QTest::newRow("Case 8") << path << qreal(1.0) << QPointF(0, 100);

    path.lineTo(300, 100);

    QTest::newRow("Case 9")  << path << qreal(0.25) << QPointF(0, 100);
    QTest::newRow("Case 10") << path << qreal(0.5) << QPointF(100, 100);
    QTest::newRow("Case 11") << path << qreal(0.75) << QPointF(200, 100);

    path = QPainterPath();
    path.addEllipse(0, 0, 100, 100);

    QTest::newRow("Case 12") << path << qreal(0.0)  << QPointF(100, 50);
    QTest::newRow("Case 13") << path << qreal(0.25) << QPointF(50, 100);
    QTest::newRow("Case 14") << path << qreal(0.5)  << QPointF(0, 50);
    QTest::newRow("Case 15") << path << qreal(0.75) << QPointF(50, 0);
    QTest::newRow("Case 16") << path << qreal(1.0)  << QPointF(100, 50);

    path = QPainterPath();
    QRectF rect(241, 273, 185, 228);
    path.addEllipse(rect);
    QTest::newRow("Case 17") << path << qreal(1.0) << QPointF(rect.right(), qreal(0.5) * (rect.top() + rect.bottom()));

    path = QPainterPath();
    path.moveTo(100, 100);
    QTest::newRow("Case 18") << path << qreal(0.0) << QPointF(100, 100);
    QTest::newRow("Case 19") << path << qreal(1.0) << QPointF(100, 100);
}

void tst_QPainterPath::pointAtPercent()
{
    QFETCH(QPainterPath, path);
    QFETCH(qreal, percent);
    QFETCH(QPointF, point);

    QPointF result = path.pointAtPercent(percent);
    QVERIFY(pathFuzzyCompare(point.x() , result.x()));
    QVERIFY(pathFuzzyCompare(point.y() , result.y()));
}

void tst_QPainterPath::setElementPositionAt()
{
    QPainterPath path(QPointF(42., 42.));
    QCOMPARE(path.elementCount(), 1);
    QCOMPARE(path.elementAt(0).type, QPainterPath::MoveToElement);
    QCOMPARE(path.elementAt(0).x, qreal(42.));
    QCOMPARE(path.elementAt(0).y, qreal(42.));

    QPainterPath copy = path;
    copy.setElementPositionAt(0, qreal(0), qreal(0));
    QCOMPARE(copy.elementCount(), 1);
    QCOMPARE(copy.elementAt(0).type, QPainterPath::MoveToElement);
    QCOMPARE(copy.elementAt(0).x, qreal(0));
    QCOMPARE(copy.elementAt(0).y, qreal(0));

    QCOMPARE(path.elementCount(), 1);
    QCOMPARE(path.elementAt(0).type, QPainterPath::MoveToElement);
    QCOMPARE(path.elementAt(0).x, qreal(42.));
    QCOMPARE(path.elementAt(0).y, qreal(42.));
}

void tst_QPainterPath::angleAtPercent()
{
    for (int angle = 0; angle < 360; ++angle) {
        QLineF line = QLineF::fromPolar(100, angle);
        QPainterPath path;
        path.moveTo(line.p1());
        path.lineTo(line.p2());

        QCOMPARE(path.angleAtPercent(0.5), line.angle());
    }
}

void tst_QPainterPath::arcWinding_data()
{
    QTest::addColumn<QPainterPath>("path");
    QTest::addColumn<QPointF>("point");
    QTest::addColumn<bool>("inside");

    QPainterPath a;
    a.addEllipse(0, 0, 100, 100);
    a.addRect(50, 50, 100, 100);

    QTest::newRow("Case A (oddeven)") << a << QPointF(55, 55) << false;
    a.setFillRule(Qt::WindingFill);
    QTest::newRow("Case A (winding)") << a << QPointF(55, 55) << true;

    QPainterPath b;
    b.arcMoveTo(0, 0, 100, 100, 10);
    b.arcTo(0, 0, 100, 100, 10, 360);
    b.addRect(50, 50, 100, 100);

    QTest::newRow("Case B (oddeven)") << b << QPointF(55, 55) << false;
    b.setFillRule(Qt::WindingFill);
    QTest::newRow("Case B (winding)") << b << QPointF(55, 55) << false;

    QPainterPath c;
    c.arcMoveTo(0, 0, 100, 100, 0);
    c.arcTo(0, 0, 100, 100, 0, 360);
    c.addRect(50, 50, 100, 100);

    QTest::newRow("Case C (oddeven)") << c << QPointF(55, 55) << false;
    c.setFillRule(Qt::WindingFill);
    QTest::newRow("Case C (winding)") << c << QPointF(55, 55) << false;

    QPainterPath d;
    d.arcMoveTo(0, 0, 100, 100, 10);
    d.arcTo(0, 0, 100, 100, 10, -360);
    d.addRect(50, 50, 100, 100);

    QTest::newRow("Case D (oddeven)") << d << QPointF(55, 55) << false;
    d.setFillRule(Qt::WindingFill);
    QTest::newRow("Case D (winding)") << d << QPointF(55, 55) << true;

    QPainterPath e;
    e.arcMoveTo(0, 0, 100, 100, 0);
    e.arcTo(0, 0, 100, 100, 0, -360);
    e.addRect(50, 50, 100, 100);

    QTest::newRow("Case E (oddeven)") << e << QPointF(55, 55) << false;
    e.setFillRule(Qt::WindingFill);
    QTest::newRow("Case E (winding)") << e << QPointF(55, 55) << true;
}

void tst_QPainterPath::arcWinding()
{
    QFETCH(QPainterPath, path);
    QFETCH(QPointF, point);
    QFETCH(bool, inside);

    QCOMPARE(path.contains(point), inside);
}

void tst_QPainterPath::testToFillPolygons()
{
    QPainterPath path;
    path.lineTo(QPointF(0, 50));
    path.lineTo(QPointF(50, 50));

    path.moveTo(QPointF(70, 50));
    path.lineTo(QPointF(70, 100));
    path.lineTo(QPointF(40, 100));

    const QList<QPolygonF> polygons = path.toFillPolygons();
    QCOMPARE(polygons.size(), 2);
    QCOMPARE(polygons.first().count(QPointF(70, 50)), 0);
}

void tst_QPainterPath::testNaNandInfinites()
{
    QPainterPath path1;
    QPainterPath path2 = path1;

    QPointF p1 = QPointF(qSNaN(), 1);
    QPointF p2 = QPointF(qQNaN(), 1);
    QPointF p3 = QPointF(qQNaN(), 1);
    QPointF pInf = QPointF(qInf(), 1);

    // all these operations with NaN/Inf should be ignored
    // can't test operator>> reliably, as we can't create a path with NaN to << later

    path1.moveTo(p1);
    path1.moveTo(qSNaN(), qQNaN());
    path1.moveTo(pInf);

    path1.lineTo(p1);
    path1.lineTo(qSNaN(), qQNaN());
    path1.lineTo(pInf);

    path1.cubicTo(p1, p2, p3);
    path1.cubicTo(p1, QPointF(1, 1), QPointF(2, 2));
    path1.cubicTo(pInf, QPointF(10, 10), QPointF(5, 1));

    path1.quadTo(p1, p2);
    path1.quadTo(QPointF(1, 1), p3);
    path1.quadTo(QPointF(1, 1), pInf);

    path1.arcTo(QRectF(p1, p2), 5, 5);
    path1.arcTo(QRectF(pInf, QPointF(1, 1)), 5, 5);

    path1.addRect(QRectF(p1, p2));
    path1.addRect(QRectF(pInf, QPointF(1, 1)));

    path1.addEllipse(QRectF(p1, p2));
    path1.addEllipse(QRectF(pInf, QPointF(1, 1)));

    QCOMPARE(path1, path2);

    path1.lineTo(QPointF(1, 1));
    QVERIFY(path1 != path2);
}

void tst_QPainterPath::connectPathDuplicatePoint()
{
    QPainterPath a;
    a.moveTo(10, 10);
    a.lineTo(20, 20);

    QPainterPath b;
    b.moveTo(20, 20);
    b.lineTo(30, 10);

    a.connectPath(b);

    QPainterPath c;
    c.moveTo(10, 10);
    c.lineTo(20, 20);
    c.lineTo(30, 10);

    QCOMPARE(c, a);
}

void tst_QPainterPath::connectPathMoveTo()
{
    QPainterPath path1;
    QPainterPath path2;
    QPainterPath path3;
    QPainterPath path4;

    path1.moveTo(1,1);

    path2.moveTo(4,4);
    path2.lineTo(5,6);
    path2.lineTo(6,7);

    path3.connectPath(path2);

    path4.lineTo(5,5);

    path1.connectPath(path2);

    QCOMPARE(path1.elementAt(0).type, QPainterPath::MoveToElement);
    QCOMPARE(path2.elementAt(0).type, QPainterPath::MoveToElement);
    QCOMPARE(path3.elementAt(0).type, QPainterPath::MoveToElement);
    QCOMPARE(path4.elementAt(0).type, QPainterPath::MoveToElement);
}

void tst_QPainterPath::translate()
{
    QPainterPath path;

    // Path with no elements.
    QCOMPARE(path.currentPosition(), QPointF());
    path.translate(50.5, 50.5);
    QCOMPARE(path.currentPosition(), QPointF());
    QCOMPARE(path.translated(50.5, 50.5).currentPosition(), QPointF());

    // path.isEmpty(), but we have one MoveTo element that should be translated.
    path.moveTo(50, 50);
    QCOMPARE(path.currentPosition(), QPointF(50, 50));
    path.translate(99.9, 99.9);
    QCOMPARE(path.currentPosition(), QPointF(149.9, 149.9));
    path.translate(-99.9, -99.9);
    QCOMPARE(path.currentPosition(), QPointF(50, 50));
    QCOMPARE(path.translated(-50, -50).currentPosition(), QPointF(0, 0));

    // Complex path.
    QRegion shape(100, 100, 300, 200, QRegion::Ellipse);
    shape -= QRect(225, 175, 50, 50);
    QPainterPath complexPath;
    complexPath.addRegion(shape);
    QVector<QPointF> untranslatedElements;
    for (int i = 0; i < complexPath.elementCount(); ++i)
        untranslatedElements.append(QPointF(complexPath.elementAt(i)));

    const QPainterPath untranslatedComplexPath(complexPath);
    const QPointF offset(100, 100);
    complexPath.translate(offset);

    for (int i = 0; i < complexPath.elementCount(); ++i)
        QCOMPARE(QPointF(complexPath.elementAt(i)) - offset, untranslatedElements.at(i));

    QCOMPARE(complexPath.translated(-offset), untranslatedComplexPath);
}


void tst_QPainterPath::lineWithinBounds()
{
    const int iteration_count = 3;
    volatile const qreal yVal = 0.5;
    QPointF a(0.0, yVal);
    QPointF b(1000.0, yVal);
    QPointF c(2000.0, yVal);
    QPointF d(3000.0, yVal);
    QPainterPath path;
    path.moveTo(QPointF(0, yVal));
    path.cubicTo(QPointF(1000.0, yVal), QPointF(2000.0, yVal), QPointF(3000.0, yVal));
    for(int i=0; i<=iteration_count; i++) {
        qreal actual = path.pointAtPercent(qreal(i) / iteration_count).y();
        QVERIFY(actual == yVal); // don't use QCOMPARE, don't want fuzzy comparison
    }
}

void tst_QPainterPath::intersectionEquality()
{
    // Test case from QTBUG-17027
    QPainterPath p1;
    p1.moveTo(256.0000000000000000, 135.8384137532701743);
    p1.lineTo(50.9999999999999715, 107.9999999999999857);
    p1.lineTo(233.5425474228109123, 205.3560252921671462);
    p1.lineTo(191.7771366877784373, 318.0257074407572304);
    p1.lineTo(-48.2616272048215151, 229.0459803737862216);
    p1.lineTo(0.0000000000000000, 98.8515898136580801);
    p1.lineTo(0.0000000000000000, 0.0000000000000000);
    p1.lineTo(256.0000000000000000, 0.0000000000000000);
    p1.lineTo(256.0000000000000000, 135.8384137532701743);

    QPainterPath p2;
    p2.moveTo(1516.2703263523442274, 306.9795200262722119);
    p2.lineTo(-1296.8426224886295585, -75.0331736542986931);
    p2.lineTo(-1678.8553161692004778, 2738.0797751866753060);
    p2.lineTo(1134.2576326717733081, 3120.0924688672457705);
    p2.lineTo(1516.2703263523442274, 306.9795200262722119);

    QPainterPath i1 = p1.intersected(p2);
    QPainterPath i2 = p2.intersected(p1);
    QVERIFY(i1 == i2 || i1.toReversed() == i2);

    p1 = QPainterPath();
    p1.moveTo(256.00000000, 135.83841375);
    p1.lineTo(50.99999999, 107.99999999);
    p1.lineTo(233.54254742, 205.35602529);
    p1.lineTo(191.77713668, 318.02570744);
    p1.lineTo(-48.26162720, 229.04598037);
    p1.lineTo(0.00000000, 98.85158981);
    p1.lineTo(0.00000000, 0.00000000);
    p1.lineTo(256.00000000, 0.00000000);
    p1.lineTo(256.00000000, 135.83841375);

    p2 = QPainterPath();
    p2.moveTo(1516.27032635, 306.97952002);
    p2.lineTo(-1296.84262248, -75.03317365);
    p2.lineTo(-1678.85531616, 2738.07977518);
    p2.lineTo(1134.25763267, 3120.09246886);
    p2.lineTo(1516.27032635, 306.97952002);

    i1 = p1.intersected(p2);
    i2 = p2.intersected(p1);
    QVERIFY(i1 == i2 || i1.toReversed() == i2);
}

void tst_QPainterPath::intersectionPointOnEdge()
{
    // From QTBUG-31551
    QPainterPath p; p.addRoundedRect(-10, 10, 40, 40, 10, 10);
    QRectF r(0, 0, 100, 100);
    QPainterPath rp; rp.addRect(r);
    QVERIFY(!p.intersected(rp).isEmpty());
    QVERIFY(p.intersects(rp));
    QVERIFY(p.intersects(r));
}

QTEST_APPLESS_MAIN(tst_QPainterPath)

#include "tst_qpainterpath.moc"<|MERGE_RESOLUTION|>--- conflicted
+++ resolved
@@ -189,13 +189,10 @@
 
     p.reserve(0);
     QVERIFY(p.capacity() >= 1000);
-<<<<<<< HEAD
-=======
 
     QPainterPath p2;
     p2.reserve(10);
     QVERIFY(p.capacity() >= 10);
->>>>>>> 0d6b4b51
 }
 
 Q_DECLARE_METATYPE(QPainterPath)
