[
    {
        "classes": [
            {
                "className": "BackslashNewlines",
                "qualifiedClassName": "BackslashNewlines",
                "slots": [
                    {
                        "access": "public",
                        "name": "works",
                        "returnType": "void"
                    }
                ],
                "superClasses": [
                    {
                        "access": "public",
                        "name": "QObject"
                    }
                ]
            }
        ],
        "inputFile": "backslash-newlines.h",
        "outputRevision": 67
    },
    {
        "classes": [
            {
                "className": "IfdefedClass",
                "qualifiedClassName": "IfdefedClass",
                "superClasses": [
                    {
                        "access": "public",
                        "name": "QObject"
                    }
                ]
            }
        ],
        "inputFile": "c-comments.h",
        "outputRevision": 67
    },
    {
        "classes": [
            {
                "className": "CStyleEnums",
                "enums": [
                    {
                        "isClass": false,
                        "isFlag": false,
                        "name": "Baz",
                        "values": [
                            "Foo",
                            "Bar"
                        ]
                    },
                    {
                        "isClass": false,
                        "isFlag": false,
                        "name": "Baz2",
                        "values": [
                            "Foo2",
                            "Bar2"
                        ]
                    }
                ],
                "gadget": true,
                "qualifiedClassName": "CStyleEnums"
            }
        ],
        "inputFile": "cstyle-enums.h",
        "outputRevision": 67
    },
    {
        "classes": [
            {
                "className": "CXX11Enums",
                "enums": [
                    {
                        "isClass": true,
                        "isFlag": false,
                        "name": "EnumClass",
                        "values": [
                            "A0",
                            "A1",
                            "A2",
                            "A3"
                        ]
                    },
                    {
                        "isClass": false,
                        "isFlag": false,
                        "name": "TypedEnum",
                        "values": [
                            "B0",
                            "B1",
                            "B2",
                            "B3"
                        ]
                    },
                    {
                        "isClass": true,
                        "isFlag": false,
                        "name": "TypedEnumClass",
                        "values": [
                            "C0",
                            "C1",
                            "C2",
                            "C3"
                        ]
                    },
                    {
                        "isClass": false,
                        "isFlag": false,
                        "name": "NormalEnum",
                        "values": [
                            "D2",
                            "D3",
                            "D0",
                            "D1"
                        ]
                    },
                    {
                        "alias": "ClassFlag",
                        "isClass": true,
                        "isFlag": true,
                        "name": "ClassFlags",
                        "values": [
                            "F0",
                            "F1",
                            "F2",
                            "F3"
                        ]
                    },
                    {
                        "isClass": true,
                        "isFlag": false,
                        "name": "EnumStruct",
                        "values": [
                            "G0",
                            "G1",
                            "G2",
                            "G3"
                        ]
                    },
                    {
                        "isClass": true,
                        "isFlag": false,
                        "name": "TypedEnumStruct",
                        "values": [
                            "H0",
                            "H1",
                            "H2",
                            "H3"
                        ]
                    },
                    {
                        "alias": "StructFlag",
                        "isClass": true,
                        "isFlag": true,
                        "name": "StructFlags",
                        "values": [
                            "I0",
                            "I1",
                            "I2",
                            "I3"
                        ]
                    }
                ],
                "gadget": true,
                "qualifiedClassName": "CXX11Enums"
            },
            {
                "className": "CXX11Enums2",
                "enums": [
                    {
                        "isClass": true,
                        "isFlag": false,
                        "name": "EnumClass",
                        "values": [
                            "A0",
                            "A1",
                            "A2",
                            "A3"
                        ]
                    },
                    {
                        "isClass": false,
                        "isFlag": false,
                        "name": "TypedEnum",
                        "values": [
                            "B0",
                            "B1",
                            "B2",
                            "B3"
                        ]
                    },
                    {
                        "isClass": true,
                        "isFlag": false,
                        "name": "TypedEnumClass",
                        "values": [
                            "C0",
                            "C1",
                            "C2",
                            "C3"
                        ]
                    },
                    {
                        "isClass": false,
                        "isFlag": false,
                        "name": "NormalEnum",
                        "values": [
                            "D2",
                            "D3",
                            "D0",
                            "D1"
                        ]
                    },
                    {
                        "alias": "ClassFlag",
                        "isClass": true,
                        "isFlag": true,
                        "name": "ClassFlags",
                        "values": [
                            "F0",
                            "F1",
                            "F2",
                            "F3"
                        ]
                    }
                ],
                "gadget": true,
                "qualifiedClassName": "CXX11Enums2"
            }
        ],
        "inputFile": "cxx11-enums.h",
        "outputRevision": 67
    },
    {
        "classes": [
            {
                "className": "ExplicitOverrideControlBase",
                "qualifiedClassName": "ExplicitOverrideControlBase",
                "slots": [
                    {
                        "access": "private",
                        "name": "pureSlot0",
                        "returnType": "void"
                    },
                    {
                        "access": "private",
                        "name": "pureSlot1",
                        "returnType": "void"
                    },
                    {
                        "access": "private",
                        "name": "pureSlot2",
                        "returnType": "void"
                    },
                    {
                        "access": "private",
                        "name": "pureSlot3",
                        "returnType": "void"
                    }
                ],
                "superClasses": [
                    {
                        "access": "public",
                        "name": "QObject"
                    }
                ]
            },
            {
                "className": "ExplicitOverrideControlFinalQt",
                "qualifiedClassName": "ExplicitOverrideControlFinalQt",
                "slots": [
                    {
                        "access": "private",
                        "name": "pureSlot0",
                        "returnType": "void"
                    },
                    {
                        "access": "private",
                        "name": "pureSlot1",
                        "returnType": "void"
                    },
                    {
                        "access": "private",
                        "name": "pureSlot2",
                        "returnType": "void"
                    },
                    {
                        "access": "private",
                        "name": "pureSlot3",
                        "returnType": "void"
                    }
                ],
                "superClasses": [
                    {
                        "access": "public",
                        "name": "ExplicitOverrideControlBase"
                    }
                ]
            },
            {
                "className": "ExplicitOverrideControlFinalCxx11",
                "qualifiedClassName": "ExplicitOverrideControlFinalCxx11",
                "slots": [
                    {
                        "access": "private",
                        "name": "pureSlot0",
                        "returnType": "void"
                    },
                    {
                        "access": "private",
                        "name": "pureSlot1",
                        "returnType": "void"
                    },
                    {
                        "access": "private",
                        "name": "pureSlot2",
                        "returnType": "void"
                    },
                    {
                        "access": "private",
                        "name": "pureSlot3",
                        "returnType": "void"
                    }
                ],
                "superClasses": [
                    {
                        "access": "public",
                        "name": "ExplicitOverrideControlBase"
                    }
                ]
            },
            {
                "className": "ExplicitOverrideControlSealed",
                "qualifiedClassName": "ExplicitOverrideControlSealed",
                "slots": [
                    {
                        "access": "private",
                        "name": "pureSlot0",
                        "returnType": "void"
                    },
                    {
                        "access": "private",
                        "name": "pureSlot1",
                        "returnType": "void"
                    },
                    {
                        "access": "private",
                        "name": "pureSlot2",
                        "returnType": "void"
                    },
                    {
                        "access": "private",
                        "name": "pureSlot3",
                        "returnType": "void"
                    }
                ],
                "superClasses": [
                    {
                        "access": "public",
                        "name": "ExplicitOverrideControlBase"
                    }
                ]
            },
            {
                "className": "ExplicitOverrideControlOverrideQt",
                "qualifiedClassName": "ExplicitOverrideControlOverrideQt",
                "slots": [
                    {
                        "access": "private",
                        "name": "pureSlot0",
                        "returnType": "void"
                    },
                    {
                        "access": "private",
                        "name": "pureSlot1",
                        "returnType": "void"
                    },
                    {
                        "access": "private",
                        "name": "pureSlot2",
                        "returnType": "void"
                    },
                    {
                        "access": "private",
                        "name": "pureSlot3",
                        "returnType": "void"
                    }
                ],
                "superClasses": [
                    {
                        "access": "public",
                        "name": "ExplicitOverrideControlBase"
                    }
                ]
            },
            {
                "className": "ExplicitOverrideControlOverrideCxx11",
                "qualifiedClassName": "ExplicitOverrideControlOverrideCxx11",
                "slots": [
                    {
                        "access": "private",
                        "name": "pureSlot0",
                        "returnType": "void"
                    },
                    {
                        "access": "private",
                        "name": "pureSlot1",
                        "returnType": "void"
                    },
                    {
                        "access": "private",
                        "name": "pureSlot2",
                        "returnType": "void"
                    },
                    {
                        "access": "private",
                        "name": "pureSlot3",
                        "returnType": "void"
                    }
                ],
                "superClasses": [
                    {
                        "access": "public",
                        "name": "ExplicitOverrideControlBase"
                    }
                ]
            },
            {
                "className": "ExplicitOverrideControlFinalQtOverrideQt",
                "qualifiedClassName": "ExplicitOverrideControlFinalQtOverrideQt",
                "slots": [
                    {
                        "access": "private",
                        "name": "pureSlot0",
                        "returnType": "void"
                    },
                    {
                        "access": "private",
                        "name": "pureSlot1",
                        "returnType": "void"
                    },
                    {
                        "access": "private",
                        "name": "pureSlot2",
                        "returnType": "void"
                    },
                    {
                        "access": "private",
                        "name": "pureSlot3",
                        "returnType": "void"
                    }
                ],
                "superClasses": [
                    {
                        "access": "public",
                        "name": "ExplicitOverrideControlBase"
                    }
                ]
            },
            {
                "className": "ExplicitOverrideControlFinalCxx11OverrideCxx11",
                "qualifiedClassName": "ExplicitOverrideControlFinalCxx11OverrideCxx11",
                "slots": [
                    {
                        "access": "private",
                        "name": "pureSlot0",
                        "returnType": "void"
                    },
                    {
                        "access": "private",
                        "name": "pureSlot1",
                        "returnType": "void"
                    },
                    {
                        "access": "private",
                        "name": "pureSlot2",
                        "returnType": "void"
                    },
                    {
                        "access": "private",
                        "name": "pureSlot3",
                        "returnType": "void"
                    }
                ],
                "superClasses": [
                    {
                        "access": "public",
                        "name": "ExplicitOverrideControlBase"
                    }
                ]
            },
            {
                "className": "ExplicitOverrideControlSealedOverride",
                "qualifiedClassName": "ExplicitOverrideControlSealedOverride",
                "slots": [
                    {
                        "access": "private",
                        "name": "pureSlot0",
                        "returnType": "void"
                    },
                    {
                        "access": "private",
                        "name": "pureSlot1",
                        "returnType": "void"
                    },
                    {
                        "access": "private",
                        "name": "pureSlot2",
                        "returnType": "void"
                    },
                    {
                        "access": "private",
                        "name": "pureSlot3",
                        "returnType": "void"
                    }
                ],
                "superClasses": [
                    {
                        "access": "public",
                        "name": "ExplicitOverrideControlBase"
                    }
                ]
            }
        ],
        "inputFile": "cxx11-explicit-override-control.h",
        "outputRevision": 67
    },
    {
        "classes": [
            {
                "className": "FinalTestClassQt",
                "qualifiedClassName": "FinalTestClassQt",
                "superClasses": [
                    {
                        "access": "public",
                        "name": "QObject"
                    }
                ]
            },
            {
                "className": "ExportedFinalTestClassQt",
                "qualifiedClassName": "ExportedFinalTestClassQt",
                "superClasses": [
                    {
                        "access": "public",
                        "name": "QObject"
                    }
                ]
            },
            {
                "className": "ExportedFinalTestClassQtX",
                "qualifiedClassName": "ExportedFinalTestClassQtX",
                "superClasses": [
                    {
                        "access": "public",
                        "name": "QObject"
                    }
                ]
            },
            {
                "className": "FinalTestClassCpp11",
                "qualifiedClassName": "FinalTestClassCpp11",
                "superClasses": [
                    {
                        "access": "public",
                        "name": "QObject"
                    }
                ]
            },
            {
                "className": "ExportedFinalTestClassCpp11",
                "qualifiedClassName": "ExportedFinalTestClassCpp11",
                "superClasses": [
                    {
                        "access": "public",
                        "name": "QObject"
                    }
                ]
            },
            {
                "className": "ExportedFinalTestClassCpp11X",
                "qualifiedClassName": "ExportedFinalTestClassCpp11X",
                "superClasses": [
                    {
                        "access": "public",
                        "name": "QObject"
                    }
                ]
            },
            {
                "className": "SealedTestClass",
                "qualifiedClassName": "SealedTestClass",
                "superClasses": [
                    {
                        "access": "public",
                        "name": "QObject"
                    }
                ]
            },
            {
                "className": "ExportedSealedTestClass",
                "qualifiedClassName": "ExportedSealedTestClass",
                "superClasses": [
                    {
                        "access": "public",
                        "name": "QObject"
                    }
                ]
            },
            {
                "className": "ExportedSealedTestClassX",
                "qualifiedClassName": "ExportedSealedTestClassX",
                "superClasses": [
                    {
                        "access": "public",
                        "name": "QObject"
                    }
                ]
            }
        ],
        "inputFile": "cxx11-final-classes.h",
        "outputRevision": 67
    },
    {
        "classes": [
            {
                "className": "ClassInNamespace",
                "enums": [
                    {
                        "isClass": false,
                        "isFlag": false,
                        "name": "GadEn",
                        "values": [
                            "Value"
                        ]
                    }
                ],
                "gadget": true,
                "qualifiedClassName": "CXX17Namespace::A::B::C::D::ClassInNamespace"
            },
            {
                "className": "D",
                "enums": [
                    {
                        "isClass": false,
                        "isFlag": false,
                        "name": "NamEn",
                        "values": [
                            "Value"
                        ]
                    }
                ],
                "gadget": true,
                "qualifiedClassName": "CXX17Namespace::A::B::C::D"
            }
        ],
        "inputFile": "cxx17-namespaces.h",
        "outputRevision": 67
    },
    {
        "classes": [
            {
                "className": "DirInIncludePath",
                "interfaces": [
                    [
                        {
                            "className": "MyInterface",
                            "id": "\"MyInterface\""
                        }
                    ]
                ],
                "qualifiedClassName": "DirInIncludePath",
                "superClasses": [
                    {
                        "access": "public",
                        "name": "QObject"
                    },
                    {
                        "access": "public",
                        "name": "MyInterface"
                    }
                ]
            }
        ],
        "inputFile": "dir-in-include-path.h",
        "outputRevision": 67
    },
    {
        "classes": [
            {
                "classInfos": [
                    {
                        "name": "Test",
                        "value": "aaaaaaaaaaaaaaaaaaaaaaaaaaaaaaaaaaaaaaaaaaaaaaaaaaaaaaaaaaaaaaaaaaaaa\\x53"
                    },
                    {
                        "name": "Test2",
                        "value": "aaaaaaaaaaaaaaaaaaaaaaaaaaaaaaaaaaaaaaaaaaaaaaaaaaaaaaaaaaaaaaaaaaaaa\\123"
                    },
                    {
                        "name": "Test3",
                        "value": "aaaaaaaaaaaaaaaaaaaaaaaaaaaaaaaaaaaaaaaaaaaaaaaaaaaaaaaaaaaaaaaaaaaaa\\nb"
                    }
                ],
                "className": "StringLiterals",
                "qualifiedClassName": "StringLiterals",
                "superClasses": [
                    {
                        "access": "public",
                        "name": "QObject"
                    }
                ]
            }
        ],
        "inputFile": "escapes-in-string-literals.h",
        "outputRevision": 67
    },
    {
        "classes": [
            {
                "className": "ForwardDeclaredParamClass",
                "qualifiedClassName": "ForwardDeclaredParamClass",
                "signals": [
                    {
                        "access": "public",
                        "arguments": [
                            {
                                "type": "ForwardDeclaredParam"
                            }
                        ],
                        "name": "signalNaked",
                        "returnType": "void"
                    },
                    {
                        "access": "public",
                        "arguments": [
                            {
                                "type": "ForwardDeclaredContainer<ForwardDeclaredParam>"
                            }
                        ],
                        "name": "signalFDC",
                        "returnType": "void"
                    },
                    {
                        "access": "public",
                        "arguments": [
                            {
                                "type": "ForwardDeclaredContainer<int>"
                            }
                        ],
                        "name": "signalFDC",
                        "returnType": "void"
                    },
                    {
                        "access": "public",
                        "arguments": [
                            {
                                "type": "ForwardDeclaredContainer<QString>"
                            }
                        ],
                        "name": "signalFDC",
                        "returnType": "void"
                    },
                    {
                        "access": "public",
                        "arguments": [
                            {
                                "type": "ForwardDeclaredContainer<FullyDefined>"
                            }
                        ],
                        "name": "signalFDC",
                        "returnType": "void"
                    },
                    {
                        "access": "public",
                        "arguments": [
                            {
                                "type": "QSet<ForwardDeclaredParam>"
                            }
                        ],
                        "name": "signalQSet",
                        "returnType": "void"
                    },
                    {
                        "access": "public",
                        "arguments": [
                            {
                                "type": "QSet<int>"
                            }
                        ],
                        "name": "signalQSet",
                        "returnType": "void"
                    },
                    {
                        "access": "public",
                        "arguments": [
                            {
                                "type": "QSet<QString>"
                            }
                        ],
                        "name": "signalQSet",
                        "returnType": "void"
                    },
                    {
                        "access": "public",
                        "arguments": [
                            {
                                "type": "QSet<FullyDefined>"
                            }
                        ],
                        "name": "signalQSet",
                        "returnType": "void"
                    }
                ],
                "slots": [
                    {
                        "access": "public",
                        "arguments": [
                            {
                                "type": "ForwardDeclaredParam"
                            }
                        ],
                        "name": "slotNaked",
                        "returnType": "void"
                    },
                    {
                        "access": "public",
                        "arguments": [
                            {
                                "type": "ForwardDeclaredContainer<ForwardDeclaredParam>"
                            }
                        ],
                        "name": "slotFDC",
                        "returnType": "void"
                    },
                    {
                        "access": "public",
                        "arguments": [
                            {
                                "type": "ForwardDeclaredContainer<int>"
                            }
                        ],
                        "name": "slotFDC",
                        "returnType": "void"
                    },
                    {
                        "access": "public",
                        "arguments": [
                            {
                                "type": "ForwardDeclaredContainer<QString>"
                            }
                        ],
                        "name": "slotFDC",
                        "returnType": "void"
                    },
                    {
                        "access": "public",
                        "arguments": [
                            {
                                "type": "ForwardDeclaredContainer<FullyDefined>"
                            }
                        ],
                        "name": "slotFDC",
                        "returnType": "void"
                    },
                    {
                        "access": "public",
                        "arguments": [
                            {
                                "type": "QSet<ForwardDeclaredParam>"
                            }
                        ],
                        "name": "slotQSet",
                        "returnType": "void"
                    },
                    {
                        "access": "public",
                        "arguments": [
                            {
                                "type": "QSet<int>"
                            }
                        ],
                        "name": "slotQSet",
                        "returnType": "void"
                    },
                    {
                        "access": "public",
                        "arguments": [
                            {
                                "type": "QSet<QString>"
                            }
                        ],
                        "name": "slotQSet",
                        "returnType": "void"
                    },
                    {
                        "access": "public",
                        "arguments": [
                            {
                                "type": "QSet<FullyDefined>"
                            }
                        ],
                        "name": "slotQSet",
                        "returnType": "void"
                    }
                ],
                "superClasses": [
                    {
                        "access": "public",
                        "name": "QObject"
                    }
                ]
            }
        ],
        "inputFile": "forward-declared-param.h",
        "outputRevision": 67
    },
    {
        "classes": [
            {
                "className": "FunctionWithAttributes",
                "qualifiedClassName": "FunctionWithAttributes",
                "slots": [
                    {
                        "access": "public",
                        "name": "test1",
                        "returnType": "void"
                    },
                    {
                        "access": "public",
                        "name": "test2",
                        "returnType": "void"
                    }
                ],
                "superClasses": [
                    {
                        "access": "public",
                        "name": "QObject"
                    }
                ]
            }
        ],
        "inputFile": "function-with-attributes.h",
        "outputRevision": 67
    },
    {
        "classes": [
            {
                "className": "GadgetWithNoEnums",
                "gadget": true,
                "qualifiedClassName": "GadgetWithNoEnums"
            },
            {
                "className": "DerivedGadgetWithEnums",
                "enums": [
                    {
                        "isClass": false,
                        "isFlag": false,
                        "name": "FooEnum",
                        "values": [
                            "FooValue"
                        ]
                    }
                ],
                "gadget": true,
                "qualifiedClassName": "DerivedGadgetWithEnums",
                "superClasses": [
                    {
                        "access": "public",
                        "name": "GadgetWithNoEnums"
                    }
                ]
            }
        ],
        "inputFile": "gadgetwithnoenums.h",
        "outputRevision": 67
    },
    {
        "classes": [
            {
                "className": "BaseGadget",
                "gadget": true,
                "qualifiedClassName": "GrandParentGadget::BaseGadget"
            },
            {
                "className": "DerivedGadget",
                "gadget": true,
                "qualifiedClassName": "GrandParentGadget::DerivedGadget",
                "superClasses": [
                    {
                        "access": "public",
                        "name": "Derived"
                    }
                ]
            }
        ],
        "inputFile": "grand-parent-gadget-class.h",
        "outputRevision": 67
    },
    {
        "classes": [
            {
                "className": "FooNamespace",
                "enums": [
                    {
                        "isClass": true,
                        "isFlag": false,
                        "name": "Enum1",
                        "values": [
                            "Key1",
                            "Key2"
                        ]
                    }
                ],
                "gadget": true,
                "qualifiedClassName": "FooNamespace"
            },
            {
                "className": "FooNestedNamespace",
                "enums": [
                    {
                        "isClass": true,
                        "isFlag": false,
                        "name": "Enum2",
                        "values": [
                            "Key3",
                            "Key4"
                        ]
                    },
                    {
                        "isClass": true,
                        "isFlag": false,
                        "name": "Enum3",
                        "values": [
                            "Key5",
                            "Key6"
                        ]
                    }
                ],
                "gadget": true,
                "qualifiedClassName": "FooNamespace::FooNestedNamespace"
            },
            {
                "className": "FooMoreNestedNamespace",
                "enums": [
                    {
                        "isClass": true,
                        "isFlag": false,
                        "name": "Enum4",
                        "values": [
                            "Key7",
                            "Key8"
                        ]
                    }
                ],
                "gadget": true,
                "qualifiedClassName": "FooNamespace::FooNestedNamespace::FooMoreNestedNamespace"
            }
        ],
        "inputFile": "namespace.h",
        "outputRevision": 67
    },
    {
        "classes": [
            {
                "className": "Bar",
                "enums": [
                    {
                        "alias": "Flag",
                        "isClass": false,
                        "isFlag": true,
                        "name": "Flags",
                        "values": [
                            "Read",
                            "Write"
                        ]
                    }
                ],
                "properties": [
                    {
                        "constant": false,
                        "designable": true,
                        "final": false,
                        "name": "flags",
                        "read": "flags",
                        "scriptable": true,
                        "stored": true,
                        "type": "Flags",
                        "user": false,
                        "write": "setFlags"
                    }
                ],
                "qualifiedClassName": "Foo::Bar",
                "superClasses": [
                    {
                        "access": "public",
                        "name": "QObject"
                    }
                ]
            },
            {
                "className": "Baz",
                "properties": [
                    {
                        "constant": false,
                        "designable": true,
                        "final": false,
                        "name": "flags",
                        "read": "flags",
                        "scriptable": true,
                        "stored": true,
                        "type": "Foo::Bar::Flags",
                        "user": false,
                        "write": "setFlags"
                    },
                    {
                        "constant": false,
                        "designable": true,
                        "final": false,
                        "name": "flagsList",
                        "read": "flagsList",
                        "scriptable": true,
                        "stored": true,
                        "type": "QVector<Foo::Bar::Flags>",
                        "user": false,
                        "write": "setFlagsList"
                    }
                ],
                "qualifiedClassName": "Foo::Baz",
                "superClasses": [
                    {
                        "access": "public",
                        "name": "QObject"
                    }
                ]
            }
        ],
        "inputFile": "namespaced-flags.h",
        "outputRevision": 67
    },
    {
        "classes": [
            {
                "className": "MyBooooooostishClass",
                "qualifiedClassName": "MyBooooooostishClass",
                "signals": [
                    {
                        "access": "public",
                        "name": "mySignal",
                        "returnType": "void"
                    }
                ],
                "slots": [
                    {
                        "access": "public",
                        "name": "mySlot",
                        "returnType": "void"
                    }
                ],
                "superClasses": [
                    {
                        "access": "public",
                        "name": "QObject"
                    }
                ]
            }
        ],
        "inputFile": "no-keywords.h",
        "outputRevision": 67
    },
    {
        "classes": [
            {
                "className": "Derived",
                "gadget": true,
                "qualifiedClassName": "NonGadgetParent::Derived",
                "superClasses": [
                    {
                        "access": "public",
                        "name": "Base"
                    }
                ]
            }
        ],
        "inputFile": "non-gadget-parent-class.h",
        "outputRevision": 67
    },
    {
        "classes": [
            {
                "className": "OldStyleCast",
                "qualifiedClassName": "OldStyleCast",
                "slots": [
                    {
                        "access": "public",
                        "name": "foo",
                        "returnType": "void"
                    },
                    {
                        "access": "public",
                        "arguments": [
                            {
                                "type": "int"
                            },
                            {
                                "type": "int*"
                            },
                            {
                                "type": "const int*"
                            },
                            {
                                "type": "volatile int*"
                            },
                            {
                                "type": "const int*volatile*"
                            }
                        ],
                        "name": "bar",
                        "returnType": "int"
                    },
                    {
                        "access": "public",
                        "arguments": [
                            {
                                "type": "int"
                            },
                            {
                                "type": "QObject*const"
                            }
                        ],
                        "name": "slot",
                        "returnType": "void"
                    }
                ],
                "superClasses": [
                    {
                        "access": "public",
                        "name": "QObject"
                    }
                ]
            }
        ],
        "inputFile": "oldstyle-casts.h",
        "outputRevision": 67
    },
    {
        "classes": [
            {
                "classInfos": [
                    {
                        "name": "TestString",
                        "value": "PD_CLASSNAME"
                    },
                    {
                        "name": "TestString2",
                        "value": "ParseDefine"
                    },
                    {
                        "name": "TestString3",
                        "value": "TestValue"
                    }
                ],
                "className": "ParseDefine",
                "qualifiedClassName": "PD::ParseDefine",
                "signals": [
                    {
                        "access": "public",
                        "arguments": [
                            {
                                "name": "i",
                                "type": "QMap<int,int>"
                            }
                        ],
                        "name": "cmdlineSignal",
                        "returnType": "void"
                    },
                    {
                        "access": "public",
                        "name": "signalQTBUG55853",
                        "returnType": "void"
                    }
                ],
                "slots": [
                    {
                        "access": "public",
                        "name": "voidFunction",
                        "returnType": "void"
                    },
                    {
                        "access": "public",
                        "name": "stringMethod",
                        "returnType": "QString"
                    },
                    {
                        "access": "public",
                        "name": "combined1",
                        "returnType": "void"
                    },
                    {
                        "access": "public",
                        "name": "combined2",
                        "returnType": "void"
                    },
                    {
                        "access": "public",
                        "name": "combined3",
                        "returnType": "void"
                    },
                    {
                        "access": "public",
                        "arguments": [
                            {
                                "type": "int"
                            },
                            {
                                "type": "int"
                            }
                        ],
                        "name": "combined4",
                        "returnType": "void"
                    },
                    {
                        "access": "public",
                        "name": "combined5",
                        "returnType": "void"
                    },
                    {
                        "access": "public",
                        "name": "combined6",
                        "returnType": "void"
                    },
                    {
                        "access": "public",
                        "name": "vararg1",
                        "returnType": "void"
                    },
                    {
                        "access": "public",
                        "arguments": [
                            {
                                "type": "int"
                            }
                        ],
                        "name": "vararg2",
                        "returnType": "void"
                    },
                    {
                        "access": "public",
                        "arguments": [
                            {
                                "type": "int"
                            },
                            {
                                "type": "int"
                            }
                        ],
                        "name": "vararg3",
                        "returnType": "void"
                    },
                    {
                        "access": "public",
                        "name": "vararg4",
                        "returnType": "void"
                    },
                    {
                        "access": "public",
                        "arguments": [
                            {
                                "type": "int"
                            }
                        ],
                        "name": "vararg5",
                        "returnType": "void"
                    },
                    {
                        "access": "public",
                        "arguments": [
                            {
                                "type": "int"
                            },
                            {
                                "type": "int"
                            }
                        ],
                        "name": "vararg6",
                        "returnType": "void"
                    },
                    {
                        "access": "public",
                        "arguments": [
                            {
                                "type": "int"
                            }
                        ],
                        "name": "INNERFUNCTION",
                        "returnType": "void"
                    },
                    {
                        "access": "public",
                        "arguments": [
                            {
                                "type": "int"
                            }
                        ],
                        "name": "inner_expanded",
                        "returnType": "void"
                    },
                    {
                        "access": "public",
                        "arguments": [
                            {
                                "type": "int"
                            }
                        ],
                        "name": "expanded_method",
                        "returnType": "void"
                    },
                    {
                        "access": "public",
                        "name": "conditionSlot",
                        "returnType": "void"
                    },
                    {
                        "access": "public",
                        "arguments": [
                            {
                                "type": "int"
                            }
                        ],
                        "name": "PD_DEFINE_ITSELF_SUFFIX",
                        "returnType": "void"
                    }
                ],
                "superClasses": [
                    {
                        "access": "public",
                        "name": "QObject"
                    }
                ]
            }
        ],
        "inputFile": "parse-defines.h",
        "outputRevision": 67
    },
    {
        "classes": [
            {
                "className": "TestPluginMetaData",
                "qualifiedClassName": "TestPluginMetaData",
                "superClasses": [
                    {
                        "access": "public",
                        "name": "QObject"
                    }
                ]
            }
        ],
        "inputFile": "plugin_metadata.h",
        "outputRevision": 67
    },
    {
        "classes": [
            {
                "className": "PureVirtualSignalsTest",
                "qualifiedClassName": "PureVirtualSignalsTest",
                "signals": [
                    {
                        "access": "public",
                        "name": "mySignal",
                        "returnType": "void"
                    },
                    {
                        "access": "public",
                        "name": "myOtherSignal",
                        "returnType": "void"
                    },
                    {
                        "access": "public",
                        "arguments": [
                            {
                                "name": "foo",
                                "type": "int"
                            }
                        ],
                        "name": "mySignal2",
                        "returnType": "void"
                    }
                ],
                "superClasses": [
                    {
                        "access": "public",
                        "name": "QObject"
                    }
                ]
            },
            {
                "className": "PureVirtualSignalsImpl",
                "qualifiedClassName": "PureVirtualSignalsImpl",
                "signals": [
                    {
                        "access": "public",
                        "name": "mySignal",
                        "returnType": "void"
                    },
                    {
                        "access": "public",
                        "arguments": [
                            {
                                "name": "foo",
                                "type": "int"
                            }
                        ],
                        "name": "mySignal2",
                        "returnType": "void"
                    }
                ],
                "superClasses": [
                    {
                        "access": "public",
                        "name": "PureVirtualSignalsTest"
                    }
                ]
            }
        ],
        "inputFile": "pure-virtual-signals.h",
        "outputRevision": 67
    },
    {
        "classes": [
            {
                "className": "InvokableBeforeReturnType",
                "methods": [
                    {
                        "access": "public",
                        "name": "foo",
                        "returnType": "const char*"
                    }
                ],
                "qualifiedClassName": "InvokableBeforeReturnType",
                "superClasses": [
                    {
                        "access": "public",
                        "name": "QObject"
                    }
                ]
            },
            {
                "className": "InvokableBeforeInline",
                "methods": [
                    {
                        "access": "public",
                        "name": "foo",
                        "returnType": "void"
                    },
                    {
                        "access": "public",
                        "name": "bar",
                        "returnType": "void"
                    }
                ],
                "qualifiedClassName": "InvokableBeforeInline",
                "superClasses": [
                    {
                        "access": "public",
                        "name": "QObject"
                    }
                ]
            }
        ],
        "inputFile": "qinvokable.h",
        "outputRevision": 67
    },
    {
        "classes": [
            {
                "className": "TestQPrivateSlots",
                "methods": [
                    {
                        "access": "private",
                        "name": "method1",
                        "returnType": "void"
                    }
                ],
                "qualifiedClassName": "TestQPrivateSlots",
                "slots": [
                    {
                        "access": "private",
                        "name": "_q_privateslot",
                        "returnType": "void"
                    }
                ],
                "superClasses": [
                    {
                        "access": "public",
                        "name": "QObject"
                    }
                ]
            }
        ],
        "inputFile": "qprivateslots.h",
        "outputRevision": 67
    },
    {
        "classes": [
            {
                "className": "A",
                "enums": [
                    {
                        "isClass": false,
                        "isFlag": false,
                        "name": "SomeEnum",
                        "values": [
                            "SomeEnumValue"
                        ]
                    }
                ],
                "gadget": true,
                "qualifiedClassName": "QTBUG_35657::A"
            }
        ],
        "inputFile": "qtbug-35657-gadget.h",
        "outputRevision": 67
    },
    {
        "classes": [
            {
                "className": "B",
                "properties": [
                    {
                        "constant": false,
                        "designable": true,
                        "final": false,
                        "name": "blah",
                        "read": "blah",
                        "scriptable": true,
                        "stored": true,
                        "type": "A::SomeEnum",
                        "user": false
                    }
                ],
                "qualifiedClassName": "QTBUG_35657::B",
                "superClasses": [
                    {
                        "access": "public",
                        "name": "QObject"
                    }
                ]
            }
        ],
        "inputFile": "related-metaobjects-in-gadget.h",
        "outputRevision": 67
    },
    {
        "classes": [
            {
                "className": "A",
                "enums": [
                    {
                        "isClass": false,
                        "isFlag": false,
                        "name": "SomeEnum",
                        "values": [
                            "SomeEnumValue"
                        ]
                    }
                ],
                "qualifiedClassName": "QTBUG_2151::A",
                "superClasses": [
                    {
                        "access": "public",
                        "name": "QObject"
                    }
                ]
            },
            {
<<<<<<< HEAD
=======
                "className": "DerivedGadget",
                "gadget": true,
                "qualifiedClassName": "GrandParentGadget::DerivedGadget",
                "superClasses": [
                    {
                        "access": "public",
                        "name": "Derived"
                    }
                ]
            },
            {
                "className": "CRTPDerivedGadget",
                "gadget": true,
                "qualifiedClassName": "GrandParentGadget::CRTPDerivedGadget",
                "superClasses": [
                    {
                        "access": "public",
                        "name": "CRTP<CRTPDerivedGadget>"
                    }
                ]
            }
        ],
        "inputFile": "grand-parent-gadget-class.h",
        "outputRevision": 67
    },
    {
        "classes": [
            {
>>>>>>> 1f87fb35
                "className": "B",
                "properties": [
                    {
                        "constant": false,
                        "designable": true,
                        "final": false,
                        "name": "blah",
                        "read": "blah",
                        "scriptable": true,
                        "stored": true,
                        "type": "A::SomeEnum",
                        "user": false
                    }
                ],
                "qualifiedClassName": "QTBUG_2151::B",
                "superClasses": [
                    {
                        "access": "public",
                        "name": "QObject"
                    }
                ]
            }
        ],
        "inputFile": "related-metaobjects-in-namespaces.h",
        "outputRevision": 67
    },
    {
        "classes": [
            {
                "className": "Gadget",
                "enums": [
                    {
                        "isClass": false,
                        "isFlag": false,
                        "name": "SomeEnum",
                        "values": [
                            "SomeEnumValue"
                        ]
                    }
                ],
                "gadget": true,
                "qualifiedClassName": "Unsused::Gadget"
            },
            {
                "className": "Object",
                "enums": [
                    {
                        "isClass": false,
                        "isFlag": false,
                        "name": "SomeEnum",
                        "values": [
                            "SomeEnumValue"
                        ]
                    }
                ],
                "qualifiedClassName": "Unsused::Object",
                "superClasses": [
                    {
                        "access": "public",
                        "name": "QObject"
                    }
                ]
            },
            {
                "className": "Gadget",
                "enums": [
                    {
                        "isClass": false,
                        "isFlag": false,
                        "name": "SomeEnum",
                        "values": [
                            "SomeEnumValue"
                        ]
                    }
                ],
                "gadget": true,
                "qualifiedClassName": "NS1::Nested::Gadget"
            },
            {
                "className": "Object",
                "enums": [
                    {
                        "isClass": false,
                        "isFlag": false,
                        "name": "SomeEnum",
                        "values": [
                            "SomeEnumValue"
                        ]
                    }
                ],
                "qualifiedClassName": "NS1::Nested::Object",
                "superClasses": [
                    {
                        "access": "public",
                        "name": "QObject"
                    }
                ]
            },
            {
                "className": "Gadget",
                "enums": [
                    {
                        "isClass": false,
                        "isFlag": false,
                        "name": "SomeEnum",
                        "values": [
                            "SomeEnumValue"
                        ]
                    }
                ],
                "gadget": true,
                "qualifiedClassName": "NS1::NestedUnsused::Gadget"
            },
            {
                "className": "Object",
                "enums": [
                    {
                        "isClass": false,
                        "isFlag": false,
                        "name": "SomeEnum",
                        "values": [
                            "SomeEnumValue"
                        ]
                    }
                ],
                "qualifiedClassName": "NS1::NestedUnsused::Object",
                "superClasses": [
                    {
                        "access": "public",
                        "name": "QObject"
                    }
                ]
            },
            {
                "className": "Gadget",
                "enums": [
                    {
                        "isClass": false,
                        "isFlag": false,
                        "name": "SomeEnum",
                        "values": [
                            "SomeEnumValue"
                        ]
                    }
                ],
                "gadget": true,
                "qualifiedClassName": "NS1::Gadget"
            },
            {
                "className": "Object",
                "enums": [
                    {
                        "isClass": false,
                        "isFlag": false,
                        "name": "SomeEnum",
                        "values": [
                            "SomeEnumValue"
                        ]
                    }
                ],
                "qualifiedClassName": "NS1::Object",
                "superClasses": [
                    {
                        "access": "public",
                        "name": "QObject"
                    }
                ]
            },
            {
                "className": "DependingObject",
                "properties": [
                    {
                        "constant": false,
                        "designable": true,
                        "final": false,
                        "name": "gadgetPoperty",
                        "read": "gadgetPoperty",
                        "scriptable": true,
                        "stored": true,
                        "type": "Gadget::SomeEnum",
                        "user": false
                    },
                    {
                        "constant": false,
                        "designable": true,
                        "final": false,
                        "name": "objectPoperty",
                        "read": "objectPoperty",
                        "scriptable": true,
                        "stored": true,
                        "type": "Object::SomeEnum",
                        "user": false
                    }
                ],
                "qualifiedClassName": "NS1::DependingObject",
                "superClasses": [
                    {
                        "access": "public",
                        "name": "QObject"
                    }
                ]
            },
            {
                "className": "DependingNestedGadget",
                "properties": [
                    {
                        "constant": false,
                        "designable": true,
                        "final": false,
                        "name": "nestedGadgetPoperty",
                        "read": "nestedGadgetPoperty",
                        "scriptable": true,
                        "stored": true,
                        "type": "Nested::Gadget::SomeEnum",
                        "user": false
                    }
                ],
                "qualifiedClassName": "NS1::DependingNestedGadget",
                "superClasses": [
                    {
                        "access": "public",
                        "name": "QObject"
                    }
                ]
            },
            {
                "className": "DependingNestedObject",
                "properties": [
                    {
                        "constant": false,
                        "designable": true,
                        "final": false,
                        "name": "nestedObjectPoperty",
                        "read": "nestedObjectPoperty",
                        "scriptable": true,
                        "stored": true,
                        "type": "Nested::Object::SomeEnum",
                        "user": false
                    }
                ],
                "qualifiedClassName": "NS1::DependingNestedObject",
                "superClasses": [
                    {
                        "access": "public",
                        "name": "QObject"
                    }
                ]
            },
            {
                "className": "Gadget",
                "enums": [
                    {
                        "isClass": false,
                        "isFlag": false,
                        "name": "SomeEnum",
                        "values": [
                            "SomeEnumValue"
                        ]
                    }
                ],
                "gadget": true,
                "qualifiedClassName": "NS2::Nested::Gadget"
            },
            {
                "className": "Object",
                "enums": [
                    {
                        "isClass": false,
                        "isFlag": false,
                        "name": "SomeEnum",
                        "values": [
                            "SomeEnumValue"
                        ]
                    }
                ],
                "qualifiedClassName": "NS2::Nested::Object",
                "superClasses": [
                    {
                        "access": "public",
                        "name": "QObject"
                    }
                ]
            },
            {
                "className": "Gadget",
                "enums": [
                    {
                        "isClass": false,
                        "isFlag": false,
                        "name": "SomeEnum",
                        "values": [
                            "SomeEnumValue"
                        ]
                    }
                ],
                "gadget": true,
                "qualifiedClassName": "NS2::NestedUnsused::Gadget"
            },
            {
                "className": "Object",
                "enums": [
                    {
                        "isClass": false,
                        "isFlag": false,
                        "name": "SomeEnum",
                        "values": [
                            "SomeEnumValue"
                        ]
                    }
                ],
                "qualifiedClassName": "NS2::NestedUnsused::Object",
                "superClasses": [
                    {
                        "access": "public",
                        "name": "QObject"
                    }
                ]
            },
            {
                "className": "Gadget",
                "enums": [
                    {
                        "isClass": false,
                        "isFlag": false,
                        "name": "SomeEnum",
                        "values": [
                            "SomeEnumValue"
                        ]
                    }
                ],
                "gadget": true,
                "qualifiedClassName": "NS2::Gadget"
            },
            {
                "className": "Object",
                "enums": [
                    {
                        "isClass": false,
                        "isFlag": false,
                        "name": "SomeEnum",
                        "values": [
                            "SomeEnumValue"
                        ]
                    }
                ],
                "qualifiedClassName": "NS2::Object",
                "superClasses": [
                    {
                        "access": "public",
                        "name": "QObject"
                    }
                ]
            },
            {
                "className": "DependingObject",
                "properties": [
                    {
                        "constant": false,
                        "designable": true,
                        "final": false,
                        "name": "gadgetPoperty",
                        "read": "gadgetPoperty",
                        "scriptable": true,
                        "stored": true,
                        "type": "Gadget::SomeEnum",
                        "user": false
                    },
                    {
                        "constant": false,
                        "designable": true,
                        "final": false,
                        "name": "objectPoperty",
                        "read": "objectPoperty",
                        "scriptable": true,
                        "stored": true,
                        "type": "Object::SomeEnum",
                        "user": false
                    }
                ],
                "qualifiedClassName": "NS2::DependingObject",
                "superClasses": [
                    {
                        "access": "public",
                        "name": "QObject"
                    }
                ]
            },
            {
                "className": "DependingNestedGadget",
                "properties": [
                    {
                        "constant": false,
                        "designable": true,
                        "final": false,
                        "name": "nestedGadgetPoperty",
                        "read": "nestedGadgetPoperty",
                        "scriptable": true,
                        "stored": true,
                        "type": "Nested::Gadget::SomeEnum",
                        "user": false
                    }
                ],
                "qualifiedClassName": "NS2::DependingNestedGadget",
                "superClasses": [
                    {
                        "access": "public",
                        "name": "QObject"
                    }
                ]
            },
            {
                "className": "DependingNestedObject",
                "properties": [
                    {
                        "constant": false,
                        "designable": true,
                        "final": false,
                        "name": "nestedObjectPoperty",
                        "read": "nestedObjectPoperty",
                        "scriptable": true,
                        "stored": true,
                        "type": "Nested::Object::SomeEnum",
                        "user": false
                    }
                ],
                "qualifiedClassName": "NS2::DependingNestedObject",
                "superClasses": [
                    {
                        "access": "public",
                        "name": "QObject"
                    }
                ]
            }
        ],
        "inputFile": "related-metaobjects-name-conflict.h",
        "outputRevision": 67
    },
    {
        "classes": [
            {
                "className": "KDAB",
                "enums": [
                    {
                        "isClass": false,
                        "isFlag": false,
                        "name": "Salaries",
                        "values": [
                            "Steve"
                        ]
                    }
                ],
                "qualifiedClassName": "KDAB",
                "superClasses": [
                    {
                        "access": "public",
                        "name": "QObject"
                    }
                ]
            }
        ],
        "inputFile": "single-quote-digit-separator-n3781.h",
        "outputRevision": 67
    },
    {
        "classes": [
            {
                "className": "SingleFunctionKeywordBeforeReturnType",
                "qualifiedClassName": "SingleFunctionKeywordBeforeReturnType",
                "signals": [
                    {
                        "access": "public",
                        "name": "mySignal",
                        "returnType": "void"
                    }
                ],
                "slots": [
                    {
                        "access": "public",
                        "name": "mySlot",
                        "returnType": "void"
                    }
                ],
                "superClasses": [
                    {
                        "access": "public",
                        "name": "QObject"
                    }
                ]
            },
            {
                "className": "SingleFunctionKeywordBeforeInline",
                "qualifiedClassName": "SingleFunctionKeywordBeforeInline",
                "signals": [
                    {
                        "access": "public",
                        "name": "mySignal",
                        "returnType": "void"
                    }
                ],
                "slots": [
                    {
                        "access": "public",
                        "name": "mySlot",
                        "returnType": "void"
                    }
                ],
                "superClasses": [
                    {
                        "access": "public",
                        "name": "QObject"
                    }
                ]
            },
            {
                "className": "SingleFunctionKeywordAfterInline",
                "qualifiedClassName": "SingleFunctionKeywordAfterInline",
                "signals": [
                    {
                        "access": "public",
                        "name": "mySignal",
                        "returnType": "void"
                    }
                ],
                "slots": [
                    {
                        "access": "public",
                        "name": "mySlot",
                        "returnType": "void"
                    }
                ],
                "superClasses": [
                    {
                        "access": "public",
                        "name": "QObject"
                    }
                ]
            }
        ],
        "inputFile": "single_function_keyword.h",
        "outputRevision": 67
    },
    {
        "classes": [
            {
                "className": "SlotsWithVoidTemplateTest",
                "qualifiedClassName": "SlotsWithVoidTemplateTest",
                "signals": [
                    {
                        "access": "public",
                        "arguments": [
                            {
                                "type": "TestTemplate<void>"
                            }
                        ],
                        "name": "mySignal",
                        "returnType": "void"
                    },
                    {
                        "access": "public",
                        "name": "myVoidSignal",
                        "returnType": "void"
                    },
                    {
                        "access": "public",
                        "name": "myVoidSignal2",
                        "returnType": "void"
                    }
                ],
                "slots": [
                    {
                        "access": "public",
                        "name": "dummySlot",
                        "returnType": "void"
                    },
                    {
                        "access": "public",
                        "name": "dummySlot2",
                        "returnType": "void"
                    },
                    {
                        "access": "public",
                        "arguments": [
                            {
                                "type": "TestTemplate<void>"
                            }
                        ],
                        "name": "anotherSlot",
                        "returnType": "void"
                    },
                    {
                        "access": "public",
                        "name": "mySlot",
                        "returnType": "TestTemplate<void>"
                    }
                ],
                "superClasses": [
                    {
                        "access": "public",
                        "name": "QObject"
                    }
                ]
            }
        ],
        "inputFile": "slots-with-void-template.h",
        "outputRevision": 67
    },
    {
        "classes": [
            {
                "className": "Task192552",
                "qualifiedClassName": "Task192552",
                "superClasses": [
                    {
                        "access": "public",
                        "name": "QObject"
                    }
                ]
            }
        ],
        "inputFile": "task192552.h",
        "outputRevision": 67
    },
    {
        "classes": [
            {
                "className": "TestObject",
                "qualifiedClassName": "NS_A::NS_B::TestObject",
                "superClasses": [
                    {
                        "access": "public",
                        "name": "QObject"
                    }
                ]
            },
            {
                "className": "TestMain",
                "qualifiedClassName": "NS_A::NS_Main::TestMain",
                "superClasses": [
                    {
                        "access": "public",
                        "name": "QObject"
                    }
                ]
            }
        ],
        "inputFile": "task234909.h",
        "outputRevision": 67
    },
    {
        "classes": [
            {
                "className": "TypenameWithUnsigned",
                "qualifiedClassName": "TypenameWithUnsigned",
                "slots": [
                    {
                        "access": "public",
                        "arguments": [
                            {
                                "type": "uint"
                            }
                        ],
                        "name": "a",
                        "returnType": "void"
                    },
                    {
                        "access": "public",
                        "arguments": [
                            {
                                "name": "u",
                                "type": "uint"
                            }
                        ],
                        "name": "b",
                        "returnType": "void"
                    },
                    {
                        "access": "public",
                        "arguments": [
                            {
                                "type": "uint*"
                            }
                        ],
                        "name": "c",
                        "returnType": "void"
                    },
                    {
                        "access": "public",
                        "arguments": [
                            {
                                "name": "p",
                                "type": "uint*"
                            }
                        ],
                        "name": "d",
                        "returnType": "void"
                    },
                    {
                        "access": "public",
                        "arguments": [
                            {
                                "type": "uint&"
                            }
                        ],
                        "name": "e",
                        "returnType": "void"
                    },
                    {
                        "access": "public",
                        "arguments": [
                            {
                                "name": "r",
                                "type": "uint&"
                            }
                        ],
                        "name": "f",
                        "returnType": "void"
                    },
                    {
                        "access": "public",
                        "arguments": [
                            {
                                "type": "unsigned1"
                            }
                        ],
                        "name": "g",
                        "returnType": "void"
                    },
                    {
                        "access": "public",
                        "arguments": [
                            {
                                "name": "u1",
                                "type": "unsigned1"
                            }
                        ],
                        "name": "h",
                        "returnType": "void"
                    },
                    {
                        "access": "public",
                        "arguments": [
                            {
                                "type": "uint"
                            },
                            {
                                "type": "unsigned1"
                            }
                        ],
                        "name": "i",
                        "returnType": "void"
                    },
                    {
                        "access": "public",
                        "arguments": [
                            {
                                "type": "unsigned1"
                            },
                            {
                                "type": "uint"
                            }
                        ],
                        "name": "j",
                        "returnType": "void"
                    },
                    {
                        "access": "public",
                        "arguments": [
                            {
                                "type": "unsignedQImage"
                            }
                        ],
                        "name": "k",
                        "returnType": "void"
                    },
                    {
                        "access": "public",
                        "arguments": [
                            {
                                "name": "uqi",
                                "type": "unsignedQImage"
                            }
                        ],
                        "name": "l",
                        "returnType": "void"
                    }
                ],
                "superClasses": [
                    {
                        "access": "public",
                        "name": "QObject"
                    }
                ]
            }
        ],
        "inputFile": "task240368.h",
        "outputRevision": 67
    },
    {
        "classes": [
            {
                "className": "Task87883",
                "qualifiedClassName": "Task87883",
                "superClasses": [
                    {
                        "access": "public",
                        "name": "QObject"
                    }
                ]
            }
        ],
        "inputFile": "task87883.h",
        "outputRevision": 67
    },
    {
        "classes": [
            {
                "className": "Foo",
                "qualifiedClassName": "BBB::Foo",
                "signals": [
                    {
                        "access": "public",
                        "arguments": [
                            {
                                "type": "QVector<QVector<int> >"
                            }
                        ],
                        "name": "foo",
                        "returnType": "void"
                    },
                    {
                        "access": "public",
                        "arguments": [
                            {
                                "type": "QVector<QVector<int> >"
                            }
                        ],
                        "name": "foo2",
                        "returnType": "void"
                    },
                    {
                        "access": "public",
                        "arguments": [
                            {
                                "type": "QVector< ::AAA::BaseA*>"
                            }
                        ],
                        "name": "bar",
                        "returnType": "void"
                    },
                    {
                        "access": "public",
                        "arguments": [
                            {
                                "type": "QVector< ::AAA::BaseA*>"
                            }
                        ],
                        "name": "bar2",
                        "returnType": "void"
                    },
                    {
                        "access": "public",
                        "arguments": [
                            {
                                "type": "QVector<const  ::AAA::BaseA*>"
                            }
                        ],
                        "name": "bar3",
                        "returnType": "void"
                    }
                ],
                "superClasses": [
                    {
                        "access": "public",
                        "name": "QObject"
                    },
                    {
                        "access": "public",
                        "name": "::AAA::BaseA"
                    }
                ]
            }
        ],
        "inputFile": "trigraphs.h",
        "outputRevision": 67
    }
]<|MERGE_RESOLUTION|>--- conflicted
+++ resolved
@@ -994,6 +994,17 @@
                     {
                         "access": "public",
                         "name": "Derived"
+                    }
+                ]
+            },
+            {
+                "className": "CRTPDerivedGadget",
+                "gadget": true,
+                "qualifiedClassName": "GrandParentGadget::CRTPDerivedGadget",
+                "superClasses": [
+                    {
+                        "access": "public",
+                        "name": "CRTP<CRTPDerivedGadget>"
                     }
                 ]
             }
@@ -1677,37 +1688,6 @@
                 ]
             },
             {
-<<<<<<< HEAD
-=======
-                "className": "DerivedGadget",
-                "gadget": true,
-                "qualifiedClassName": "GrandParentGadget::DerivedGadget",
-                "superClasses": [
-                    {
-                        "access": "public",
-                        "name": "Derived"
-                    }
-                ]
-            },
-            {
-                "className": "CRTPDerivedGadget",
-                "gadget": true,
-                "qualifiedClassName": "GrandParentGadget::CRTPDerivedGadget",
-                "superClasses": [
-                    {
-                        "access": "public",
-                        "name": "CRTP<CRTPDerivedGadget>"
-                    }
-                ]
-            }
-        ],
-        "inputFile": "grand-parent-gadget-class.h",
-        "outputRevision": 67
-    },
-    {
-        "classes": [
-            {
->>>>>>> 1f87fb35
                 "className": "B",
                 "properties": [
                     {
