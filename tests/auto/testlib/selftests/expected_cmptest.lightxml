<Environment>
    <QtVersion>@INSERT_QT_VERSION_HERE@</QtVersion>
    <QtBuild/>
    <QTestVersion>@INSERT_QT_VERSION_HERE@</QTestVersion>
</Environment>
<TestFunction name="initTestCase">
<Incident type="pass" file="" line="0" />
    <Duration msecs="0"/>
</TestFunction>
<TestFunction name="compare_unregistered_enums">
<Incident type="fail" file="tst_cmptest.cpp" line="158">
    <Description><![CDATA[Compared values are not the same]]></Description>
</Incident>
    <Duration msecs="0"/>
</TestFunction>
<TestFunction name="compare_registered_enums">
<<<<<<< HEAD
<Incident type="fail" file="tst_cmptest.cpp" line="164">
=======
<Incident type="fail" file="tst_cmptest.cpp" line="165">
>>>>>>> 62cbb434
    <Description><![CDATA[Compared values are not the same
   Actual   (Qt::Monday): Monday
   Expected (Qt::Sunday): Sunday]]></Description>
</Incident>
    <Duration msecs="0"/>
</TestFunction>
<TestFunction name="compare_class_enums">
<<<<<<< HEAD
<Incident type="fail" file="tst_cmptest.cpp" line="170">
=======
<Incident type="fail" file="tst_cmptest.cpp" line="171">
>>>>>>> 62cbb434
    <Description><![CDATA[Compared values are not the same
   Actual   (MyClassEnum::MyClassEnumValue1): MyClassEnumValue1
   Expected (MyClassEnum::MyClassEnumValue2): MyClassEnumValue2]]></Description>
</Incident>
    <Duration msecs="0"/>
</TestFunction>
<TestFunction name="compare_boolfuncs">
<Incident type="pass" file="" line="0" />
    <Duration msecs="0"/>
</TestFunction>
<TestFunction name="compare_to_nullptr">
<Incident type="pass" file="" line="0" />
    <Duration msecs="0"/>
</TestFunction>
<TestFunction name="compare_pointerfuncs">
<Incident type="pass" file="" line="0" />
    <Duration msecs="0"/>
</TestFunction>
<TestFunction name="compare_tostring">
<<<<<<< HEAD
<Incident type="fail" file="tst_cmptest.cpp" line="259">
=======
<Incident type="fail" file="tst_cmptest.cpp" line="242">
>>>>>>> 62cbb434
    <DataTag><![CDATA[int, string]]></DataTag>
    <Description><![CDATA[Compared values are not the same
   Actual   (actual)  : QVariant(int,123)
   Expected (expected): QVariant(QString,hi)]]></Description>
</Incident>
<Incident type="pass" file="" line="0">
    <DataTag><![CDATA[both invalid]]></DataTag>
</Incident>
<<<<<<< HEAD
<Incident type="fail" file="tst_cmptest.cpp" line="259">
=======
<Incident type="fail" file="tst_cmptest.cpp" line="242">
>>>>>>> 62cbb434
    <DataTag><![CDATA[null hash, invalid]]></DataTag>
    <Description><![CDATA[Compared values are not the same
   Actual   (actual)  : QVariant(QVariantHash)
   Expected (expected): QVariant()]]></Description>
</Incident>
<<<<<<< HEAD
<Incident type="fail" file="tst_cmptest.cpp" line="259">
=======
<Incident type="fail" file="tst_cmptest.cpp" line="242">
>>>>>>> 62cbb434
    <DataTag><![CDATA[string, null user type]]></DataTag>
    <Description><![CDATA[Compared values are not the same
   Actual   (actual)  : QVariant(QString,A simple string)
   Expected (expected): QVariant(PhonyClass)]]></Description>
</Incident>
<<<<<<< HEAD
<Incident type="fail" file="tst_cmptest.cpp" line="259">
=======
<Incident type="fail" file="tst_cmptest.cpp" line="242">
>>>>>>> 62cbb434
    <DataTag><![CDATA[both non-null user type]]></DataTag>
    <Description><![CDATA[Compared values are not the same
   Actual   (actual)  : QVariant(PhonyClass,<value not representable as string>)
   Expected (expected): QVariant(PhonyClass,<value not representable as string>)]]></Description>
</Incident>
    <Duration msecs="0"/>
</TestFunction>
<TestFunction name="compareQStringLists">
<Incident type="pass" file="" line="0">
    <DataTag><![CDATA[empty lists]]></DataTag>
</Incident>
<Incident type="pass" file="" line="0">
    <DataTag><![CDATA[equal lists]]></DataTag>
</Incident>
<<<<<<< HEAD
<Incident type="fail" file="tst_cmptest.cpp" line="353">
=======
<Incident type="fail" file="tst_cmptest.cpp" line="336">
>>>>>>> 62cbb434
    <DataTag><![CDATA[last item different]]></DataTag>
    <Description><![CDATA[Compared lists differ at index 2.
   Actual   (opA): "string3"
   Expected (opB): "DIFFERS"]]></Description>
</Incident>
<<<<<<< HEAD
<Incident type="fail" file="tst_cmptest.cpp" line="353">
=======
<Incident type="fail" file="tst_cmptest.cpp" line="336">
>>>>>>> 62cbb434
    <DataTag><![CDATA[second-last item different]]></DataTag>
    <Description><![CDATA[Compared lists differ at index 2.
   Actual   (opA): "string3"
   Expected (opB): "DIFFERS"]]></Description>
</Incident>
<<<<<<< HEAD
<Incident type="fail" file="tst_cmptest.cpp" line="353">
=======
<Incident type="fail" file="tst_cmptest.cpp" line="336">
>>>>>>> 62cbb434
    <DataTag><![CDATA[prefix]]></DataTag>
    <Description><![CDATA[Compared lists have different sizes.
   Actual   (opA) size: 2
   Expected (opB) size: 1]]></Description>
</Incident>
<<<<<<< HEAD
<Incident type="fail" file="tst_cmptest.cpp" line="353">
=======
<Incident type="fail" file="tst_cmptest.cpp" line="336">
>>>>>>> 62cbb434
    <DataTag><![CDATA[short list second]]></DataTag>
    <Description><![CDATA[Compared lists have different sizes.
   Actual   (opA) size: 12
   Expected (opB) size: 1]]></Description>
</Incident>
<<<<<<< HEAD
<Incident type="fail" file="tst_cmptest.cpp" line="353">
=======
<Incident type="fail" file="tst_cmptest.cpp" line="336">
>>>>>>> 62cbb434
    <DataTag><![CDATA[short list first]]></DataTag>
    <Description><![CDATA[Compared lists have different sizes.
   Actual   (opA) size: 1
   Expected (opB) size: 12]]></Description>
</Incident>
    <Duration msecs="0"/>
</TestFunction>
<TestFunction name="compareQListInt">
<<<<<<< HEAD
<Incident type="fail" file="tst_cmptest.cpp" line="360">
=======
<Incident type="fail" file="tst_cmptest.cpp" line="343">
>>>>>>> 62cbb434
    <Description><![CDATA[Compared lists differ at index 2.
   Actual   (int1): 3
   Expected (int2): 4]]></Description>
</Incident>
    <Duration msecs="0"/>
</TestFunction>
<TestFunction name="compareQListDouble">
<<<<<<< HEAD
<Incident type="fail" file="tst_cmptest.cpp" line="367">
=======
<Incident type="fail" file="tst_cmptest.cpp" line="350">
>>>>>>> 62cbb434
    <Description><![CDATA[Compared lists differ at index 0.
   Actual   (double1): 1.5
   Expected (double2): 1]]></Description>
</Incident>
    <Duration msecs="0"/>
</TestFunction>
<TestFunction name="compareQColor">
<<<<<<< HEAD
<Incident type="fail" file="tst_cmptest.cpp" line="377">
=======
<Incident type="fail" file="tst_cmptest.cpp" line="360">
>>>>>>> 62cbb434
    <Description><![CDATA[Compared values are not the same
   Actual   (yellow): #ffff00
   Expected (green) : #00ff00]]></Description>
</Incident>
    <Duration msecs="0"/>
</TestFunction>
<TestFunction name="compareQPixmaps">
<Incident type="pass" file="" line="0">
    <DataTag><![CDATA[both null]]></DataTag>
</Incident>
<<<<<<< HEAD
<Incident type="fail" file="tst_cmptest.cpp" line="402">
=======
<Incident type="fail" file="tst_cmptest.cpp" line="385">
>>>>>>> 62cbb434
    <DataTag><![CDATA[one null]]></DataTag>
    <Description><![CDATA[Compared QPixmaps differ.
   Actual   (opA).isNull(): 1
   Expected (opB).isNull(): 0]]></Description>
</Incident>
<<<<<<< HEAD
<Incident type="fail" file="tst_cmptest.cpp" line="402">
=======
<Incident type="fail" file="tst_cmptest.cpp" line="385">
>>>>>>> 62cbb434
    <DataTag><![CDATA[other null]]></DataTag>
    <Description><![CDATA[Compared QPixmaps differ.
   Actual   (opA).isNull(): 0
   Expected (opB).isNull(): 1]]></Description>
</Incident>
<Incident type="pass" file="" line="0">
    <DataTag><![CDATA[equal]]></DataTag>
</Incident>
<<<<<<< HEAD
<Incident type="fail" file="tst_cmptest.cpp" line="402">
=======
<Incident type="fail" file="tst_cmptest.cpp" line="385">
>>>>>>> 62cbb434
    <DataTag><![CDATA[different size]]></DataTag>
    <Description><![CDATA[Compared QPixmaps differ in size.
   Actual   (opA): 11x20
   Expected (opB): 20x20]]></Description>
</Incident>
<<<<<<< HEAD
<Incident type="fail" file="tst_cmptest.cpp" line="402">
=======
<Incident type="fail" file="tst_cmptest.cpp" line="385">
>>>>>>> 62cbb434
    <DataTag><![CDATA[different pixels]]></DataTag>
    <Description><![CDATA[Compared values are not the same]]></Description>
</Incident>
    <Duration msecs="0"/>
</TestFunction>
<TestFunction name="compareQImages">
<Incident type="pass" file="" line="0">
    <DataTag><![CDATA[both null]]></DataTag>
</Incident>
<<<<<<< HEAD
<Incident type="fail" file="tst_cmptest.cpp" line="429">
=======
<Incident type="fail" file="tst_cmptest.cpp" line="412">
>>>>>>> 62cbb434
    <DataTag><![CDATA[one null]]></DataTag>
    <Description><![CDATA[Compared QImages differ.
   Actual   (opA).isNull(): 1
   Expected (opB).isNull(): 0]]></Description>
</Incident>
<<<<<<< HEAD
<Incident type="fail" file="tst_cmptest.cpp" line="429">
=======
<Incident type="fail" file="tst_cmptest.cpp" line="412">
>>>>>>> 62cbb434
    <DataTag><![CDATA[other null]]></DataTag>
    <Description><![CDATA[Compared QImages differ.
   Actual   (opA).isNull(): 0
   Expected (opB).isNull(): 1]]></Description>
</Incident>
<Incident type="pass" file="" line="0">
    <DataTag><![CDATA[equal]]></DataTag>
</Incident>
<<<<<<< HEAD
<Incident type="fail" file="tst_cmptest.cpp" line="429">
=======
<Incident type="fail" file="tst_cmptest.cpp" line="412">
>>>>>>> 62cbb434
    <DataTag><![CDATA[different size]]></DataTag>
    <Description><![CDATA[Compared QImages differ in size.
   Actual   (opA): 11x20
   Expected (opB): 20x20]]></Description>
</Incident>
<<<<<<< HEAD
<Incident type="fail" file="tst_cmptest.cpp" line="429">
=======
<Incident type="fail" file="tst_cmptest.cpp" line="412">
>>>>>>> 62cbb434
    <DataTag><![CDATA[different format]]></DataTag>
    <Description><![CDATA[Compared QImages differ in format.
   Actual   (opA): 6
   Expected (opB): 3]]></Description>
</Incident>
<<<<<<< HEAD
<Incident type="fail" file="tst_cmptest.cpp" line="429">
=======
<Incident type="fail" file="tst_cmptest.cpp" line="412">
>>>>>>> 62cbb434
    <DataTag><![CDATA[different pixels]]></DataTag>
    <Description><![CDATA[Compared values are not the same]]></Description>
</Incident>
    <Duration msecs="0"/>
</TestFunction>
<TestFunction name="compareQRegion">
<Incident type="pass" file="" line="0">
    <DataTag><![CDATA[equal-empty]]></DataTag>
</Incident>
<Incident type="fail" file="tst_cmptest.cpp" line="435">
    <DataTag><![CDATA[1-empty]]></DataTag>
    <Description><![CDATA[Compared values are not the same
   Actual   (rA): QRegion(200x50+10+10)
   Expected (rB): QRegion(null)]]></Description>
</Incident>
<Incident type="pass" file="" line="0">
    <DataTag><![CDATA[equal]]></DataTag>
</Incident>
<Incident type="fail" file="tst_cmptest.cpp" line="435">
    <DataTag><![CDATA[different lists]]></DataTag>
    <Description><![CDATA[Compared values are not the same
   Actual   (rA): QRegion(200x50+10+10)
   Expected (rB): QRegion(2 rectangles, 50x200+100+200, 200x50+10+10)]]></Description>
</Incident>
    <Duration msecs="0"/>
</TestFunction>
<TestFunction name="verify">
<<<<<<< HEAD
<Incident type="fail" file="tst_cmptest.cpp" line="441">
=======
<Incident type="fail" file="tst_cmptest.cpp" line="447">
>>>>>>> 62cbb434
    <Description><![CDATA['opaqueFunc() < 2' returned FALSE. ()]]></Description>
</Incident>
    <Duration msecs="0"/>
</TestFunction>
<TestFunction name="verify2">
<<<<<<< HEAD
<Incident type="fail" file="tst_cmptest.cpp" line="447">
=======
<Incident type="fail" file="tst_cmptest.cpp" line="453">
>>>>>>> 62cbb434
    <Description><![CDATA['opaqueFunc() < 2' returned FALSE. (42)]]></Description>
</Incident>
    <Duration msecs="0"/>
</TestFunction>
<TestFunction name="tryVerify">
<<<<<<< HEAD
<Incident type="fail" file="tst_cmptest.cpp" line="453">
=======
<Incident type="fail" file="tst_cmptest.cpp" line="459">
>>>>>>> 62cbb434
    <Description><![CDATA['opaqueFunc() < 2' returned FALSE. ()]]></Description>
</Incident>
    <Duration msecs="0"/>
</TestFunction>
<TestFunction name="tryVerify2">
<<<<<<< HEAD
<Incident type="fail" file="tst_cmptest.cpp" line="459">
=======
<Incident type="fail" file="tst_cmptest.cpp" line="465">
>>>>>>> 62cbb434
    <Description><![CDATA['opaqueFunc() < 2' returned FALSE. (42)]]></Description>
</Incident>
    <Duration msecs="0"/>
</TestFunction>
<TestFunction name="verifyExplicitOperatorBool">
<Incident type="pass" file="" line="0" />
    <Duration msecs="0"/>
</TestFunction>
<TestFunction name="cleanupTestCase">
<Incident type="pass" file="" line="0" />
    <Duration msecs="0"/>
</TestFunction>
<Duration msecs="0"/><|MERGE_RESOLUTION|>--- conflicted
+++ resolved
@@ -8,17 +8,13 @@
     <Duration msecs="0"/>
 </TestFunction>
 <TestFunction name="compare_unregistered_enums">
-<Incident type="fail" file="tst_cmptest.cpp" line="158">
+<Incident type="fail" file="tst_cmptest.cpp" line="160">
     <Description><![CDATA[Compared values are not the same]]></Description>
 </Incident>
     <Duration msecs="0"/>
 </TestFunction>
 <TestFunction name="compare_registered_enums">
-<<<<<<< HEAD
-<Incident type="fail" file="tst_cmptest.cpp" line="164">
-=======
-<Incident type="fail" file="tst_cmptest.cpp" line="165">
->>>>>>> 62cbb434
+<Incident type="fail" file="tst_cmptest.cpp" line="167">
     <Description><![CDATA[Compared values are not the same
    Actual   (Qt::Monday): Monday
    Expected (Qt::Sunday): Sunday]]></Description>
@@ -26,11 +22,7 @@
     <Duration msecs="0"/>
 </TestFunction>
 <TestFunction name="compare_class_enums">
-<<<<<<< HEAD
-<Incident type="fail" file="tst_cmptest.cpp" line="170">
-=======
-<Incident type="fail" file="tst_cmptest.cpp" line="171">
->>>>>>> 62cbb434
+<Incident type="fail" file="tst_cmptest.cpp" line="173">
     <Description><![CDATA[Compared values are not the same
    Actual   (MyClassEnum::MyClassEnumValue1): MyClassEnumValue1
    Expected (MyClassEnum::MyClassEnumValue2): MyClassEnumValue2]]></Description>
@@ -50,11 +42,7 @@
     <Duration msecs="0"/>
 </TestFunction>
 <TestFunction name="compare_tostring">
-<<<<<<< HEAD
-<Incident type="fail" file="tst_cmptest.cpp" line="259">
-=======
-<Incident type="fail" file="tst_cmptest.cpp" line="242">
->>>>>>> 62cbb434
+<Incident type="fail" file="tst_cmptest.cpp" line="262">
     <DataTag><![CDATA[int, string]]></DataTag>
     <Description><![CDATA[Compared values are not the same
    Actual   (actual)  : QVariant(int,123)
@@ -63,31 +51,19 @@
 <Incident type="pass" file="" line="0">
     <DataTag><![CDATA[both invalid]]></DataTag>
 </Incident>
-<<<<<<< HEAD
-<Incident type="fail" file="tst_cmptest.cpp" line="259">
-=======
-<Incident type="fail" file="tst_cmptest.cpp" line="242">
->>>>>>> 62cbb434
+<Incident type="fail" file="tst_cmptest.cpp" line="262">
     <DataTag><![CDATA[null hash, invalid]]></DataTag>
     <Description><![CDATA[Compared values are not the same
    Actual   (actual)  : QVariant(QVariantHash)
    Expected (expected): QVariant()]]></Description>
 </Incident>
-<<<<<<< HEAD
-<Incident type="fail" file="tst_cmptest.cpp" line="259">
-=======
-<Incident type="fail" file="tst_cmptest.cpp" line="242">
->>>>>>> 62cbb434
+<Incident type="fail" file="tst_cmptest.cpp" line="262">
     <DataTag><![CDATA[string, null user type]]></DataTag>
     <Description><![CDATA[Compared values are not the same
    Actual   (actual)  : QVariant(QString,A simple string)
    Expected (expected): QVariant(PhonyClass)]]></Description>
 </Incident>
-<<<<<<< HEAD
-<Incident type="fail" file="tst_cmptest.cpp" line="259">
-=======
-<Incident type="fail" file="tst_cmptest.cpp" line="242">
->>>>>>> 62cbb434
+<Incident type="fail" file="tst_cmptest.cpp" line="262">
     <DataTag><![CDATA[both non-null user type]]></DataTag>
     <Description><![CDATA[Compared values are not the same
    Actual   (actual)  : QVariant(PhonyClass,<value not representable as string>)
@@ -102,51 +78,31 @@
 <Incident type="pass" file="" line="0">
     <DataTag><![CDATA[equal lists]]></DataTag>
 </Incident>
-<<<<<<< HEAD
-<Incident type="fail" file="tst_cmptest.cpp" line="353">
-=======
-<Incident type="fail" file="tst_cmptest.cpp" line="336">
->>>>>>> 62cbb434
+<Incident type="fail" file="tst_cmptest.cpp" line="356">
     <DataTag><![CDATA[last item different]]></DataTag>
     <Description><![CDATA[Compared lists differ at index 2.
    Actual   (opA): "string3"
    Expected (opB): "DIFFERS"]]></Description>
 </Incident>
-<<<<<<< HEAD
-<Incident type="fail" file="tst_cmptest.cpp" line="353">
-=======
-<Incident type="fail" file="tst_cmptest.cpp" line="336">
->>>>>>> 62cbb434
+<Incident type="fail" file="tst_cmptest.cpp" line="356">
     <DataTag><![CDATA[second-last item different]]></DataTag>
     <Description><![CDATA[Compared lists differ at index 2.
    Actual   (opA): "string3"
    Expected (opB): "DIFFERS"]]></Description>
 </Incident>
-<<<<<<< HEAD
-<Incident type="fail" file="tst_cmptest.cpp" line="353">
-=======
-<Incident type="fail" file="tst_cmptest.cpp" line="336">
->>>>>>> 62cbb434
+<Incident type="fail" file="tst_cmptest.cpp" line="356">
     <DataTag><![CDATA[prefix]]></DataTag>
     <Description><![CDATA[Compared lists have different sizes.
    Actual   (opA) size: 2
    Expected (opB) size: 1]]></Description>
 </Incident>
-<<<<<<< HEAD
-<Incident type="fail" file="tst_cmptest.cpp" line="353">
-=======
-<Incident type="fail" file="tst_cmptest.cpp" line="336">
->>>>>>> 62cbb434
+<Incident type="fail" file="tst_cmptest.cpp" line="356">
     <DataTag><![CDATA[short list second]]></DataTag>
     <Description><![CDATA[Compared lists have different sizes.
    Actual   (opA) size: 12
    Expected (opB) size: 1]]></Description>
 </Incident>
-<<<<<<< HEAD
-<Incident type="fail" file="tst_cmptest.cpp" line="353">
-=======
-<Incident type="fail" file="tst_cmptest.cpp" line="336">
->>>>>>> 62cbb434
+<Incident type="fail" file="tst_cmptest.cpp" line="356">
     <DataTag><![CDATA[short list first]]></DataTag>
     <Description><![CDATA[Compared lists have different sizes.
    Actual   (opA) size: 1
@@ -155,11 +111,7 @@
     <Duration msecs="0"/>
 </TestFunction>
 <TestFunction name="compareQListInt">
-<<<<<<< HEAD
-<Incident type="fail" file="tst_cmptest.cpp" line="360">
-=======
-<Incident type="fail" file="tst_cmptest.cpp" line="343">
->>>>>>> 62cbb434
+<Incident type="fail" file="tst_cmptest.cpp" line="363">
     <Description><![CDATA[Compared lists differ at index 2.
    Actual   (int1): 3
    Expected (int2): 4]]></Description>
@@ -167,11 +119,7 @@
     <Duration msecs="0"/>
 </TestFunction>
 <TestFunction name="compareQListDouble">
-<<<<<<< HEAD
-<Incident type="fail" file="tst_cmptest.cpp" line="367">
-=======
-<Incident type="fail" file="tst_cmptest.cpp" line="350">
->>>>>>> 62cbb434
+<Incident type="fail" file="tst_cmptest.cpp" line="370">
     <Description><![CDATA[Compared lists differ at index 0.
    Actual   (double1): 1.5
    Expected (double2): 1]]></Description>
@@ -179,11 +127,7 @@
     <Duration msecs="0"/>
 </TestFunction>
 <TestFunction name="compareQColor">
-<<<<<<< HEAD
-<Incident type="fail" file="tst_cmptest.cpp" line="377">
-=======
-<Incident type="fail" file="tst_cmptest.cpp" line="360">
->>>>>>> 62cbb434
+<Incident type="fail" file="tst_cmptest.cpp" line="380">
     <Description><![CDATA[Compared values are not the same
    Actual   (yellow): #ffff00
    Expected (green) : #00ff00]]></Description>
@@ -194,21 +138,13 @@
 <Incident type="pass" file="" line="0">
     <DataTag><![CDATA[both null]]></DataTag>
 </Incident>
-<<<<<<< HEAD
-<Incident type="fail" file="tst_cmptest.cpp" line="402">
-=======
-<Incident type="fail" file="tst_cmptest.cpp" line="385">
->>>>>>> 62cbb434
+<Incident type="fail" file="tst_cmptest.cpp" line="405">
     <DataTag><![CDATA[one null]]></DataTag>
     <Description><![CDATA[Compared QPixmaps differ.
    Actual   (opA).isNull(): 1
    Expected (opB).isNull(): 0]]></Description>
 </Incident>
-<<<<<<< HEAD
-<Incident type="fail" file="tst_cmptest.cpp" line="402">
-=======
-<Incident type="fail" file="tst_cmptest.cpp" line="385">
->>>>>>> 62cbb434
+<Incident type="fail" file="tst_cmptest.cpp" line="405">
     <DataTag><![CDATA[other null]]></DataTag>
     <Description><![CDATA[Compared QPixmaps differ.
    Actual   (opA).isNull(): 0
@@ -217,21 +153,13 @@
 <Incident type="pass" file="" line="0">
     <DataTag><![CDATA[equal]]></DataTag>
 </Incident>
-<<<<<<< HEAD
-<Incident type="fail" file="tst_cmptest.cpp" line="402">
-=======
-<Incident type="fail" file="tst_cmptest.cpp" line="385">
->>>>>>> 62cbb434
+<Incident type="fail" file="tst_cmptest.cpp" line="405">
     <DataTag><![CDATA[different size]]></DataTag>
     <Description><![CDATA[Compared QPixmaps differ in size.
    Actual   (opA): 11x20
    Expected (opB): 20x20]]></Description>
 </Incident>
-<<<<<<< HEAD
-<Incident type="fail" file="tst_cmptest.cpp" line="402">
-=======
-<Incident type="fail" file="tst_cmptest.cpp" line="385">
->>>>>>> 62cbb434
+<Incident type="fail" file="tst_cmptest.cpp" line="405">
     <DataTag><![CDATA[different pixels]]></DataTag>
     <Description><![CDATA[Compared values are not the same]]></Description>
 </Incident>
@@ -241,21 +169,13 @@
 <Incident type="pass" file="" line="0">
     <DataTag><![CDATA[both null]]></DataTag>
 </Incident>
-<<<<<<< HEAD
-<Incident type="fail" file="tst_cmptest.cpp" line="429">
-=======
-<Incident type="fail" file="tst_cmptest.cpp" line="412">
->>>>>>> 62cbb434
+<Incident type="fail" file="tst_cmptest.cpp" line="432">
     <DataTag><![CDATA[one null]]></DataTag>
     <Description><![CDATA[Compared QImages differ.
    Actual   (opA).isNull(): 1
    Expected (opB).isNull(): 0]]></Description>
 </Incident>
-<<<<<<< HEAD
-<Incident type="fail" file="tst_cmptest.cpp" line="429">
-=======
-<Incident type="fail" file="tst_cmptest.cpp" line="412">
->>>>>>> 62cbb434
+<Incident type="fail" file="tst_cmptest.cpp" line="432">
     <DataTag><![CDATA[other null]]></DataTag>
     <Description><![CDATA[Compared QImages differ.
    Actual   (opA).isNull(): 0
@@ -264,31 +184,19 @@
 <Incident type="pass" file="" line="0">
     <DataTag><![CDATA[equal]]></DataTag>
 </Incident>
-<<<<<<< HEAD
-<Incident type="fail" file="tst_cmptest.cpp" line="429">
-=======
-<Incident type="fail" file="tst_cmptest.cpp" line="412">
->>>>>>> 62cbb434
+<Incident type="fail" file="tst_cmptest.cpp" line="432">
     <DataTag><![CDATA[different size]]></DataTag>
     <Description><![CDATA[Compared QImages differ in size.
    Actual   (opA): 11x20
    Expected (opB): 20x20]]></Description>
 </Incident>
-<<<<<<< HEAD
-<Incident type="fail" file="tst_cmptest.cpp" line="429">
-=======
-<Incident type="fail" file="tst_cmptest.cpp" line="412">
->>>>>>> 62cbb434
+<Incident type="fail" file="tst_cmptest.cpp" line="432">
     <DataTag><![CDATA[different format]]></DataTag>
     <Description><![CDATA[Compared QImages differ in format.
    Actual   (opA): 6
    Expected (opB): 3]]></Description>
 </Incident>
-<<<<<<< HEAD
-<Incident type="fail" file="tst_cmptest.cpp" line="429">
-=======
-<Incident type="fail" file="tst_cmptest.cpp" line="412">
->>>>>>> 62cbb434
+<Incident type="fail" file="tst_cmptest.cpp" line="432">
     <DataTag><![CDATA[different pixels]]></DataTag>
     <Description><![CDATA[Compared values are not the same]]></Description>
 </Incident>
@@ -298,7 +206,7 @@
 <Incident type="pass" file="" line="0">
     <DataTag><![CDATA[equal-empty]]></DataTag>
 </Incident>
-<Incident type="fail" file="tst_cmptest.cpp" line="435">
+<Incident type="fail" file="tst_cmptest.cpp" line="455">
     <DataTag><![CDATA[1-empty]]></DataTag>
     <Description><![CDATA[Compared values are not the same
    Actual   (rA): QRegion(200x50+10+10)
@@ -307,7 +215,7 @@
 <Incident type="pass" file="" line="0">
     <DataTag><![CDATA[equal]]></DataTag>
 </Incident>
-<Incident type="fail" file="tst_cmptest.cpp" line="435">
+<Incident type="fail" file="tst_cmptest.cpp" line="455">
     <DataTag><![CDATA[different lists]]></DataTag>
     <Description><![CDATA[Compared values are not the same
    Actual   (rA): QRegion(200x50+10+10)
@@ -316,41 +224,25 @@
     <Duration msecs="0"/>
 </TestFunction>
 <TestFunction name="verify">
-<<<<<<< HEAD
-<Incident type="fail" file="tst_cmptest.cpp" line="441">
-=======
-<Incident type="fail" file="tst_cmptest.cpp" line="447">
->>>>>>> 62cbb434
+<Incident type="fail" file="tst_cmptest.cpp" line="467">
     <Description><![CDATA['opaqueFunc() < 2' returned FALSE. ()]]></Description>
 </Incident>
     <Duration msecs="0"/>
 </TestFunction>
 <TestFunction name="verify2">
-<<<<<<< HEAD
-<Incident type="fail" file="tst_cmptest.cpp" line="447">
-=======
-<Incident type="fail" file="tst_cmptest.cpp" line="453">
->>>>>>> 62cbb434
+<Incident type="fail" file="tst_cmptest.cpp" line="473">
     <Description><![CDATA['opaqueFunc() < 2' returned FALSE. (42)]]></Description>
 </Incident>
     <Duration msecs="0"/>
 </TestFunction>
 <TestFunction name="tryVerify">
-<<<<<<< HEAD
-<Incident type="fail" file="tst_cmptest.cpp" line="453">
-=======
-<Incident type="fail" file="tst_cmptest.cpp" line="459">
->>>>>>> 62cbb434
+<Incident type="fail" file="tst_cmptest.cpp" line="479">
     <Description><![CDATA['opaqueFunc() < 2' returned FALSE. ()]]></Description>
 </Incident>
     <Duration msecs="0"/>
 </TestFunction>
 <TestFunction name="tryVerify2">
-<<<<<<< HEAD
-<Incident type="fail" file="tst_cmptest.cpp" line="459">
-=======
-<Incident type="fail" file="tst_cmptest.cpp" line="465">
->>>>>>> 62cbb434
+<Incident type="fail" file="tst_cmptest.cpp" line="485">
     <Description><![CDATA['opaqueFunc() < 2' returned FALSE. (42)]]></Description>
 </Incident>
     <Duration msecs="0"/>
