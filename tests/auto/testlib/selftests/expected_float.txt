--- conflicted
+++ resolved
@@ -263,8 +263,6 @@
    Actual   (operandLeft) : -3.40282e+38
    Expected (operandRight): -inf
    Loc: [qtbase/tests/auto/testlib/selftests/float/tst_float.cpp(0)]
-<<<<<<< HEAD
-PASS   : tst_float::floatComparisons(should SUCCEED 2)
 PASS   : tst_float::float16Comparisons(should SUCCEED 1)
 FAIL!  : tst_float::float16Comparisons(should FAIL 1) Compared qfloat16s are not the same (fuzzy compare)
    Actual   (operandLeft) : 1
@@ -279,8 +277,6 @@
    Expected (operandRight): 99
    Loc: [qtbase/tests/auto/testlib/selftests/float/tst_float.cpp(0)]
 PASS   : tst_float::float16Comparisons(should SUCCEED 2)
-=======
->>>>>>> 74e04d6a
 FAIL!  : tst_float::compareFloatTests(1e0) Compared floats are not the same (fuzzy compare)
    Actual   (t1): 1
    Expected (t3): 3
@@ -294,9 +290,5 @@
    Expected (t3): 3e+07
    Loc: [qtbase/tests/auto/testlib/selftests/float/tst_float.cpp(0)]
 PASS   : tst_float::cleanupTestCase()
-<<<<<<< HEAD
-Totals: 6 passed, 9 failed, 0 skipped, 0 blacklisted, 0ms
-=======
-Totals: 16 passed, 65 failed, 0 skipped, 0 blacklisted, 0ms
->>>>>>> 74e04d6a
+Totals: 18 passed, 68 failed, 0 skipped, 0 blacklisted, 0ms
 ********* Finished testing of tst_float *********