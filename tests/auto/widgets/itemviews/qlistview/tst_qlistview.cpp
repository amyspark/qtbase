--- conflicted
+++ resolved
@@ -150,11 +150,8 @@
     void horizontalScrollingByVerticalWheelEvents();
     void taskQTBUG_7232_AllowUserToControlSingleStep();
     void taskQTBUG_51086_skippingIndexesInSelectedIndexes();
-<<<<<<< HEAD
     void expandingListItems();
-=======
     void taskQTBUG_47694_indexOutOfBoundBatchLayout();
->>>>>>> 79352528
 };
 
 // Testing get/set functions
@@ -2491,7 +2488,6 @@
     QVERIFY(!indexes.contains(data.index(8, 0)));
 }
 
-<<<<<<< HEAD
 void tst_QListView::expandingListItems()
 {
     auto item1 = new QStandardItem("111");
@@ -2513,7 +2509,8 @@
     QApplication::processEvents();
 
     QVERIFY(w.visualRect(item1->index()).width() < w.visualRect(item2->index()).width());
-=======
+}
+
 void tst_QListView::taskQTBUG_47694_indexOutOfBoundBatchLayout()
 {
     QListView view;
@@ -2525,7 +2522,6 @@
     view.setModel(&model);
 
     view.scrollTo(model.index(batchSize - 1, 0));
->>>>>>> 79352528
 }
 
 QTEST_MAIN(tst_QListView)
