--- conflicted
+++ resolved
@@ -3186,7 +3186,6 @@
     QCOMPARE(box.lineEdit()->inputMethodHints(), Qt::ImhNoPredictiveText);
 }
 
-<<<<<<< HEAD
 void tst_QComboBox::respectChangedOwnershipOfItemView()
 {
     QComboBox box1;
@@ -3208,8 +3207,6 @@
     QCOMPARE(spy2.count(), 1);
 }
 
-
-=======
 void tst_QComboBox::task_QTBUG_49831_scrollerNotActivated()
 {
     QStringList modelData;
@@ -3241,6 +3238,5 @@
     }
 }
 
->>>>>>> e8ad49d6
 QTEST_MAIN(tst_QComboBox)
 #include "tst_qcombobox.moc"