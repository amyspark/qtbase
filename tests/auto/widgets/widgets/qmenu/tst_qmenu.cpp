--- conflicted
+++ resolved
@@ -598,11 +598,8 @@
     centerOnScreen(&win);
 
     QMenu menu(&win);
-<<<<<<< HEAD
+    menu.addAction("foo");
     menu.move(win.geometry().topRight() + QPoint(50, 0));
-=======
-    menu.addAction("foo");
->>>>>>> 835b8213
     menu.show();
     QVERIFY(QTest::qWaitForWindowExposed(&menu));
     QCOMPARE(menu.layoutDirection(), Qt::RightToLeft);
