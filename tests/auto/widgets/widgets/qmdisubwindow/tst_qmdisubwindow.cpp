--- conflicted
+++ resolved
@@ -357,25 +357,6 @@
     mainWindow.show();
     mainWindow.menuBar()->setVisible(true);
     qApp->setActiveWindow(&mainWindow);
-<<<<<<< HEAD
-
-    // QMainWindow's window title is empty
-#if !defined(Q_OS_DARWIN)
-    {
-    QCOMPARE(mainWindow.windowTitle(), QString());
-    QMdiSubWindow *window = workspace->addSubWindow(new QPushButton(QLatin1String("Test")));
-    QString expectedTitle = QLatin1String("MainWindow's title is empty");
-    window->setWindowTitle(expectedTitle);
-    QCOMPARE(window->windowTitle(), expectedTitle);
-    window->showMaximized();
-    QVERIFY(window->isMaximized());
-    QCOMPARE(window->windowTitle(), expectedTitle);
-    QCOMPARE(mainWindow.windowTitle(), expectedTitle);
-    window->showNormal();
-    QCOMPARE(window->windowTitle(), expectedTitle);
-    QCOMPARE(mainWindow.windowTitle(), QString());
-    window->close();
-=======
     bool nativeMenuBar = mainWindow.menuBar()->isNativeMenuBar();
 
     // QMainWindow's window title is empty, so on a platform which does NOT have a native menubar,
@@ -394,7 +375,6 @@
         QCOMPARE(window->windowTitle(), expectedTitle);
         QCOMPARE(mainWindow.windowTitle(), QString());
         window->close();
->>>>>>> e9183340
     }
 
     QString originalWindowTitle = QString::fromLatin1("MainWindow");
@@ -431,18 +411,6 @@
         window->showMaximized();
         qApp->processEvents();
         QVERIFY(window->isMaximized());
-<<<<<<< HEAD
-#if !defined(Q_OS_DARWIN)
-        QVERIFY(window->maximizedButtonsWidget());
-        QCOMPARE(window->maximizedButtonsWidget(), mainWindow.menuBar()->cornerWidget(Qt::TopRightCorner));
-        QVERIFY(window->maximizedSystemMenuIconWidget());
-        QCOMPARE(window->maximizedSystemMenuIconWidget(), qobject_cast<QWidget *>(mainWindow.menuBar()
-                                                                    ->cornerWidget(Qt::TopLeftCorner)));
-        const QString expectedTitle = originalWindowTitle + QLatin1String(" - [")
-            + window->widget()->windowTitle() + QLatin1Char(']');
-        QCOMPARE(mainWindow.windowTitle(), expectedTitle);
-#endif
-=======
         if (!nativeMenuBar) {
             QVERIFY(window->maximizedButtonsWidget());
             QCOMPARE(window->maximizedButtonsWidget(), mainWindow.menuBar()->cornerWidget(Qt::TopRightCorner));
@@ -453,7 +421,6 @@
                 + window->widget()->windowTitle() + QLatin1Char(']');
             QCOMPARE(mainWindow.windowTitle(), expectedTitle);
         }
->>>>>>> e9183340
 
         // Check that nested child windows don't set window title
         nestedWorkspace->show();
@@ -467,17 +434,6 @@
         QVERIFY(!nestedWindow->maximizedButtonsWidget());
         QVERIFY(!nestedWindow->maximizedSystemMenuIconWidget());
 
-<<<<<<< HEAD
-#if !defined(Q_OS_DARWIN) && !defined(Q_OS_QNX)
-        QCOMPARE(mainWindow.windowTitle(), QString::fromLatin1("%1 - [%2]")
-                                           .arg(originalWindowTitle, window->widget()->windowTitle()));
-#endif
-    }
-
-#if defined(Q_OS_DARWIN)
-    return;
-#endif
-=======
         if (!nativeMenuBar) {
             QCOMPARE(mainWindow.windowTitle(), QString::fromLatin1("%1 - [%2]")
                      .arg(originalWindowTitle, window->widget()->windowTitle()));
@@ -486,7 +442,6 @@
 
     if (nativeMenuBar)
         return;
->>>>>>> e9183340
 
     workspace->activateNextSubWindow();
     qApp->processEvents();
@@ -1949,11 +1904,6 @@
 
 void tst_QMdiSubWindow::task_182852()
 {
-<<<<<<< HEAD
-#if !defined(Q_OS_DARWIN)
-
-=======
->>>>>>> e9183340
     QMdiArea *workspace = new QMdiArea;
     QMainWindow mainWindow;
     mainWindow.setCentralWidget(workspace);
