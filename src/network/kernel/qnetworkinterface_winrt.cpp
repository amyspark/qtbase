--- conflicted
+++ resolved
@@ -61,7 +61,6 @@
     QString address;
 };
 
-<<<<<<< HEAD
 uint QNetworkInterfaceManager::interfaceIndexFromName(const QString &name)
 {
     // TBD - may not be possible
@@ -75,7 +74,6 @@
     return QString::number(index);
 }
 
-=======
 static QNetworkInterfacePrivate *interfaceFromProfile(IConnectionProfile *profile, QList<HostNameInfo> *hostList)
 {
     if (!profile)
@@ -123,7 +121,6 @@
     }
     return iface;
 }
->>>>>>> 08f9a1bd
 
 static QList<QNetworkInterfacePrivate *> interfaceListing()
 {
