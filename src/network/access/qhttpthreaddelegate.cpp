--- conflicted
+++ resolved
@@ -184,16 +184,11 @@
                                        QHttpNetworkConnection::ConnectionType connectionType)
         : QHttpNetworkConnection(hostName, port, encrypt, connectionType)
 #else
-<<<<<<< HEAD
-    QNetworkAccessCachedHttpConnection(const QString &hostName, quint16 port, bool encrypt, QSharedPointer<QNetworkSession> networkSession)
-        : QHttpNetworkConnection(hostName, port, encrypt, /*parent=*/0, qMove(networkSession))
-=======
     QNetworkAccessCachedHttpConnection(const QString &hostName, quint16 port, bool encrypt,
                                        QHttpNetworkConnection::ConnectionType connectionType,
                                        QSharedPointer<QNetworkSession> networkSession)
         : QHttpNetworkConnection(hostName, port, encrypt, connectionType, /*parent=*/0,
-                                 networkSession)
->>>>>>> 0d0fb04d
+                                 qMove(networkSession))
 #endif
     {
         setExpires(true);
