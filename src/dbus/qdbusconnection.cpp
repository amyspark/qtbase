--- conflicted
+++ resolved
@@ -1262,35 +1262,4 @@
 
 QT_END_NAMESPACE
 
-<<<<<<< HEAD
-#include "qdbusconnection.moc"
-=======
-#ifdef Q_OS_WIN
-#  include <qt_windows.h>
-
-QT_BEGIN_NAMESPACE
-static void preventDllUnload()
-{
-    // Thread termination is really wacky on Windows. For some reason we don't
-    // understand, exiting from the thread may try to unload the DLL. Since the
-    // QDBusConnectionManager thread runs until the DLL is unloaded, we've got
-    // a deadlock: the main thread is waiting for the manager thread to exit,
-    // but the manager thread is attempting to acquire a lock to unload the DLL.
-    //
-    // We work around the issue by preventing the unload from happening in the
-    // first place.
-    //
-    // For this trick, see
-    // https://blogs.msdn.microsoft.com/oldnewthing/20131105-00/?p=2733
-
-    static HMODULE self;
-    GetModuleHandleEx(GET_MODULE_HANDLE_EX_FLAG_FROM_ADDRESS |
-                      GET_MODULE_HANDLE_EX_FLAG_PIN,
-                      reinterpret_cast<const wchar_t *>(&self), // any address in this DLL
-                      &self);
-}
-QT_END_NAMESPACE
-#endif
->>>>>>> 8d64d1e0
-
 #endif // QT_NO_DBUS