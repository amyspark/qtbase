--- conflicted
+++ resolved
@@ -162,19 +162,13 @@
     static void processContextMenuEvent(QWindowSystemInterfacePrivate::ContextMenuEvent *e);
 #endif
 
-<<<<<<< HEAD
-#ifndef QT_NO_DRAGANDDROP
+#if QT_CONFIG(draganddrop)
     static QPlatformDragQtResponse processDrag(QWindow *w, const QMimeData *dropData,
                                                const QPoint &p, Qt::DropActions supportedActions,
                                                Qt::MouseButtons buttons, Qt::KeyboardModifiers modifiers);
     static QPlatformDropQtResponse processDrop(QWindow *w, const QMimeData *dropData,
                                                const QPoint &p, Qt::DropActions supportedActions,
                                                Qt::MouseButtons buttons, Qt::KeyboardModifiers modifiers);
-=======
-#if QT_CONFIG(draganddrop)
-    static QPlatformDragQtResponse processDrag(QWindow *w, const QMimeData *dropData, const QPoint &p, Qt::DropActions supportedActions);
-    static QPlatformDropQtResponse processDrop(QWindow *w, const QMimeData *dropData, const QPoint &p, Qt::DropActions supportedActions);
->>>>>>> a14a943f
 #endif
 
     static bool processNativeEvent(QWindow *window, const QByteArray &eventType, void *message, long *result);
