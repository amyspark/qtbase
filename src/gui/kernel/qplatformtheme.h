--- conflicted
+++ resolved
@@ -107,11 +107,8 @@
         IconPixmapSizes,
         PasswordMaskCharacter,
         DialogSnapToDefaultButton,
-<<<<<<< HEAD
+        ContextMenuOnMouseRelease,
         MousePressAndHoldInterval
-=======
-        ContextMenuOnMouseRelease
->>>>>>> 9764f860
     };
 
     enum DialogType {
