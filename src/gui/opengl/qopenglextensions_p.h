/****************************************************************************
**
** Copyright (C) 2014 Digia Plc and/or its subsidiary(-ies).
** Contact: http://www.qt-project.org/legal
**
** This file is part of the QtGui module of the Qt Toolkit.
**
** $QT_BEGIN_LICENSE:LGPL21$
** Commercial License Usage
** Licensees holding valid commercial Qt licenses may use this file in
** accordance with the commercial license agreement provided with the
** Software or, alternatively, in accordance with the terms contained in
** a written agreement between you and Digia. For licensing terms and
** conditions see http://qt.digia.com/licensing. For further information
** use the contact form at http://qt.digia.com/contact-us.
**
** GNU Lesser General Public License Usage
** Alternatively, this file may be used under the terms of the GNU Lesser
** General Public License version 2.1 or version 3 as published by the Free
** Software Foundation and appearing in the file LICENSE.LGPLv21 and
** LICENSE.LGPLv3 included in the packaging of this file. Please review the
** following information to ensure the GNU Lesser General Public License
** requirements will be met: https://www.gnu.org/licenses/lgpl.html and
** http://www.gnu.org/licenses/old-licenses/lgpl-2.1.html.
**
** In addition, as a special exception, Digia gives you certain additional
** rights. These rights are described in the Digia Qt LGPL Exception
** version 1.1, included in the file LGPL_EXCEPTION.txt in this package.
**
** $QT_END_LICENSE$
**
****************************************************************************/

#ifndef QOPENGL_EXTENSIONS_P_H
#define QOPENGL_EXTENSIONS_P_H

//
//  W A R N I N G
//  -------------
//
// This file is not part of the Qt API.  It exists for the convenience
// of the Qt OpenGL classes.  This header file may change from
// version to version without notice, or even be removed.
//
// We mean it.
//

#include "qopenglfunctions.h"
#include <QtCore/qlibrary.h>

QT_BEGIN_NAMESPACE

class QOpenGLExtensionsPrivate;

class QOpenGLES3Helper
{
public:
    QOpenGLES3Helper();

    GLvoid* (QOPENGLF_APIENTRYP MapBufferRange)(GLenum target, qopengl_GLintptr offset, qopengl_GLsizeiptr length, GLbitfield access);
    GLboolean (QOPENGLF_APIENTRYP UnmapBuffer)(GLenum target);
    void (QOPENGLF_APIENTRYP BlitFramebuffer)(GLint srcX0, GLint srcY0, GLint srcX1, GLint srcY1, GLint dstX0, GLint dstY0, GLint dstX1, GLint dstY1, GLbitfield mask, GLenum filter);
    void (QOPENGLF_APIENTRYP RenderbufferStorageMultisample)(GLenum target, GLsizei samples, GLenum internalFormat, GLsizei width, GLsizei height);

    void (QOPENGLF_APIENTRYP GenVertexArrays)(GLsizei n, GLuint *arrays);
    void (QOPENGLF_APIENTRYP DeleteVertexArrays)(GLsizei n, const GLuint *arrays);
    void (QOPENGLF_APIENTRYP BindVertexArray)(GLuint array);
    GLboolean (QOPENGLF_APIENTRYP IsVertexArray)(GLuint array);

    void (QOPENGLF_APIENTRYP TexImage3D)(GLenum target, GLint level, GLint internalFormat, GLsizei width, GLsizei height, GLsizei depth, GLint border, GLenum format, GLenum type, const GLvoid *pixels);
    void (QOPENGLF_APIENTRYP TexSubImage3D)(GLenum target, GLint level, GLint xoffset, GLint yoffset, GLint zoffset, GLsizei width, GLsizei height, GLsizei depth, GLenum format, GLenum type, const GLvoid *pixels);
    void (QOPENGLF_APIENTRYP CompressedTexImage3D)(GLenum target, GLint level, GLenum internalFormat, GLsizei width, GLsizei height, GLsizei depth, GLint border, GLsizei imageSize, const GLvoid *data);
    void (QOPENGLF_APIENTRYP CompressedTexSubImage3D)(GLenum target, GLint level, GLint xoffset, GLint yoffset, GLint zoffset, GLsizei width, GLsizei height, GLsizei depth, GLenum format, GLsizei imageSize, const GLvoid *data);

private:
    QLibrary m_gl;
};

class Q_GUI_EXPORT QOpenGLExtensions : public QOpenGLFunctions
{
    Q_DECLARE_PRIVATE(QOpenGLExtensions)
public:
    QOpenGLExtensions();
    QOpenGLExtensions(QOpenGLContext *context);
    ~QOpenGLExtensions() {}

    enum OpenGLExtension {
        TextureRectangle        = 0x00000001,
        GenerateMipmap          = 0x00000002,
        TextureCompression      = 0x00000004,
        MirroredRepeat          = 0x00000008,
        FramebufferMultisample  = 0x00000010,
        StencilTwoSide          = 0x00000020,
        StencilWrap             = 0x00000040,
        PackedDepthStencil      = 0x00000080,
        NVFloatBuffer           = 0x00000100,
        PixelBufferObject       = 0x00000200,
        FramebufferBlit         = 0x00000400,
        BGRATextureFormat       = 0x00000800,
        DDSTextureCompression   = 0x00001000,
        ETC1TextureCompression  = 0x00002000,
        PVRTCTextureCompression = 0x00004000,
        ElementIndexUint        = 0x00008000,
        Depth24                 = 0x00010000,
        SRGBFrameBuffer         = 0x00020000,
        MapBuffer               = 0x00040000,
        GeometryShaders         = 0x00080000,
        MapBufferRange          = 0x00100000,
        Sized8Formats           = 0x00200000,
        DiscardFramebuffer      = 0x00400000
    };
    Q_DECLARE_FLAGS(OpenGLExtensions, OpenGLExtension)

    OpenGLExtensions openGLExtensions();
    bool hasOpenGLExtension(QOpenGLExtensions::OpenGLExtension extension) const;

    GLvoid *glMapBuffer(GLenum target, GLenum access);
    GLvoid *glMapBufferRange(GLenum target, qopengl_GLintptr offset, qopengl_GLsizeiptr length, GLbitfield access);
    GLboolean glUnmapBuffer(GLenum target);

    void glBlitFramebuffer(GLint srcX0, GLint srcY0, GLint srcX1, GLint srcY1,
                           GLint dstX0, GLint dstY0, GLint dstX1, GLint dstY1,
                           GLbitfield mask, GLenum filter);

    void glRenderbufferStorageMultisample(GLenum target, GLsizei samples,
                                          GLenum internalFormat,
                                          GLsizei width, GLsizei height);

    void glGetBufferSubData(GLenum target, qopengl_GLintptr offset, qopengl_GLsizeiptr size, GLvoid *data);

<<<<<<< HEAD
    void glDiscardFramebufferEXT (GLenum target, GLsizei numAttachments, const GLenum *attachments);
=======
    QOpenGLES3Helper *gles3Helper();
>>>>>>> 0d990b9c

private:
    static bool isInitialized(const QOpenGLFunctionsPrivate *d) { return d != 0; }
};

Q_DECLARE_OPERATORS_FOR_FLAGS(QOpenGLExtensions::OpenGLExtensions)

class QOpenGLExtensionsPrivate : public QOpenGLFunctionsPrivate
{
public:
    explicit QOpenGLExtensionsPrivate(QOpenGLContext *ctx);

    GLvoid* (QOPENGLF_APIENTRYP MapBuffer)(GLenum target, GLenum access);
    GLvoid* (QOPENGLF_APIENTRYP MapBufferRange)(GLenum target, qopengl_GLintptr offset,
                                                qopengl_GLsizeiptr length, GLbitfield access);
    GLboolean (QOPENGLF_APIENTRYP UnmapBuffer)(GLenum target);
    void (QOPENGLF_APIENTRYP BlitFramebuffer)(GLint srcX0, GLint srcY0, GLint srcX1, GLint srcY1,
                           GLint dstX0, GLint dstY0, GLint dstX1, GLint dstY1,
                           GLbitfield mask, GLenum filter);
    void (QOPENGLF_APIENTRYP RenderbufferStorageMultisample)(GLenum target, GLsizei samples,
                                          GLenum internalFormat,
                                          GLsizei width, GLsizei height);
    void (QOPENGLF_APIENTRYP GetBufferSubData)(GLenum target, qopengl_GLintptr offset, qopengl_GLsizeiptr size, GLvoid *data);
    void (QOPENGLF_APIENTRYP DiscardFramebuffer)(GLenum target, GLsizei numAttachments, const GLenum *attachments);
};

inline GLvoid *QOpenGLExtensions::glMapBuffer(GLenum target, GLenum access)
{
    Q_D(QOpenGLExtensions);
    Q_ASSERT(QOpenGLExtensions::isInitialized(d));
    GLvoid *result = d->MapBuffer(target, access);
    Q_OPENGL_FUNCTIONS_DEBUG
    return result;
}

inline GLvoid *QOpenGLExtensions::glMapBufferRange(GLenum target, qopengl_GLintptr offset,
                                                   qopengl_GLsizeiptr length, GLbitfield access)
{
    Q_D(QOpenGLExtensions);
    Q_ASSERT(QOpenGLExtensions::isInitialized(d));
    GLvoid *result = d->MapBufferRange(target, offset, length, access);
    Q_OPENGL_FUNCTIONS_DEBUG
    return result;
}

inline GLboolean QOpenGLExtensions::glUnmapBuffer(GLenum target)
{
    Q_D(QOpenGLExtensions);
    Q_ASSERT(QOpenGLExtensions::isInitialized(d));
    GLboolean result = d->UnmapBuffer(target);
    Q_OPENGL_FUNCTIONS_DEBUG
    return result;
}

inline void QOpenGLExtensions::glBlitFramebuffer(GLint srcX0, GLint srcY0, GLint srcX1, GLint srcY1,
                       GLint dstX0, GLint dstY0, GLint dstX1, GLint dstY1,
                       GLbitfield mask, GLenum filter)
{
    Q_D(QOpenGLExtensions);
    Q_ASSERT(QOpenGLExtensions::isInitialized(d));
    d->BlitFramebuffer(srcX0, srcY0, srcX1, srcY1, dstX0, dstY0, dstX1, dstY1, mask, filter);
    Q_OPENGL_FUNCTIONS_DEBUG
}

inline void QOpenGLExtensions::glRenderbufferStorageMultisample(GLenum target, GLsizei samples,
                                      GLenum internalFormat,
                                      GLsizei width, GLsizei height)
{
    Q_D(QOpenGLExtensions);
    Q_ASSERT(QOpenGLExtensions::isInitialized(d));
    d->RenderbufferStorageMultisample(target, samples, internalFormat, width, height);
    Q_OPENGL_FUNCTIONS_DEBUG
}

inline void QOpenGLExtensions::glGetBufferSubData(GLenum target, qopengl_GLintptr offset, qopengl_GLsizeiptr size, GLvoid *data)
{
    Q_D(QOpenGLExtensions);
    Q_ASSERT(QOpenGLExtensions::isInitialized(d));
    d->GetBufferSubData(target, offset, size, data);
    Q_OPENGL_FUNCTIONS_DEBUG
}


inline void QOpenGLExtensions::glDiscardFramebufferEXT (GLenum target, GLsizei numAttachments, const GLenum *attachments)
{
    Q_D(QOpenGLExtensions);
    Q_ASSERT(QOpenGLExtensions::isInitialized(d));
    d->DiscardFramebuffer(target,numAttachments, attachments);
    Q_OPENGL_FUNCTIONS_DEBUG
}
QT_END_NAMESPACE

#endif // QOPENGL_EXTENSIONS_P_H<|MERGE_RESOLUTION|>--- conflicted
+++ resolved
@@ -128,11 +128,9 @@
 
     void glGetBufferSubData(GLenum target, qopengl_GLintptr offset, qopengl_GLsizeiptr size, GLvoid *data);
 
-<<<<<<< HEAD
     void glDiscardFramebufferEXT (GLenum target, GLsizei numAttachments, const GLenum *attachments);
-=======
+
     QOpenGLES3Helper *gles3Helper();
->>>>>>> 0d990b9c
 
 private:
     static bool isInitialized(const QOpenGLFunctionsPrivate *d) { return d != 0; }
