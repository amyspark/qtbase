--- conflicted
+++ resolved
@@ -135,27 +135,6 @@
     return d;
 }
 
-<<<<<<< HEAD
-enum Operator { NotEqual, LessThan, LessEqualThan, Equals, GreaterThan, GreaterEqualThan };
-static const char operators[][3] = {"!=", "<", "<=", "=", ">", ">="};
-=======
-static inline QString valueKey()         { return QStringLiteral("value"); }
-static inline QString opKey()            { return QStringLiteral("op"); }
-static inline QString versionKey()       { return QStringLiteral("version"); }
-static inline QString releaseKey()       { return QStringLiteral("release"); }
-static inline QString typeKey()          { return QStringLiteral("type"); }
-static inline QString osKey()            { return QStringLiteral("os"); }
-static inline QString vendorIdKey()      { return QStringLiteral("vendor_id"); }
-static inline QString glVendorKey()      { return QStringLiteral("gl_vendor"); }
-static inline QString deviceIdKey()      { return QStringLiteral("device_id"); }
-static inline QString driverVersionKey() { return QStringLiteral("driver_version"); }
-static inline QString driverDescriptionKey() { return QStringLiteral("driver_description"); }
-static inline QString featuresKey()      { return QStringLiteral("features"); }
-static inline QString idKey()            { return QStringLiteral("id"); }
-static inline QString descriptionKey()   { return QStringLiteral("description"); }
-static inline QString exceptionsKey()    { return QStringLiteral("exceptions"); }
->>>>>>> 15df6023
-
 typedef QJsonArray::ConstIterator JsonArrayConstIt;
 
 static inline bool contains(const QJsonArray &haystack, unsigned needle)
