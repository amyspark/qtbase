--- conflicted
+++ resolved
@@ -123,9 +123,6 @@
     return true;
 }
 
-<<<<<<< HEAD
-bool operator==(const QShaderFormat &lhs, const QShaderFormat &rhs) noexcept
-=======
 QShaderFormat::ShaderType QShaderFormat::shaderType() const Q_DECL_NOTHROW
 {
     return m_shaderType;
@@ -136,8 +133,7 @@
     m_shaderType = shaderType;
 }
 
-bool operator==(const QShaderFormat &lhs, const QShaderFormat &rhs) Q_DECL_NOTHROW
->>>>>>> cb10ec56
+bool operator==(const QShaderFormat &lhs, const QShaderFormat &rhs) noexcept
 {
     return lhs.api() == rhs.api()
         && lhs.version() == rhs.version()
