/****************************************************************************
**
** Copyright (C) 2016 The Qt Company Ltd.
** Contact: http://www.qt.io/licensing/
**
** This file is part of the QtGui module of the Qt Toolkit.
**
** $QT_BEGIN_LICENSE:LGPL21$
** Commercial License Usage
** Licensees holding valid commercial Qt licenses may use this file in
** accordance with the commercial license agreement provided with the
** Software or, alternatively, in accordance with the terms contained in
** a written agreement between you and The Qt Company. For licensing terms
** and conditions see http://www.qt.io/terms-conditions. For further
** information use the contact form at http://www.qt.io/contact-us.
**
** GNU Lesser General Public License Usage
** Alternatively, this file may be used under the terms of the GNU Lesser
** General Public License version 2.1 or version 3 as published by the Free
** Software Foundation and appearing in the file LICENSE.LGPLv21 and
** LICENSE.LGPLv3 included in the packaging of this file. Please review the
** following information to ensure the GNU Lesser General Public License
** requirements will be met: https://www.gnu.org/licenses/lgpl.html and
** http://www.gnu.org/licenses/old-licenses/lgpl-2.1.html.
**
** As a special exception, The Qt Company gives you certain additional
** rights. These rights are described in The Qt Company LGPL Exception
** version 1.1, included in the file LGPL_EXCEPTION.txt in this package.
**
** $QT_END_LICENSE$
**
****************************************************************************/

#include "qcoregraphics_p.h"

#include <private/qcore_mac_p.h>
#include <qpa/qplatformpixmap.h>
#include <QtGui/qicon.h>
#include <QtGui/private/qpaintengine_p.h>
#include <QtCore/qdebug.h>
#include <QtCore/qcoreapplication.h>

QT_BEGIN_NAMESPACE

// ---------------------- Images ----------------------

CGImageRef qt_mac_toCGImage(const QImage &inImage)
{
    CGImageRef cgImage = inImage.toCGImage();
    if (cgImage)
        return cgImage;

    // Convert image data to a known-good format if the fast conversion fails.
    return inImage.convertToFormat(QImage::Format_ARGB32_Premultiplied).toCGImage();
}

CGImageRef qt_mac_toCGImageMask(const QImage &image)
{
    static const auto deleter = [](void *image, const void *, size_t) { delete static_cast<QImage *>(image); };
    QCFType<CGDataProviderRef> dataProvider =
            CGDataProviderCreateWithData(new QImage(image), image.bits(),
                                                    image.byteCount(), deleter);

    return CGImageMaskCreate(image.width(), image.height(), 8, image.depth(),
                              image.bytesPerLine(), dataProvider, NULL, false);
}

OSStatus qt_mac_drawCGImage(CGContextRef inContext, const CGRect *inBounds, CGImageRef inImage)
{
    // Verbatim copy if HIViewDrawCGImage (as shown on Carbon-Dev)
    OSStatus err = noErr;

#ifdef Q_OS_MACOS
    require_action(inContext != NULL, InvalidContext, err = paramErr);
    require_action(inBounds != NULL, InvalidBounds, err = paramErr);
    require_action(inImage != NULL, InvalidImage, err = paramErr);
#endif

    CGContextSaveGState( inContext );
    CGContextTranslateCTM (inContext, 0, inBounds->origin.y + CGRectGetMaxY(*inBounds));
    CGContextScaleCTM(inContext, 1, -1);

    CGContextDrawImage(inContext, *inBounds, inImage);

    CGContextRestoreGState(inContext);

#ifdef Q_OS_MACOS
InvalidImage:
InvalidBounds:
InvalidContext:
#endif
    return err;
}

QImage qt_mac_toQImage(CGImageRef image)
{
    const size_t w = CGImageGetWidth(image),
                 h = CGImageGetHeight(image);
    QImage ret(w, h, QImage::Format_ARGB32_Premultiplied);
    ret.fill(Qt::transparent);
    CGRect rect = CGRectMake(0, 0, w, h);
    QMacCGContext ctx(&ret);
    qt_mac_drawCGImage(ctx, &rect, image);
    return ret;
}

#ifdef Q_OS_MACOS

QT_END_NAMESPACE

@interface NSGraphicsContext (QtAdditions)

+ (NSGraphicsContext *)qt_graphicsContextWithCGContext:(CGContextRef)graphicsPort flipped:(BOOL)initialFlippedState;

@end

@implementation NSGraphicsContext (QtAdditions)

+ (NSGraphicsContext *)qt_graphicsContextWithCGContext:(CGContextRef)graphicsPort flipped:(BOOL)initialFlippedState
{
#if QT_MAC_PLATFORM_SDK_EQUAL_OR_ABOVE(__MAC_10_10, __IPHONE_NA)
    if (QT_PREPEND_NAMESPACE(QSysInfo::MacintoshVersion) >= QT_PREPEND_NAMESPACE(QSysInfo::MV_10_10))
        return [self graphicsContextWithCGContext:graphicsPort flipped:initialFlippedState];
#endif
    return [self graphicsContextWithGraphicsPort:graphicsPort flipped:initialFlippedState];
}

@end

QT_BEGIN_NAMESPACE

static NSImage *qt_mac_cgimage_to_nsimage(CGImageRef image)
{
    NSImage *newImage = [[NSImage alloc] initWithCGImage:image size:NSZeroSize];
    return newImage;
}

NSImage *qt_mac_create_nsimage(const QPixmap &pm)
{
    if (pm.isNull())
        return 0;
    QImage image = pm.toImage();
    CGImageRef cgImage = qt_mac_toCGImage(image);
    NSImage *nsImage = qt_mac_cgimage_to_nsimage(cgImage);
    CGImageRelease(cgImage);
    return nsImage;
}

NSImage *qt_mac_create_nsimage(const QIcon &icon, int defaultSize)
{
    if (icon.isNull())
        return nil;

    NSImage *nsImage = [[NSImage alloc] init];
    QList<QSize> availableSizes = icon.availableSizes();
    if (availableSizes.isEmpty() && defaultSize > 0)
        availableSizes << QSize(defaultSize, defaultSize);
    foreach (QSize size, availableSizes) {
        QPixmap pm = icon.pixmap(size);
        QImage image = pm.toImage();
        CGImageRef cgImage = qt_mac_toCGImage(image);
        NSBitmapImageRep *imageRep = [[NSBitmapImageRep alloc] initWithCGImage:cgImage];
        [nsImage addRepresentation:imageRep];
        [imageRep release];
        CGImageRelease(cgImage);
    }
    return nsImage;
}

QPixmap qt_mac_toQPixmap(const NSImage *image, const QSizeF &size)
{
    const NSSize pixmapSize = NSMakeSize(size.width(), size.height());
    QPixmap pixmap(pixmapSize.width, pixmapSize.height);
    pixmap.fill(Qt::transparent);
    [image setSize:pixmapSize];
    const NSRect iconRect = NSMakeRect(0, 0, pixmapSize.width, pixmapSize.height);
    QMacCGContext ctx(&pixmap);
    if (!ctx)
        return QPixmap();
    NSGraphicsContext *gc = [NSGraphicsContext qt_graphicsContextWithCGContext:ctx flipped:YES];
    if (!gc)
        return QPixmap();
    [NSGraphicsContext saveGraphicsState];
    [NSGraphicsContext setCurrentContext:gc];
    [image drawInRect:iconRect fromRect:iconRect operation:NSCompositeSourceOver fraction:1.0 respectFlipped:YES hints:nil];
    [NSGraphicsContext restoreGraphicsState];
    return pixmap;
}

#endif // Q_OS_MACOS

// ---------------------- Colors and Brushes ----------------------

QColor qt_mac_toQColor(CGColorRef color)
{
    QColor qtColor;
    CGColorSpaceModel model = CGColorSpaceGetModel(CGColorGetColorSpace(color));
    const CGFloat *components = CGColorGetComponents(color);
    if (model == kCGColorSpaceModelRGB) {
        qtColor.setRgbF(components[0], components[1], components[2], components[3]);
    } else if (model == kCGColorSpaceModelCMYK) {
        qtColor.setCmykF(components[0], components[1], components[2], components[3]);
    } else if (model == kCGColorSpaceModelMonochrome) {
        qtColor.setRgbF(components[0], components[0], components[0], components[1]);
    } else {
        // Colorspace we can't deal with.
        qWarning("Qt: qt_mac_toQColor: cannot convert from colorspace model: %d", model);
        Q_ASSERT(false);
    }
    return qtColor;
}

#ifdef Q_OS_MACOS
QColor qt_mac_toQColor(const NSColor *color)
{
    QColor qtColor;
    NSString *colorSpace = [color colorSpaceName];
    if (colorSpace == NSDeviceCMYKColorSpace) {
        CGFloat cyan, magenta, yellow, black, alpha;
        [color getCyan:&cyan magenta:&magenta yellow:&yellow black:&black alpha:&alpha];
        qtColor.setCmykF(cyan, magenta, yellow, black, alpha);
    } else {
        NSColor *tmpColor;
        tmpColor = [color colorUsingColorSpaceName:NSDeviceRGBColorSpace];
        CGFloat red, green, blue, alpha;
        [tmpColor getRed:&red green:&green blue:&blue alpha:&alpha];
        qtColor.setRgbF(red, green, blue, alpha);
    }
    return qtColor;
}
#endif

QBrush qt_mac_toQBrush(CGColorRef color)
{
    QBrush qtBrush;
    CGColorSpaceModel model = CGColorSpaceGetModel(CGColorGetColorSpace(color));
    if (model == kCGColorSpaceModelPattern) {
        // Colorspace we can't deal with; the color is drawn directly using a callback.
        qWarning("Qt: qt_mac_toQBrush: cannot convert from colorspace model: %d", model);
        Q_ASSERT(false);
    } else {
        qtBrush.setStyle(Qt::SolidPattern);
        qtBrush.setColor(qt_mac_toQColor(color));
    }
    return qtBrush;
}

#ifdef Q_OS_MACOS
static bool qt_mac_isSystemColorOrInstance(const NSColor *color, NSString *colorNameComponent, NSString *className)
{
    // We specifically do not want isKindOfClass: here
    if ([color.className isEqualToString:className]) // NSPatternColorSpace
        return true;
    if ([color.catalogNameComponent isEqualToString:@"System"] &&
        [color.colorNameComponent isEqualToString:colorNameComponent] &&
        [color.colorSpaceName isEqualToString:NSNamedColorSpace])
        return true;
    return false;
}

QBrush qt_mac_toQBrush(const NSColor *color, QPalette::ColorGroup colorGroup)
{
    QBrush qtBrush;

    // QTBUG-49773: This calls NSDrawMenuItemBackground to render a 1 by n gradient; could use HITheme
    if ([color.className isEqualToString:@"NSMenuItemHighlightColor"]) {
        qWarning("Qt: qt_mac_toQBrush: cannot convert from NSMenuItemHighlightColor");
        return qtBrush;
    }

    // Not a catalog color or a manifestation of System.windowBackgroundColor;
    // only retrieved from NSWindow.backgroundColor directly
    if ([color.className isEqualToString:@"NSMetalPatternColor"]) {
        // NSTexturedBackgroundWindowMask, could theoretically handle this without private API by
        // creating a window with the appropriate properties and then calling NSWindow.backgroundColor.patternImage,
        // which returns a texture sized 1 by (window height, including frame), backed by a CGPattern
        // which follows the window key state... probably need to allow QBrush to store a function pointer
        // like CGPattern does
        qWarning("Qt: qt_mac_toQBrush: cannot convert from NSMetalPatternColor");
        return qtBrush;
    }

    // No public API to get these colors/stops;
    // both accurately obtained through runtime object inspection on OS X 10.11
    // (the NSColor object has NSGradient i-vars for both color groups)
    if (qt_mac_isSystemColorOrInstance(color, @"_sourceListBackgroundColor", @"NSSourceListBackgroundColor")) {
        QLinearGradient gradient;
        if (colorGroup == QPalette::Active) {
            gradient.setColorAt(0, QColor(233, 237, 242));
            gradient.setColorAt(0.5, QColor(225, 229, 235));
            gradient.setColorAt(1, QColor(209, 216, 224));
        } else {
            gradient.setColorAt(0, QColor(248, 248, 248));
            gradient.setColorAt(0.5, QColor(240, 240, 240));
            gradient.setColorAt(1, QColor(235, 235, 235));
        }
        return QBrush(gradient);
    }

    // A couple colors are special... they are actually instances of NSGradientPatternColor, which
    // override set/setFill/setStroke to instead initialize an internal color
    // ([NSColor colorWithCalibratedWhite:0.909804 alpha:1.000000]) while still returning the
    // ruled lines pattern image (from OS X 10.4) to the user from -[NSColor patternImage]
    // (and providing no public API to get the underlying color without this insanity)
    if (qt_mac_isSystemColorOrInstance(color, @"controlColor", @"NSGradientPatternColor") ||
        qt_mac_isSystemColorOrInstance(color, @"windowBackgroundColor", @"NSGradientPatternColor")) {
        qtBrush.setStyle(Qt::SolidPattern);
        qtBrush.setColor(qt_mac_toQColor(color.CGColor));
        return qtBrush;
    }

    if (NSColor *patternColor = [color colorUsingColorSpaceName:NSPatternColorSpace]) {
        NSImage *patternImage = patternColor.patternImage;
        const QSizeF sz(patternImage.size.width, patternImage.size.height);
        // FIXME: QBrush is not resolution independent (QTBUG-49774)
        qtBrush.setTexture(qt_mac_toQPixmap(patternImage, sz));
    } else {
        qtBrush.setStyle(Qt::SolidPattern);
        qtBrush.setColor(qt_mac_toQColor(color));
    }
    return qtBrush;
}
#endif

// ---------------------- Color Management ----------------------

static CGColorSpaceRef m_genericColorSpace = 0;
static QHash<uint32_t, CGColorSpaceRef> m_displayColorSpaceHash;
static bool m_postRoutineRegistered = false;

static void qt_mac_cleanUpMacColorSpaces()
{
    if (m_genericColorSpace) {
        CFRelease(m_genericColorSpace);
        m_genericColorSpace = 0;
    }
    QHash<uint32_t, CGColorSpaceRef>::const_iterator it = m_displayColorSpaceHash.constBegin();
    while (it != m_displayColorSpaceHash.constEnd()) {
        if (it.value())
            CFRelease(it.value());
        ++it;
    }
    m_displayColorSpaceHash.clear();
}

static CGColorSpaceRef qt_mac_displayColorSpace(const QWindow *window)
{
    CGColorSpaceRef colorSpace = 0;
    uint32_t displayID = 0;

#ifdef Q_OS_MACOS
    if (window == 0) {
        displayID = CGMainDisplayID();
    } else {
        displayID = CGMainDisplayID();
        /*
        ### get correct display
        const QRect &qrect = window->geometry();
        CGRect rect = CGRectMake(qrect.x(), qrect.y(), qrect.width(), qrect.height());
        CGDisplayCount throwAway;
        CGDisplayErr dErr = CGGetDisplaysWithRect(rect, 1, &displayID, &throwAway);
        if (dErr != kCGErrorSuccess)
            return macDisplayColorSpace(0); // fall back on main display
        */
    }
    if ((colorSpace = m_displayColorSpaceHash.value(displayID)))
        return colorSpace;

    colorSpace = CGDisplayCopyColorSpace(displayID);
#else
    Q_UNUSED(window);
#endif

    if (colorSpace == 0)
        colorSpace = CGColorSpaceCreateDeviceRGB();

    m_displayColorSpaceHash.insert(displayID, colorSpace);
    if (!m_postRoutineRegistered) {
        m_postRoutineRegistered = true;
        qAddPostRoutine(qt_mac_cleanUpMacColorSpaces);
    }
    return colorSpace;
}

CGColorSpaceRef qt_mac_colorSpaceForDeviceType(const QPaintDevice *paintDevice)
{
    Q_UNUSED(paintDevice);

    // FIXME: Move logic into each paint device once Qt has support for color spaces
    return qt_mac_displayColorSpace(0);

    // The following code seems to take care of QWidget, but in reality doesn't, as
    // qt_mac_displayColorSpace ignores the argument and always uses the main display.
#if 0
    bool isWidget = (paintDevice->devType() == QInternal::Widget);
    return qt_mac_displayColorSpace(isWidget ? static_cast<const QWidget *>(paintDevice)->window() : 0);
#endif
}

CGColorSpaceRef qt_mac_genericColorSpace()
{
#if 0
    if (!m_genericColorSpace) {
        if (QSysInfo::MacintoshVersion >= QSysInfo::MV_10_4) {
            m_genericColorSpace = CGColorSpaceCreateWithName(kCGColorSpaceGenericRGB);
        } else
        {
            m_genericColorSpace = CGColorSpaceCreateDeviceRGB();
        }
        if (!m_postRoutineRegistered) {
            m_postRoutineRegistered = true;
            qAddPostRoutine(QCoreGraphicsPaintEngine::cleanUpMacColorSpaces);
        }
    }
    return m_genericColorSpace;
#else
    // Just return the main display colorspace for the moment.
    return qt_mac_displayColorSpace(0);
#endif
}

// ---------------------- Geometry Helpers ----------------------

void qt_mac_clip_cg(CGContextRef hd, const QRegion &rgn, CGAffineTransform *orig_xform)
{
    CGAffineTransform old_xform = CGAffineTransformIdentity;
    if (orig_xform) { //setup xforms
        old_xform = CGContextGetCTM(hd);
        CGContextConcatCTM(hd, CGAffineTransformInvert(old_xform));
        CGContextConcatCTM(hd, *orig_xform);
    }

    //do the clipping
    CGContextBeginPath(hd);
    if (rgn.isEmpty()) {
        CGContextAddRect(hd, CGRectMake(0, 0, 0, 0));
    } else {
        for (const QRect &r : rgn) {
            CGRect mac_r = CGRectMake(r.x(), r.y(), r.width(), r.height());
            CGContextAddRect(hd, mac_r);
        }
    }
    CGContextClip(hd);

    if (orig_xform) {//reset xforms
        CGContextConcatCTM(hd, CGAffineTransformInvert(CGContextGetCTM(hd)));
        CGContextConcatCTM(hd, old_xform);
    }
}

// move to QRegion?
void qt_mac_scale_region(QRegion *region, qreal scaleFactor)
{
    if (!region || !region->rectCount())
        return;

    QVector<QRect> scaledRects;
    scaledRects.reserve(region->rectCount());

    for (const QRect &rect : *region)
        scaledRects.append(QRect(rect.topLeft() * scaleFactor, rect.size() * scaleFactor));

    region->setRects(&scaledRects[0], scaledRects.count());
}

// ---------------------- QMacCGContext ----------------------

QMacCGContext::QMacCGContext(QPaintDevice *paintDevice) : context(0)
{
    // In Qt 5, QWidget and QPixmap (and QImage) paint devices are all QImages under the hood.
    QImage *image = 0;
    if (paintDevice->devType() == QInternal::Image) {
        image = static_cast<QImage *>(paintDevice);
    } else if (paintDevice->devType() == QInternal::Pixmap) {

        const QPixmap *pm = static_cast<const QPixmap*>(paintDevice);
        QPlatformPixmap *data = const_cast<QPixmap *>(pm)->data_ptr().data();
        if (data && data->classId() == QPlatformPixmap::RasterClass) {
            image = data->buffer();
        } else {
            qDebug("QMacCGContext: Unsupported pixmap class");
        }
    } else if (paintDevice->devType() == QInternal::Widget) {
        // TODO test: image = static_cast<QImage *>(static_cast<const QWidget *>(paintDevice)->backingStore()->paintDevice());
        qDebug("QMacCGContext: not implemented: Widget class");
    }

    if (!image)
        return; // Context type not supported.

    CGColorSpaceRef colorspace = qt_mac_colorSpaceForDeviceType(paintDevice);
    uint flags = kCGImageAlphaPremultipliedFirst;
    flags |= kCGBitmapByteOrder32Host;

    context = CGBitmapContextCreate(image->bits(), image->width(), image->height(),
                                8, image->bytesPerLine(), colorspace, flags);
    CGContextTranslateCTM(context, 0, image->height());
<<<<<<< HEAD
    qreal devicePixelRatio = paintDevice->devicePixelRatioF();
=======
    const qreal devicePixelRatio = paintDevice->devicePixelRatioF();
>>>>>>> cfd06918
    CGContextScaleCTM(context, devicePixelRatio, devicePixelRatio);
    CGContextScaleCTM(context, 1, -1);
}

QMacCGContext::QMacCGContext(QPainter *painter) : context(0)
{
    QPaintEngine *paintEngine = painter->paintEngine();

    // Handle the case of QMacPrintEngine, which has an internal QCoreGraphicsPaintEngine
    while (QPaintEngine *aggregateEngine = QPaintEnginePrivate::get(paintEngine)->aggregateEngine())
        paintEngine = aggregateEngine;

    paintEngine->syncState();

    if (Qt::HANDLE handle = QPaintEnginePrivate::get(paintEngine)->nativeHandle()) {
        context = static_cast<CGContextRef>(handle);
        return;
    }

    int devType = painter->device()->devType();
    if (paintEngine->type() == QPaintEngine::Raster
            && (devType == QInternal::Widget ||
                devType == QInternal::Pixmap ||
                devType == QInternal::Image)) {

        CGColorSpaceRef colorspace = qt_mac_colorSpaceForDeviceType(paintEngine->paintDevice());
        uint flags = kCGImageAlphaPremultipliedFirst;
#ifdef kCGBitmapByteOrder32Host //only needed because CGImage.h added symbols in the minor version
        flags |= kCGBitmapByteOrder32Host;
#endif
        const QImage *image = static_cast<const QImage *>(paintEngine->paintDevice());

        context = CGBitmapContextCreate((void *)image->bits(), image->width(), image->height(),
                                        8, image->bytesPerLine(), colorspace, flags);

        // Invert y axis
        CGContextTranslateCTM(context, 0, image->height());
        CGContextScaleCTM(context, 1, -1);

        const qreal devicePixelRatio = image->devicePixelRatio();

        if (devType == QInternal::Widget) {
            // Set the clip rect which is an intersection of the system clip
            // and the painter clip. To make matters more interesting these
            // are in device pixels and device-independent pixels, respectively.
            QRegion clip = painter->paintEngine()->systemClip(); // get system clip in device pixels
            QTransform native = painter->deviceTransform();      // get device transform. dx/dy is in device pixels

            if (painter->hasClipping()) {
                QRegion r = painter->clipRegion();               // get painter clip, which is in device-independent pixels
                qt_mac_scale_region(&r, devicePixelRatio); // scale painter clip to device pixels
                r.translate(native.dx(), native.dy());
                if (clip.isEmpty())
                    clip = r;
                else
                    clip &= r;
            }
            qt_mac_clip_cg(context, clip, 0); // clip in device pixels

            // Scale the context so that painting happens in device-independent pixels
            CGContextScaleCTM(context, devicePixelRatio, devicePixelRatio);
            CGContextTranslateCTM(context, native.dx() / devicePixelRatio, native.dy() / devicePixelRatio);
        } else {
            // Scale to paint in device-independent pixels
            CGContextScaleCTM(context, devicePixelRatio, devicePixelRatio);
        }
    } else {
        qDebug() << "QMacCGContext:: Unsupported painter devtype type" << devType;
    }
}

QT_END_NAMESPACE<|MERGE_RESOLUTION|>--- conflicted
+++ resolved
@@ -495,11 +495,7 @@
     context = CGBitmapContextCreate(image->bits(), image->width(), image->height(),
                                 8, image->bytesPerLine(), colorspace, flags);
     CGContextTranslateCTM(context, 0, image->height());
-<<<<<<< HEAD
-    qreal devicePixelRatio = paintDevice->devicePixelRatioF();
-=======
     const qreal devicePixelRatio = paintDevice->devicePixelRatioF();
->>>>>>> cfd06918
     CGContextScaleCTM(context, devicePixelRatio, devicePixelRatio);
     CGContextScaleCTM(context, 1, -1);
 }
