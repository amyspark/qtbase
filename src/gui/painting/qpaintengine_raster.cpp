/****************************************************************************
**
** Copyright (C) 2016 The Qt Company Ltd.
** Contact: https://www.qt.io/licensing/
**
** This file is part of the QtGui module of the Qt Toolkit.
**
** $QT_BEGIN_LICENSE:LGPL$
** Commercial License Usage
** Licensees holding valid commercial Qt licenses may use this file in
** accordance with the commercial license agreement provided with the
** Software or, alternatively, in accordance with the terms contained in
** a written agreement between you and The Qt Company. For licensing terms
** and conditions see https://www.qt.io/terms-conditions. For further
** information use the contact form at https://www.qt.io/contact-us.
**
** GNU Lesser General Public License Usage
** Alternatively, this file may be used under the terms of the GNU Lesser
** General Public License version 3 as published by the Free Software
** Foundation and appearing in the file LICENSE.LGPL3 included in the
** packaging of this file. Please review the following information to
** ensure the GNU Lesser General Public License version 3 requirements
** will be met: https://www.gnu.org/licenses/lgpl-3.0.html.
**
** GNU General Public License Usage
** Alternatively, this file may be used under the terms of the GNU
** General Public License version 2.0 or (at your option) the GNU General
** Public license version 3 or any later version approved by the KDE Free
** Qt Foundation. The licenses are as published by the Free Software
** Foundation and appearing in the file LICENSE.GPL2 and LICENSE.GPL3
** included in the packaging of this file. Please review the following
** information to ensure the GNU General Public License requirements will
** be met: https://www.gnu.org/licenses/gpl-2.0.html and
** https://www.gnu.org/licenses/gpl-3.0.html.
**
** $QT_END_LICENSE$
**
****************************************************************************/

#include <QtCore/qglobal.h>
#include <QtCore/qmutex.h>

#define QT_FT_BEGIN_HEADER
#define QT_FT_END_HEADER

#include <private/qrasterdefs_p.h>
#include <private/qgrayraster_p.h>

#include <qpainterpath.h>
#include <qdebug.h>
#include <qbitmap.h>
#include <qmath.h>

//   #include <private/qdatabuffer_p.h>
//   #include <private/qpainter_p.h>
#include <private/qtextengine_p.h>
#include <private/qfontengine_p.h>
#include <private/qpixmap_raster_p.h>
//   #include <private/qpolygonclipper_p.h>
//   #include <private/qrasterizer_p.h>
#include <private/qimage_p.h>
#include <private/qstatictext_p.h>
#include <private/qcosmeticstroker_p.h>
#include "qmemrotate_p.h"
#include "qrgba64_p.h"

#include "qpaintengine_raster_p.h"
//   #include "qbezier_p.h"
#include "qoutlinemapper_p.h"

#include <limits.h>
#include <algorithm>

#ifdef Q_OS_WIN
#  include <qvarlengtharray.h>
#  include <private/qfontengine_p.h>
#  include <qt_windows.h>
#ifdef Q_OS_WIN64
#    include <malloc.h>
#  endif
#endif

QT_BEGIN_NAMESPACE

class QRectVectorPath : public QVectorPath {
public:
    inline void set(const QRect &r) {
        qreal left = r.x();
        qreal right = r.x() + r.width();
        qreal top = r.y();
        qreal bottom = r.y() + r.height();
        pts[0] = left;
        pts[1] = top;
        pts[2] = right;
        pts[3] = top;
        pts[4] = right;
        pts[5] = bottom;
        pts[6] = left;
        pts[7] = bottom;
    }

    inline void set(const QRectF &r) {
        qreal left = r.x();
        qreal right = r.x() + r.width();
        qreal top = r.y();
        qreal bottom = r.y() + r.height();
        pts[0] = left;
        pts[1] = top;
        pts[2] = right;
        pts[3] = top;
        pts[4] = right;
        pts[5] = bottom;
        pts[6] = left;
        pts[7] = bottom;
    }
    inline QRectVectorPath(const QRect &r)
        : QVectorPath(pts, 4, 0, QVectorPath::RectangleHint | QVectorPath::ImplicitClose)
    {
        set(r);
    }
    inline QRectVectorPath(const QRectF &r)
        : QVectorPath(pts, 4, 0, QVectorPath::RectangleHint | QVectorPath::ImplicitClose)
    {
        set(r);
    }
    inline QRectVectorPath()
        : QVectorPath(pts, 4, 0, QVectorPath::RectangleHint | QVectorPath::ImplicitClose)
    { }

    qreal pts[8];
};

Q_GUI_EXPORT extern bool qt_scaleForTransform(const QTransform &transform, qreal *scale); // qtransform.cpp

#define qreal_to_fixed_26_6(f) (int(f * 64))
#define qt_swap_int(x, y) { int tmp = (x); (x) = (y); (y) = tmp; }
#define qt_swap_qreal(x, y) { qreal tmp = (x); (x) = (y); (y) = tmp; }

// #define QT_DEBUG_DRAW
#ifdef QT_DEBUG_DRAW
void dumpClip(int width, int height, const QClipData *clip);
#endif

#define QT_FAST_SPANS


// A little helper macro to get a better approximation of dimensions.
// If we have a rect that starting at 0.5 of width 3.5 it should span
// 4 pixels.
#define int_dim(pos, dim) (int(pos+dim) - int(pos))

static const qreal aliasedCoordinateDelta = 0.5 - 0.015625;

#ifdef Q_OS_WIN

static inline bool winClearTypeFontsEnabled()
{
#ifdef Q_OS_WINRT
    return false;
#else // Q_OS_WINRT
    UINT result = 0;
#if !defined(SPI_GETFONTSMOOTHINGTYPE) // MinGW
#    define SPI_GETFONTSMOOTHINGTYPE  0x200A
#    define FE_FONTSMOOTHINGCLEARTYPE 0x002
#endif
    SystemParametersInfo(SPI_GETFONTSMOOTHINGTYPE, 0, &result, 0);
    return result == FE_FONTSMOOTHINGCLEARTYPE;
#endif // !Q_OS_WINRT
}

/*!
    \internal
 */
bool QRasterPaintEngine::clearTypeFontsEnabled()
{
    static const bool result = winClearTypeFontsEnabled();
    return result;
}

#endif // Q_OS_WIN



/********************************************************************************
 * Span functions
 */
static void qt_span_fill_clipRect(int count, const QSpan *spans, void *userData);
static void qt_span_fill_clipped(int count, const QSpan *spans, void *userData);
static void qt_span_clip(int count, const QSpan *spans, void *userData);

struct ClipData
{
    QClipData *oldClip;
    QClipData *newClip;
    Qt::ClipOperation operation;
};

enum LineDrawMode {
    LineDrawClipped,
    LineDrawNormal,
    LineDrawIncludeLastPixel
};

static void drawEllipse_midpoint_i(const QRect &rect, const QRect &clip,
                                   ProcessSpans pen_func, ProcessSpans brush_func,
                                   QSpanData *pen_data, QSpanData *brush_data);

struct QRasterFloatPoint {
    qreal x;
    qreal y;
};

#ifdef QT_DEBUG_DRAW
static const QRectF boundingRect(const QPointF *points, int pointCount)
{
    const QPointF *e = points;
    const QPointF *last = points + pointCount;
    qreal minx, maxx, miny, maxy;
    minx = maxx = e->x();
    miny = maxy = e->y();
    while (++e < last) {
        if (e->x() < minx)
            minx = e->x();
        else if (e->x() > maxx)
            maxx = e->x();
        if (e->y() < miny)
            miny = e->y();
        else if (e->y() > maxy)
            maxy = e->y();
    }
    return QRectF(QPointF(minx, miny), QPointF(maxx, maxy));
}
#endif

static void qt_ft_outline_move_to(qfixed x, qfixed y, void *data)
{
    ((QOutlineMapper *) data)->moveTo(QPointF(qt_fixed_to_real(x), qt_fixed_to_real(y)));
}

static void qt_ft_outline_line_to(qfixed x, qfixed y, void *data)
{
    ((QOutlineMapper *) data)->lineTo(QPointF(qt_fixed_to_real(x), qt_fixed_to_real(y)));
}

static void qt_ft_outline_cubic_to(qfixed c1x, qfixed c1y,
                             qfixed c2x, qfixed c2y,
                             qfixed ex, qfixed ey,
                             void *data)
{
    ((QOutlineMapper *) data)->curveTo(QPointF(qt_fixed_to_real(c1x), qt_fixed_to_real(c1y)),
                                       QPointF(qt_fixed_to_real(c2x), qt_fixed_to_real(c2y)),
                                       QPointF(qt_fixed_to_real(ex), qt_fixed_to_real(ey)));
}


#if !defined(QT_NO_DEBUG) && 0
static void qt_debug_path(const QPainterPath &path)
{
    const char *names[] = {
        "MoveTo     ",
        "LineTo     ",
        "CurveTo    ",
        "CurveToData"
    };

    fprintf(stderr,"\nQPainterPath: elementCount=%d\n", path.elementCount());
    for (int i=0; i<path.elementCount(); ++i) {
        const QPainterPath::Element &e = path.elementAt(i);
        Q_ASSERT(e.type >= 0 && e.type <= QPainterPath::CurveToDataElement);
        fprintf(stderr," - %3d:: %s, (%.2f, %.2f)\n", i, names[e.type], e.x, e.y);
    }
}
#endif

QRasterPaintEnginePrivate::QRasterPaintEnginePrivate() :
    QPaintEngineExPrivate(),
    cachedLines(0)
{
}


/*!
    \class QRasterPaintEngine
    \preliminary
    \ingroup qws
    \inmodule QtGui
    \since 4.2

    \brief The QRasterPaintEngine class enables hardware acceleration
    of painting operations in Qt for Embedded Linux.

    Note that this functionality is only available in
    Qt for Embedded Linux.

    In Qt for Embedded Linux, painting is a pure software
    implementation. But starting with Qt 4.2, it is
    possible to add an accelerated graphics driver to take advantage
    of available hardware resources.

    Hardware acceleration is accomplished by creating a custom screen
    driver, accelerating the copying from memory to the screen, and
    implementing a custom paint engine accelerating the various
    painting operations. Then a custom paint device and a custom
    window surface must be implemented to make
    Qt for Embedded Linux aware of the accelerated driver.

    \note The QRasterPaintEngine class does not support 8-bit images.
    Instead, they need to be converted to a supported format, such as
    QImage::Format_ARGB32_Premultiplied.

    \sa QPaintEngine
*/

/*!
    \fn Type QRasterPaintEngine::type() const
    \reimp
*/

/*!
    \typedef QSpan
    \relates QRasterPaintEngine

    A struct equivalent to QT_FT_Span, containing a position (x,
    y), the span's length in pixels and its color/coverage (a value
    ranging from 0 to 255).
*/

/*!
    \since 4.5

    Creates a raster based paint engine for operating on the given
    \a device, with the complete set of \l
    {QPaintEngine::PaintEngineFeature}{paint engine features and
    capabilities}.
*/
QRasterPaintEngine::QRasterPaintEngine(QPaintDevice *device)
    : QPaintEngineEx(*(new QRasterPaintEnginePrivate))
{
    d_func()->device = device;
    init();
}

/*!
    \internal
*/
QRasterPaintEngine::QRasterPaintEngine(QRasterPaintEnginePrivate &dd, QPaintDevice *device)
    : QPaintEngineEx(dd)
{
    d_func()->device = device;
    init();
}

void QRasterPaintEngine::init()
{
    Q_D(QRasterPaintEngine);


#ifdef Q_OS_WIN
    d->hdc = 0;
#endif

    // The antialiasing raster.
    d->grayRaster.reset(new QT_FT_Raster);
    Q_CHECK_PTR(d->grayRaster.data());
    if (qt_ft_grays_raster.raster_new(d->grayRaster.data()))
        QT_THROW(std::bad_alloc()); // an error creating the raster is caused by a bad malloc


    d->rasterizer.reset(new QRasterizer);
    d->rasterBuffer.reset(new QRasterBuffer());
    d->outlineMapper.reset(new QOutlineMapper);
    d->outlinemapper_xform_dirty = true;

    d->basicStroker.setMoveToHook(qt_ft_outline_move_to);
    d->basicStroker.setLineToHook(qt_ft_outline_line_to);
    d->basicStroker.setCubicToHook(qt_ft_outline_cubic_to);

    d->baseClip.reset(new QClipData(d->device->height()));
    d->baseClip->setClipRect(QRect(0, 0, d->device->width(), d->device->height()));

    d->image_filler.init(d->rasterBuffer.data(), this);
    d->image_filler.type = QSpanData::Texture;

    d->image_filler_xform.init(d->rasterBuffer.data(), this);
    d->image_filler_xform.type = QSpanData::Texture;

    d->solid_color_filler.init(d->rasterBuffer.data(), this);
    d->solid_color_filler.type = QSpanData::Solid;

    d->deviceDepth = d->device->depth();

    d->mono_surface = false;
    gccaps &= ~PorterDuff;

    QImage::Format format = QImage::Format_Invalid;

    switch (d->device->devType()) {
    case QInternal::Pixmap:
        qWarning("QRasterPaintEngine: unsupported for pixmaps...");
        break;
    case QInternal::Image:
        format = d->rasterBuffer->prepare(static_cast<QImage *>(d->device));
        break;
    default:
        qWarning("QRasterPaintEngine: unsupported target device %d\n", d->device->devType());
        d->device = 0;
        return;
    }

    switch (format) {
    case QImage::Format_MonoLSB:
    case QImage::Format_Mono:
        d->mono_surface = true;
        break;
    default:
        if (QImage::toPixelFormat(format).alphaUsage() == QPixelFormat::UsesAlpha)
            gccaps |= PorterDuff;
        break;
    }
}


/*!
    Destroys this paint engine.
*/
QRasterPaintEngine::~QRasterPaintEngine()
{
    Q_D(QRasterPaintEngine);

    qt_ft_grays_raster.raster_done(*d->grayRaster.data());
}

/*!
    \reimp
*/
bool QRasterPaintEngine::begin(QPaintDevice *device)
{
    Q_D(QRasterPaintEngine);

    if (device->devType() == QInternal::Pixmap) {
        QPixmap *pixmap = static_cast<QPixmap *>(device);
        QPlatformPixmap *pd = pixmap->handle();
        if (pd->classId() == QPlatformPixmap::RasterClass || pd->classId() == QPlatformPixmap::BlitterClass)
            d->device = pd->buffer();
    } else {
        d->device = device;
    }

    // Make sure QPaintEngine::paintDevice() returns the proper device.
    d->pdev = d->device;

    Q_ASSERT(d->device->devType() == QInternal::Image
             || d->device->devType() == QInternal::CustomRaster);

    d->systemStateChanged();

    QRasterPaintEngineState *s = state();
    ensureOutlineMapper();
    d->outlineMapper->m_clip_rect = d->deviceRect;

    if (d->outlineMapper->m_clip_rect.width() > QT_RASTER_COORD_LIMIT)
        d->outlineMapper->m_clip_rect.setWidth(QT_RASTER_COORD_LIMIT);
    if (d->outlineMapper->m_clip_rect.height() > QT_RASTER_COORD_LIMIT)
        d->outlineMapper->m_clip_rect.setHeight(QT_RASTER_COORD_LIMIT);

    d->rasterizer->setClipRect(d->deviceRect);

    s->penData.init(d->rasterBuffer.data(), this);
    s->penData.setup(s->pen.brush(), s->intOpacity, s->composition_mode);
    s->stroker = &d->basicStroker;
    d->basicStroker.setClipRect(d->deviceRect);

    s->brushData.init(d->rasterBuffer.data(), this);
    s->brushData.setup(s->brush, s->intOpacity, s->composition_mode);

    d->rasterBuffer->compositionMode = QPainter::CompositionMode_SourceOver;

    setDirty(DirtyBrushOrigin);

#ifdef QT_DEBUG_DRAW
    qDebug() << "QRasterPaintEngine::begin(" << (void *) device
             << ") devType:" << device->devType()
             << "devRect:" << d->deviceRect;
    if (d->baseClip) {
        dumpClip(d->rasterBuffer->width(), d->rasterBuffer->height(), &*d->baseClip);
    }
#endif

    if (d->mono_surface)
        d->glyphCacheFormat = QFontEngine::Format_Mono;
#if defined(Q_OS_WIN)
    else if (clearTypeFontsEnabled())
#else
    else if (false)
#endif
    {
        QImage::Format format = static_cast<QImage *>(d->device)->format();
        if (format == QImage::Format_ARGB32_Premultiplied || format == QImage::Format_RGB32)
            d->glyphCacheFormat = QFontEngine::Format_A32;
        else
            d->glyphCacheFormat = QFontEngine::Format_A8;
    } else
        d->glyphCacheFormat = QFontEngine::Format_A8;

    setActive(true);
    return true;
}

/*!
    \reimp
*/
bool QRasterPaintEngine::end()
{
#ifdef QT_DEBUG_DRAW
    Q_D(QRasterPaintEngine);
    qDebug() << "QRasterPaintEngine::end devRect:" << d->deviceRect;
    if (d->baseClip) {
        dumpClip(d->rasterBuffer->width(), d->rasterBuffer->height(), &*d->baseClip);
    }
#endif

    return true;
}

/*!
    \internal
*/
void QRasterPaintEngine::releaseBuffer()
{
    Q_D(QRasterPaintEngine);
    d->rasterBuffer.reset(new QRasterBuffer);
}

/*!
    \internal
*/
QSize QRasterPaintEngine::size() const
{
    Q_D(const QRasterPaintEngine);
    return QSize(d->rasterBuffer->width(), d->rasterBuffer->height());
}

/*!
    \internal
*/
#ifndef QT_NO_DEBUG
void QRasterPaintEngine::saveBuffer(const QString &s) const
{
    Q_D(const QRasterPaintEngine);
    d->rasterBuffer->bufferImage().save(s, "PNG");
}
#endif

/*!
    \internal
*/
void QRasterPaintEngine::updateMatrix(const QTransform &matrix)
{
    QRasterPaintEngineState *s = state();
    // FALCON: get rid of this line, see drawImage call below.
    s->matrix = matrix;
    QTransform::TransformationType txop = s->matrix.type();

    switch (txop) {

    case QTransform::TxNone:
        s->flags.int_xform = true;
        break;

    case QTransform::TxTranslate:
        s->flags.int_xform = qreal(int(s->matrix.dx())) == s->matrix.dx()
                            && qreal(int(s->matrix.dy())) == s->matrix.dy();
        break;

    case QTransform::TxScale:
        s->flags.int_xform = qreal(int(s->matrix.dx())) == s->matrix.dx()
                            && qreal(int(s->matrix.dy())) == s->matrix.dy()
                            && qreal(int(s->matrix.m11())) == s->matrix.m11()
                            && qreal(int(s->matrix.m22())) == s->matrix.m22();
        break;

    default: // shear / perspective...
        s->flags.int_xform = false;
        break;
    }

    s->flags.tx_noshear = qt_scaleForTransform(s->matrix, &s->txscale);

    ensureOutlineMapper();
}



QRasterPaintEngineState::~QRasterPaintEngineState()
{
    if (flags.has_clip_ownership)
        delete clip;
}


QRasterPaintEngineState::QRasterPaintEngineState()
{
    stroker = 0;

    fillFlags = 0;
    strokeFlags = 0;
    pixmapFlags = 0;

    intOpacity = 256;

    txscale = 1.;

    flags.fast_pen = true;
    flags.antialiased = false;
    flags.bilinear = false;
    flags.legacy_rounding = false;
    flags.fast_text = true;
    flags.int_xform = true;
    flags.tx_noshear = true;
    flags.fast_images = true;

    clip = 0;
    flags.has_clip_ownership = false;

    dirty = 0;
}

QRasterPaintEngineState::QRasterPaintEngineState(QRasterPaintEngineState &s)
    : QPainterState(s)
    , lastPen(s.lastPen)
    , penData(s.penData)
    , stroker(s.stroker)
    , strokeFlags(s.strokeFlags)
    , lastBrush(s.lastBrush)
    , brushData(s.brushData)
    , fillFlags(s.fillFlags)
    , pixmapFlags(s.pixmapFlags)
    , intOpacity(s.intOpacity)
    , txscale(s.txscale)
    , clip(s.clip)
    , dirty(s.dirty)
    , flag_bits(s.flag_bits)
{
    brushData.tempImage = 0;
    penData.tempImage = 0;
    flags.has_clip_ownership = false;
}

/*!
    \internal
*/
QPainterState *QRasterPaintEngine::createState(QPainterState *orig) const
{
    QRasterPaintEngineState *s;
    if (!orig)
        s = new QRasterPaintEngineState();
    else
        s = new QRasterPaintEngineState(*static_cast<QRasterPaintEngineState *>(orig));

    return s;
}

/*!
    \internal
*/
void QRasterPaintEngine::setState(QPainterState *s)
{
    Q_D(QRasterPaintEngine);
    QPaintEngineEx::setState(s);
    d->rasterBuffer->compositionMode = s->composition_mode;
}

/*!
    \fn QRasterPaintEngineState *QRasterPaintEngine::state()
    \internal
*/

/*!
    \fn const QRasterPaintEngineState *QRasterPaintEngine::state() const
    \internal
*/

/*!
    \internal
*/
void QRasterPaintEngine::penChanged()
{
#ifdef QT_DEBUG_DRAW
    qDebug() << "QRasterPaintEngine::penChanged():" << state()->pen;
#endif
    QRasterPaintEngineState *s = state();
    Q_ASSERT(s);
    s->strokeFlags |= DirtyPen;
    s->dirty |= DirtyPen;
}

/*!
    \internal
*/
void QRasterPaintEngine::updatePen(const QPen &pen)
{
    Q_D(QRasterPaintEngine);
    QRasterPaintEngineState *s = state();
#ifdef QT_DEBUG_DRAW
    qDebug() << "QRasterPaintEngine::updatePen():" << s->pen;
#endif

    Qt::PenStyle pen_style = qpen_style(pen);

    s->lastPen = pen;
    s->strokeFlags = 0;

    s->penData.clip = d->clip();
    s->penData.setup(pen_style == Qt::NoPen ? QBrush() : pen.brush(), s->intOpacity, s->composition_mode);

    if (s->strokeFlags & QRasterPaintEngine::DirtyTransform
        || pen.brush().transform().type() >= QTransform::TxNone) {
        d->updateMatrixData(&s->penData, pen.brush(), s->matrix);
    }

    // Slightly ugly handling of an uncommon case... We need to change
    // the pen because it is reused in draw_midpoint to decide dashed
    // or non-dashed.
    if (pen_style == Qt::CustomDashLine && pen.dashPattern().size() == 0) {
        pen_style = Qt::SolidLine;
        s->lastPen.setStyle(Qt::SolidLine);
    }

    d->basicStroker.setJoinStyle(qpen_joinStyle(pen));
    d->basicStroker.setCapStyle(qpen_capStyle(pen));
    d->basicStroker.setMiterLimit(pen.miterLimit());

    qreal penWidth = qpen_widthf(pen);
    if (penWidth == 0)
        d->basicStroker.setStrokeWidth(1);
    else
        d->basicStroker.setStrokeWidth(penWidth);

    if(pen_style == Qt::SolidLine) {
        s->stroker = &d->basicStroker;
    } else if (pen_style != Qt::NoPen) {
        if (!d->dashStroker)
            d->dashStroker.reset(new QDashStroker(&d->basicStroker));
        if (qt_pen_is_cosmetic(pen, s->renderHints)) {
            d->dashStroker->setClipRect(d->deviceRect);
        } else {
            // ### I've seen this inverted devrect multiple places now...
            QRectF clipRect = s->matrix.inverted().mapRect(QRectF(d->deviceRect));
            d->dashStroker->setClipRect(clipRect);
        }
        d->dashStroker->setDashPattern(pen.dashPattern());
        d->dashStroker->setDashOffset(pen.dashOffset());
        s->stroker = d->dashStroker.data();
    } else {
        s->stroker = 0;
    }

    ensureRasterState(); // needed because of tx_noshear...
    bool cosmetic = qt_pen_is_cosmetic(pen, s->renderHints);
    s->flags.fast_pen = pen_style > Qt::NoPen
            && s->penData.blend
            && ((cosmetic && penWidth <= 1)
                || (!cosmetic && s->flags.tx_noshear && penWidth * s->txscale <= 1));

    s->flags.non_complex_pen = qpen_capStyle(s->lastPen) <= Qt::SquareCap && s->flags.tx_noshear;

    s->strokeFlags = 0;
}



/*!
    \internal
*/
void QRasterPaintEngine::brushOriginChanged()
{
    QRasterPaintEngineState *s = state();
#ifdef QT_DEBUG_DRAW
    qDebug() << "QRasterPaintEngine::brushOriginChanged()" << s->brushOrigin;
#endif

    s->fillFlags |= DirtyBrushOrigin;
}


/*!
    \internal
*/
void QRasterPaintEngine::brushChanged()
{
    QRasterPaintEngineState *s = state();
#ifdef QT_DEBUG_DRAW
    qDebug() << "QRasterPaintEngine::brushChanged():" << s->brush;
#endif
    s->fillFlags |= DirtyBrush;
}




/*!
    \internal
*/
void QRasterPaintEngine::updateBrush(const QBrush &brush)
{
#ifdef QT_DEBUG_DRAW
    qDebug() << "QRasterPaintEngine::updateBrush()" << brush;
#endif
    Q_D(QRasterPaintEngine);
    QRasterPaintEngineState *s = state();
    // must set clip prior to setup, as setup uses it...
    s->brushData.clip = d->clip();
    s->brushData.setup(brush, s->intOpacity, s->composition_mode);
    if (s->fillFlags & DirtyTransform
        || brush.transform().type() >= QTransform::TxNone)
        d_func()->updateMatrixData(&s->brushData, brush, d->brushMatrix());
    s->lastBrush = brush;
    s->fillFlags = 0;
}

void QRasterPaintEngine::updateOutlineMapper()
{
    Q_D(QRasterPaintEngine);
    d->outlineMapper->setMatrix(state()->matrix);
}

void QRasterPaintEngine::updateRasterState()
{
    QRasterPaintEngineState *s = state();

    if (s->dirty & DirtyTransform)
        updateMatrix(s->matrix);

    if (s->dirty & (DirtyPen|DirtyCompositionMode|DirtyOpacity)) {
        const QPainter::CompositionMode mode = s->composition_mode;
        s->flags.fast_text = (s->penData.type == QSpanData::Solid)
                       && s->intOpacity == 256
                       && (mode == QPainter::CompositionMode_Source
                           || (mode == QPainter::CompositionMode_SourceOver
                               && s->penData.solid.color.isOpaque()));
    }

    s->dirty = 0;
}


/*!
    \internal
*/
void QRasterPaintEngine::opacityChanged()
{
    QRasterPaintEngineState *s = state();

#ifdef QT_DEBUG_DRAW
    qDebug() << "QRasterPaintEngine::opacityChanged()" << s->opacity;
#endif

    s->fillFlags |= DirtyOpacity;
    s->strokeFlags |= DirtyOpacity;
    s->pixmapFlags |= DirtyOpacity;
    s->dirty |= DirtyOpacity;
    s->intOpacity = (int) (s->opacity * 256);
}

/*!
    \internal
*/
void QRasterPaintEngine::compositionModeChanged()
{
    Q_D(QRasterPaintEngine);
    QRasterPaintEngineState *s = state();

#ifdef QT_DEBUG_DRAW
    qDebug() << "QRasterPaintEngine::compositionModeChanged()" << s->composition_mode;
#endif

    s->fillFlags |= DirtyCompositionMode;
    s->dirty |= DirtyCompositionMode;

    s->strokeFlags |= DirtyCompositionMode;
    d->rasterBuffer->compositionMode = s->composition_mode;

    d->recalculateFastImages();
}

/*!
    \internal
*/
void QRasterPaintEngine::renderHintsChanged()
{
    QRasterPaintEngineState *s = state();

#ifdef QT_DEBUG_DRAW
    qDebug() << "QRasterPaintEngine::renderHintsChanged()" << hex << s->renderHints;
#endif

    bool was_aa = s->flags.antialiased;
    bool was_bilinear = s->flags.bilinear;

    s->flags.antialiased = bool(s->renderHints & (QPainter::Antialiasing | QPainter::HighQualityAntialiasing));
    s->flags.bilinear = bool(s->renderHints & QPainter::SmoothPixmapTransform);
    s->flags.legacy_rounding = !bool(s->renderHints & QPainter::Antialiasing) && bool(s->renderHints & QPainter::Qt4CompatiblePainting);

    if (was_aa != s->flags.antialiased)
        s->strokeFlags |= DirtyHints;

    if (was_bilinear != s->flags.bilinear) {
        s->strokeFlags |= DirtyPen;
        s->fillFlags |= DirtyBrush;
    }

    Q_D(QRasterPaintEngine);
    d->recalculateFastImages();
}

/*!
    \internal
*/
void QRasterPaintEngine::transformChanged()
{
    QRasterPaintEngineState *s = state();

#ifdef QT_DEBUG_DRAW
    qDebug() << "QRasterPaintEngine::transformChanged()" << s->matrix;
#endif

    s->fillFlags |= DirtyTransform;
    s->strokeFlags |= DirtyTransform;

    s->dirty |= DirtyTransform;

    Q_D(QRasterPaintEngine);
    d->recalculateFastImages();
}

/*!
    \internal
*/
void QRasterPaintEngine::clipEnabledChanged()
{
    QRasterPaintEngineState *s = state();

#ifdef QT_DEBUG_DRAW
    qDebug() << "QRasterPaintEngine::clipEnabledChanged()" << s->clipEnabled;
#endif

    if (s->clip) {
        s->clip->enabled = s->clipEnabled;
        s->fillFlags |= DirtyClipEnabled;
        s->strokeFlags |= DirtyClipEnabled;
        s->pixmapFlags |= DirtyClipEnabled;
    }
}

void QRasterPaintEnginePrivate::drawImage(const QPointF &pt,
                                          const QImage &img,
                                          SrcOverBlendFunc func,
                                          const QRect &clip,
                                          int alpha,
                                          const QRect &sr)
{
    if (alpha == 0 || !clip.isValid())
        return;

    Q_ASSERT(img.depth() >= 8);

    int srcBPL = img.bytesPerLine();
    const uchar *srcBits = img.bits();
    int srcSize = img.depth() >> 3; // This is the part that is incompatible with lower than 8-bit..
    int iw = img.width();
    int ih = img.height();

    if (!sr.isEmpty()) {
        iw = sr.width();
        ih = sr.height();
        // Adjust the image according to the source offset...
        srcBits += ((sr.y() * srcBPL) + sr.x() * srcSize);
    }

    // adapt the x parameters
    int x = qRound(pt.x());
    int cx1 = clip.x();
    int cx2 = clip.x() + clip.width();
    if (x < cx1) {
        int d = cx1 - x;
        srcBits += srcSize * d;
        iw -= d;
        x = cx1;
    }
    if (x + iw > cx2) {
        int d = x + iw - cx2;
        iw -= d;
    }
    if (iw <= 0)
        return;

    // adapt the y paremeters...
    int cy1 = clip.y();
    int cy2 = clip.y() + clip.height();
    int y = qRound(pt.y());
    if (y < cy1) {
        int d = cy1 - y;
        srcBits += srcBPL * d;
        ih -= d;
        y = cy1;
    }
    if (y + ih > cy2) {
        int d = y + ih - cy2;
        ih -= d;
    }
    if (ih <= 0)
        return;

    // call the blend function...
    int dstSize = rasterBuffer->bytesPerPixel();
    int dstBPL = rasterBuffer->bytesPerLine();
    func(rasterBuffer->buffer() + x * dstSize + y * dstBPL, dstBPL,
         srcBits, srcBPL,
         iw, ih,
         alpha);
}


void QRasterPaintEnginePrivate::systemStateChanged()
{
    deviceRectUnclipped = QRect(0, 0,
            qMin(QT_RASTER_COORD_LIMIT, device->width()),
            qMin(QT_RASTER_COORD_LIMIT, device->height()));

    if (!systemClip.isEmpty()) {
        QRegion clippedDeviceRgn = systemClip & deviceRectUnclipped;
        deviceRect = clippedDeviceRgn.boundingRect();
        baseClip->setClipRegion(clippedDeviceRgn);
    } else {
        deviceRect = deviceRectUnclipped;
        baseClip->setClipRect(deviceRect);
    }
#ifdef QT_DEBUG_DRAW
    qDebug() << "systemStateChanged" << this << "deviceRect" << deviceRect << deviceRectUnclipped << systemClip;
#endif

    exDeviceRect = deviceRect;

    Q_Q(QRasterPaintEngine);
    if (q->state()) {
        q->state()->strokeFlags |= QPaintEngine::DirtyClipRegion;
        q->state()->fillFlags |= QPaintEngine::DirtyClipRegion;
        q->state()->pixmapFlags |= QPaintEngine::DirtyClipRegion;
    }
}

void QRasterPaintEnginePrivate::updateMatrixData(QSpanData *spanData, const QBrush &b, const QTransform &m)
{
    if (b.d->style == Qt::NoBrush || b.d->style == Qt::SolidPattern)
        return;

    Q_Q(QRasterPaintEngine);
    bool bilinear = q->state()->flags.bilinear;

    if (b.d->transform.type() > QTransform::TxNone) { // FALCON: optimize
        spanData->setupMatrix(b.transform() * m, bilinear);
    } else {
        if (m.type() <= QTransform::TxTranslate) {
            // specialize setupMatrix for translation matrices
            // to avoid needless matrix inversion
            spanData->m11 = 1;
            spanData->m12 = 0;
            spanData->m13 = 0;
            spanData->m21 = 0;
            spanData->m22 = 1;
            spanData->m23 = 0;
            spanData->m33 = 1;
            spanData->dx = -m.dx();
            spanData->dy = -m.dy();
            spanData->txop = m.type();
            spanData->bilinear = bilinear;
            spanData->fast_matrix = qAbs(m.dx()) < 1e4 && qAbs(m.dy()) < 1e4;
            spanData->adjustSpanMethods();
        } else {
            spanData->setupMatrix(m, bilinear);
        }
    }
}

// #define QT_CLIPPING_RATIOS

#ifdef QT_CLIPPING_RATIOS
int rectClips;
int regionClips;
int totalClips;

static void checkClipRatios(QRasterPaintEnginePrivate *d)
{
    if (d->clip()->hasRectClip)
        rectClips++;
    if (d->clip()->hasRegionClip)
        regionClips++;
    totalClips++;

    if ((totalClips % 5000) == 0) {
        printf("Clipping ratio: rectangular=%f%%, region=%f%%, complex=%f%%\n",
               rectClips * 100.0 / (qreal) totalClips,
               regionClips * 100.0 / (qreal) totalClips,
               (totalClips - rectClips - regionClips) * 100.0 / (qreal) totalClips);
        totalClips = 0;
        rectClips = 0;
        regionClips = 0;
    }

}
#endif

static void qrasterpaintengine_state_setNoClip(QRasterPaintEngineState *s)
{
    if (s->flags.has_clip_ownership)
        delete s->clip;
    s->clip = 0;
    s->flags.has_clip_ownership = false;
}

static void qrasterpaintengine_dirty_clip(QRasterPaintEnginePrivate *d, QRasterPaintEngineState *s)
{
    s->fillFlags |= QPaintEngine::DirtyClipPath;
    s->strokeFlags |= QPaintEngine::DirtyClipPath;
    s->pixmapFlags |= QPaintEngine::DirtyClipPath;

    d->solid_color_filler.clip = d->clip();
    d->solid_color_filler.adjustSpanMethods();

#ifdef QT_DEBUG_DRAW
    dumpClip(d->rasterBuffer->width(), d->rasterBuffer->height(), &*d->clip());
#endif

}


/*!
    \internal
*/
void QRasterPaintEngine::clip(const QVectorPath &path, Qt::ClipOperation op)
{
#ifdef QT_DEBUG_DRAW
    qDebug() << "QRasterPaintEngine::clip(): " << path << op;

    if (path.elements()) {
        for (int i=0; i<path.elementCount(); ++i) {
            qDebug() << " - " << path.elements()[i]
                     << '(' << path.points()[i*2] << ", " << path.points()[i*2+1] << ')';
        }
    } else {
        for (int i=0; i<path.elementCount(); ++i) {
            qDebug() << " ---- "
                     << '(' << path.points()[i*2] << ", " << path.points()[i*2+1] << ')';
        }
    }
#endif

    Q_D(QRasterPaintEngine);
    QRasterPaintEngineState *s = state();

    // There are some cases that are not supported by clip(QRect)
    if (op != Qt::IntersectClip || !s->clip || s->clip->hasRectClip || s->clip->hasRegionClip) {
        if (s->matrix.type() <= QTransform::TxScale
            && path.isRect()) {
#ifdef QT_DEBUG_DRAW
            qDebug(" --- optimizing vector clip to rect clip...");
#endif
            const qreal *points = path.points();
            QRectF r(points[0], points[1], points[4]-points[0], points[5]-points[1]);
            if (setClipRectInDeviceCoords(s->matrix.mapRect(r).toRect(), op))
                return;
        }
    }

    if (op == Qt::NoClip) {
        qrasterpaintengine_state_setNoClip(s);

    } else {
        QClipData *base = d->baseClip.data();

        // Intersect with current clip when available...
        if (op == Qt::IntersectClip && s->clip)
            base = s->clip;

        // We always intersect, except when there is nothing to
        // intersect with, in which case we simplify the operation to
        // a replace...
        Qt::ClipOperation isectOp = Qt::IntersectClip;
        if (base == 0)
            isectOp = Qt::ReplaceClip;

        QClipData *newClip = new QClipData(d->rasterBuffer->height());
        newClip->initialize();
        ClipData clipData = { base, newClip, isectOp };
        ensureOutlineMapper();
        d->rasterize(d->outlineMapper->convertPath(path), qt_span_clip, &clipData, 0);

        newClip->fixup();

        if (s->flags.has_clip_ownership)
            delete s->clip;

        s->clip = newClip;
        s->flags.has_clip_ownership = true;
    }
    qrasterpaintengine_dirty_clip(d, s);
}



/*!
    \internal
*/
void QRasterPaintEngine::clip(const QRect &rect, Qt::ClipOperation op)
{
#ifdef QT_DEBUG_DRAW
    qDebug() << "QRasterPaintEngine::clip(): " << rect << op;
#endif

    QRasterPaintEngineState *s = state();

    if (op == Qt::NoClip) {
        qrasterpaintengine_state_setNoClip(s);

    } else if (s->matrix.type() > QTransform::TxScale) {
        QPaintEngineEx::clip(rect, op);
        return;

    } else if (!setClipRectInDeviceCoords(s->matrix.mapRect(rect), op)) {
        QPaintEngineEx::clip(rect, op);
        return;
    }
}


bool QRasterPaintEngine::setClipRectInDeviceCoords(const QRect &r, Qt::ClipOperation op)
{
    Q_D(QRasterPaintEngine);
    QRect clipRect = r & d->deviceRect;
    QRasterPaintEngineState *s = state();

    if (op == Qt::ReplaceClip || s->clip == 0) {

        // No current clip, hence we intersect with sysclip and be
        // done with it...
        QRegion clipRegion = systemClip();
        QClipData *clip = new QClipData(d->rasterBuffer->height());

        if (clipRegion.isEmpty())
            clip->setClipRect(clipRect);
        else
            clip->setClipRegion(clipRegion & clipRect);

        if (s->flags.has_clip_ownership)
            delete s->clip;

        s->clip = clip;
        s->clip->enabled = true;
        s->flags.has_clip_ownership = true;

    } else if (op == Qt::IntersectClip){ // intersect clip with current clip
        QClipData *base = s->clip;

        Q_ASSERT(base);
        if (base->hasRectClip || base->hasRegionClip) {
            if (!s->flags.has_clip_ownership) {
                s->clip = new QClipData(d->rasterBuffer->height());
                s->flags.has_clip_ownership = true;
            }
            if (base->hasRectClip)
                s->clip->setClipRect(base->clipRect & clipRect);
            else
                s->clip->setClipRegion(base->clipRegion & clipRect);
            s->clip->enabled = true;
        } else {
            return false;
        }
    } else {
        return false;
    }

    qrasterpaintengine_dirty_clip(d, s);
    return true;
}


/*!
    \internal
*/
void QRasterPaintEngine::clip(const QRegion &region, Qt::ClipOperation op)
{
#ifdef QT_DEBUG_DRAW
    qDebug() << "QRasterPaintEngine::clip(): " << region << op;
#endif

    Q_D(QRasterPaintEngine);

    if (region.rectCount() == 1) {
        clip(region.boundingRect(), op);
        return;
    }

    QRasterPaintEngineState *s = state();
    const QClipData *clip = d->clip();
    const QClipData *baseClip = d->baseClip.data();

    if (op == Qt::NoClip) {
        qrasterpaintengine_state_setNoClip(s);
    } else if (s->matrix.type() > QTransform::TxScale
               || (op == Qt::IntersectClip && !clip->hasRectClip && !clip->hasRegionClip)
               || (op == Qt::ReplaceClip && !baseClip->hasRectClip && !baseClip->hasRegionClip)) {
        QPaintEngineEx::clip(region, op);
    } else {
        const QClipData *curClip;
        QClipData *newClip;

        if (op == Qt::IntersectClip)
            curClip = clip;
        else
            curClip = baseClip;

        if (s->flags.has_clip_ownership) {
            newClip = s->clip;
            Q_ASSERT(newClip);
        } else {
            newClip = new QClipData(d->rasterBuffer->height());
            s->clip = newClip;
            s->flags.has_clip_ownership = true;
        }

        QRegion r = s->matrix.map(region);
        if (curClip->hasRectClip)
            newClip->setClipRegion(r & curClip->clipRect);
        else if (curClip->hasRegionClip)
            newClip->setClipRegion(r & curClip->clipRegion);

        qrasterpaintengine_dirty_clip(d, s);
    }
}

/*!
 \fn const QClipData *QRasterPaintEngine::clipData() const

 \internal
*/


///*!
//    \internal
//*/
void QRasterPaintEngine::fillPath(const QPainterPath &path, QSpanData *fillData)
{
#ifdef QT_DEBUG_DRAW
    qDebug() << " --- fillPath, bounds=" << path.boundingRect();
#endif

    if (!fillData->blend)
        return;

    Q_D(QRasterPaintEngine);

    const QRectF controlPointRect = path.controlPointRect();

    QRasterPaintEngineState *s = state();
    const QRect deviceRect = s->matrix.mapRect(controlPointRect).toRect();
    ProcessSpans blend = d->getBrushFunc(deviceRect, fillData);
    const bool do_clip = (deviceRect.left() < -QT_RASTER_COORD_LIMIT
                          || deviceRect.right() > QT_RASTER_COORD_LIMIT
                          || deviceRect.top() < -QT_RASTER_COORD_LIMIT
                          || deviceRect.bottom() > QT_RASTER_COORD_LIMIT);

    if (!s->flags.antialiased && !do_clip) {
        d->initializeRasterizer(fillData);
        d->rasterizer->rasterize(path * s->matrix, path.fillRule());
        return;
    }

    ensureOutlineMapper();
    d->rasterize(d->outlineMapper->convertPath(path), blend, fillData, d->rasterBuffer.data());
}

static void fillRect_normalized(const QRect &r, QSpanData *data,
                                QRasterPaintEnginePrivate *pe)
{
    int x1, x2, y1, y2;

    bool rectClipped = true;

    if (data->clip) {
        x1 = qMax(r.x(), data->clip->xmin);
        x2 = qMin(r.x() + r.width(), data->clip->xmax);
        y1 = qMax(r.y(), data->clip->ymin);
        y2 = qMin(r.y() + r.height(), data->clip->ymax);
        rectClipped = data->clip->hasRectClip;

    } else if (pe) {
        x1 = qMax(r.x(), pe->deviceRect.x());
        x2 = qMin(r.x() + r.width(), pe->deviceRect.x() + pe->deviceRect.width());
        y1 = qMax(r.y(), pe->deviceRect.y());
        y2 = qMin(r.y() + r.height(), pe->deviceRect.y() + pe->deviceRect.height());
    } else {
        x1 = qMax(r.x(), 0);
        x2 = qMin(r.x() + r.width(), data->rasterBuffer->width());
        y1 = qMax(r.y(), 0);
        y2 = qMin(r.y() + r.height(), data->rasterBuffer->height());
    }

    if (x2 <= x1 || y2 <= y1)
        return;

    const int width = x2 - x1;
    const int height = y2 - y1;

    bool isUnclipped = rectClipped
                       || (pe && pe->isUnclipped_normalized(QRect(x1, y1, width, height)));

    if (pe && isUnclipped) {
        const QPainter::CompositionMode mode = pe->rasterBuffer->compositionMode;

        if (data->fillRect && (mode == QPainter::CompositionMode_Source
                               || (mode == QPainter::CompositionMode_SourceOver
                                   && data->solid.color.isOpaque())))
        {
            data->fillRect(data->rasterBuffer, x1, y1, width, height, data->solid.color);
            return;
        }
    }

    ProcessSpans blend = isUnclipped ? data->unclipped_blend : data->blend;

    const int nspans = 256;
    QT_FT_Span spans[nspans];

    Q_ASSERT(data->blend);
    int y = y1;
    while (y < y2) {
        int n = qMin(nspans, y2 - y);
        int i = 0;
        while (i < n) {
            spans[i].x = x1;
            spans[i].len = width;
            spans[i].y = y + i;
            spans[i].coverage = 255;
            ++i;
        }

        blend(n, spans, data);
        y += n;
    }
}

/*!
    \reimp
*/
void QRasterPaintEngine::drawRects(const QRect *rects, int rectCount)
{
#ifdef QT_DEBUG_DRAW
    qDebug(" - QRasterPaintEngine::drawRect(), rectCount=%d", rectCount);
#endif
    Q_D(QRasterPaintEngine);
    ensureRasterState();
    QRasterPaintEngineState *s = state();

    // Fill
    ensureBrush();
    if (s->brushData.blend) {
        if (!s->flags.antialiased && s->matrix.type() <= QTransform::TxTranslate) {
            const QRect *r = rects;
            const QRect *lastRect = rects + rectCount;

            int offset_x = int(s->matrix.dx());
            int offset_y = int(s->matrix.dy());
            while (r < lastRect) {
                QRect rect = r->normalized();
                QRect rr = rect.translated(offset_x, offset_y);
                fillRect_normalized(rr, &s->brushData, d);
                ++r;
            }
        } else {
            QRectVectorPath path;
            for (int i=0; i<rectCount; ++i) {
                path.set(rects[i]);
                fill(path, s->brush);
            }
        }
    }

    ensurePen();
    if (s->penData.blend) {
        QRectVectorPath path;
        if (s->flags.fast_pen) {
            QCosmeticStroker stroker(s, d->deviceRect, d->deviceRectUnclipped);
            stroker.setLegacyRoundingEnabled(s->flags.legacy_rounding);
            for (int i = 0; i < rectCount; ++i) {
                path.set(rects[i]);
                stroker.drawPath(path);
            }
        } else {
            for (int i = 0; i < rectCount; ++i) {
                path.set(rects[i]);
                stroke(path, s->pen);
            }
        }
    }
}

/*!
    \reimp
*/
void QRasterPaintEngine::drawRects(const QRectF *rects, int rectCount)
{
#ifdef QT_DEBUG_DRAW
    qDebug(" - QRasterPaintEngine::drawRect(QRectF*), rectCount=%d", rectCount);
#endif
#ifdef QT_FAST_SPANS
    Q_D(QRasterPaintEngine);
    ensureRasterState();
    QRasterPaintEngineState *s = state();


    if (s->flags.tx_noshear) {
        ensureBrush();
        if (s->brushData.blend) {
            d->initializeRasterizer(&s->brushData);
            for (int i = 0; i < rectCount; ++i) {
                const QRectF &rect = rects[i].normalized();
                if (rect.isEmpty())
                    continue;
                const QPointF a = s->matrix.map((rect.topLeft() + rect.bottomLeft()) * 0.5f);
                const QPointF b = s->matrix.map((rect.topRight() + rect.bottomRight()) * 0.5f);
                d->rasterizer->rasterizeLine(a, b, rect.height() / rect.width());
            }
        }

        ensurePen();
        if (s->penData.blend) {
            QRectVectorPath path;
            if (s->flags.fast_pen) {
                QCosmeticStroker stroker(s, d->deviceRect, d->deviceRectUnclipped);
                stroker.setLegacyRoundingEnabled(s->flags.legacy_rounding);
                for (int i = 0; i < rectCount; ++i) {
                    path.set(rects[i]);
                    stroker.drawPath(path);
                }
            } else {
                for (int i = 0; i < rectCount; ++i) {
                    path.set(rects[i]);
                    QPaintEngineEx::stroke(path, s->lastPen);
                }
            }
        }

        return;
    }
#endif // QT_FAST_SPANS
    QPaintEngineEx::drawRects(rects, rectCount);
}


/*!
    \internal
*/
void QRasterPaintEngine::stroke(const QVectorPath &path, const QPen &pen)
{
    Q_D(QRasterPaintEngine);
    QRasterPaintEngineState *s = state();

    ensurePen(pen);
    if (!s->penData.blend)
        return;

    if (s->flags.fast_pen) {
        QCosmeticStroker stroker(s, d->deviceRect, d->deviceRectUnclipped);
        stroker.setLegacyRoundingEnabled(s->flags.legacy_rounding);
        stroker.drawPath(path);
    } else if (s->flags.non_complex_pen && path.shape() == QVectorPath::LinesHint) {
        qreal width = qt_pen_is_cosmetic(s->lastPen, s->renderHints)
                      ? (qpen_widthf(s->lastPen) == 0 ? 1 : qpen_widthf(s->lastPen))
                      : qpen_widthf(s->lastPen) * s->txscale;
        int dashIndex = 0;
        qreal dashOffset = s->lastPen.dashOffset();
        bool inDash = true;
        qreal patternLength = 0;
        const QVector<qreal> pattern = s->lastPen.dashPattern();
        for (int i = 0; i < pattern.size(); ++i)
            patternLength += pattern.at(i);

        if (patternLength > 0) {
            int n = qFloor(dashOffset / patternLength);
            dashOffset -= n * patternLength;
            while (dashOffset >= pattern.at(dashIndex)) {
                dashOffset -= pattern.at(dashIndex);
                if (++dashIndex >= pattern.size())
                    dashIndex = 0;
                inDash = !inDash;
            }
        }

        Q_D(QRasterPaintEngine);
        d->initializeRasterizer(&s->penData);
        int lineCount = path.elementCount() / 2;
        const QLineF *lines = reinterpret_cast<const QLineF *>(path.points());

        for (int i = 0; i < lineCount; ++i) {
            if (lines[i].p1() == lines[i].p2()) {
                if (s->lastPen.capStyle() != Qt::FlatCap) {
                    QPointF p = lines[i].p1();
                    QLineF line = s->matrix.map(QLineF(QPointF(p.x() - width*0.5, p.y()),
                                                       QPointF(p.x() + width*0.5, p.y())));
                    d->rasterizer->rasterizeLine(line.p1(), line.p2(), 1);
                }
                continue;
            }

            const QLineF line = s->matrix.map(lines[i]);
            if (qpen_style(s->lastPen) == Qt::SolidLine) {
                d->rasterizer->rasterizeLine(line.p1(), line.p2(),
                                            width / line.length(),
                                            s->lastPen.capStyle() == Qt::SquareCap);
            } else {
                d->rasterizeLine_dashed(line, width,
                                        &dashIndex, &dashOffset, &inDash);
            }
        }
    }
    else
        QPaintEngineEx::stroke(path, pen);
}

QRect QRasterPaintEngine::toNormalizedFillRect(const QRectF &rect)
{
    QRasterPaintEngineState *s = state();

    qreal delta = s->flags.legacy_rounding ? aliasedCoordinateDelta : qreal(0);

    int x1 = qRound(rect.x() + delta);
    int y1 = qRound(rect.y() + delta);
    int x2 = qRound(rect.right() + delta);
    int y2 = qRound(rect.bottom() + delta);

    if (x2 < x1)
        qSwap(x1, x2);
    if (y2 < y1)
        qSwap(y1, y2);

    return QRect(x1, y1, x2 - x1, y2 - y1);
}

/*!
    \internal
*/
void QRasterPaintEngine::fill(const QVectorPath &path, const QBrush &brush)
{
    if (path.isEmpty())
        return;
#ifdef QT_DEBUG_DRAW
    QRectF rf = path.controlPointRect();
    qDebug() << "QRasterPaintEngine::fill(): "
             << "size=" << path.elementCount()
             << ", hints=" << hex << path.hints()
             << rf << brush;
#endif

    Q_D(QRasterPaintEngine);
    QRasterPaintEngineState *s = state();

    ensureBrush(brush);
    if (!s->brushData.blend)
        return;

    if (path.shape() == QVectorPath::RectangleHint) {
        if (!s->flags.antialiased && s->matrix.type() <= QTransform::TxScale) {
            const qreal *p = path.points();
            QPointF tl = QPointF(p[0], p[1]) * s->matrix;
            QPointF br = QPointF(p[4], p[5]) * s->matrix;
            fillRect_normalized(toNormalizedFillRect(QRectF(tl, br)), &s->brushData, d);
            return;
        }
        ensureRasterState();
        if (s->flags.tx_noshear) {
            d->initializeRasterizer(&s->brushData);
            // ### Is normalizing really necessary here?
            const qreal *p = path.points();
            QRectF r = QRectF(p[0], p[1], p[2] - p[0], p[7] - p[1]).normalized();
            if (!r.isEmpty()) {
                const QPointF a = s->matrix.map((r.topLeft() + r.bottomLeft()) * 0.5f);
                const QPointF b = s->matrix.map((r.topRight() + r.bottomRight()) * 0.5f);
                d->rasterizer->rasterizeLine(a, b, r.height() / r.width());
            }
            return;
        }
    }

    // ### Optimize for non transformed ellipses and rectangles...
    QRectF cpRect = path.controlPointRect();
    const QRect pathDeviceRect = s->matrix.mapRect(cpRect).toRect();
    // Skip paths that by conservative estimates are completely outside the paint device.
    if (!pathDeviceRect.intersects(d->deviceRect))
        return;

    ProcessSpans blend = d->getBrushFunc(pathDeviceRect, &s->brushData);

        // ### Falcon
//         const bool do_clip = (deviceRect.left() < -QT_RASTER_COORD_LIMIT
//                               || deviceRect.right() > QT_RASTER_COORD_LIMIT
//                               || deviceRect.top() < -QT_RASTER_COORD_LIMIT
//                               || deviceRect.bottom() > QT_RASTER_COORD_LIMIT);

        // ### Falonc: implement....
//         if (!s->flags.antialiased && !do_clip) {
//             d->initializeRasterizer(&s->brushData);
//             d->rasterizer->rasterize(path * d->matrix, path.fillRule());
//             return;
//         }

    ensureOutlineMapper();
    d->rasterize(d->outlineMapper->convertPath(path), blend, &s->brushData, d->rasterBuffer.data());
}

void QRasterPaintEngine::fillRect(const QRectF &r, QSpanData *data)
{
    Q_D(QRasterPaintEngine);
    QRasterPaintEngineState *s = state();

    if (!s->flags.antialiased) {
        uint txop = s->matrix.type();
        if (txop == QTransform::TxNone) {
            fillRect_normalized(toNormalizedFillRect(r), data, d);
            return;
        } else if (txop == QTransform::TxTranslate) {
            const QRect rr = toNormalizedFillRect(r.translated(s->matrix.dx(), s->matrix.dy()));
            fillRect_normalized(rr, data, d);
            return;
        } else if (txop == QTransform::TxScale) {
            const QRect rr = toNormalizedFillRect(s->matrix.mapRect(r));
            fillRect_normalized(rr, data, d);
            return;
        }
    }
    ensureRasterState();
    if (s->flags.tx_noshear) {
        d->initializeRasterizer(data);
        QRectF nr = r.normalized();
        if (!nr.isEmpty()) {
            const QPointF a = s->matrix.map((nr.topLeft() + nr.bottomLeft()) * 0.5f);
            const QPointF b = s->matrix.map((nr.topRight() + nr.bottomRight()) * 0.5f);
            d->rasterizer->rasterizeLine(a, b, nr.height() / nr.width());
        }
        return;
    }

    QPainterPath path;
    path.addRect(r);
    ensureOutlineMapper();
    fillPath(path, data);
}

/*!
    \reimp
*/
void QRasterPaintEngine::fillRect(const QRectF &r, const QBrush &brush)
{
#ifdef QT_DEBUG_DRAW
    qDebug() << "QRasterPaintEngine::fillRecct(): " << r << brush;
#endif
    QRasterPaintEngineState *s = state();

    ensureBrush(brush);
    if (!s->brushData.blend)
        return;

    fillRect(r, &s->brushData);
}

/*!
    \reimp
*/
void QRasterPaintEngine::fillRect(const QRectF &r, const QColor &color)
{
#ifdef QT_DEBUG_DRAW
    qDebug() << "QRasterPaintEngine::fillRect(): " << r << color;
#endif
    Q_D(QRasterPaintEngine);
    QRasterPaintEngineState *s = state();

    d->solid_color_filler.solid.color = qPremultiply(combineAlpha256(color.rgba64(), s->intOpacity));

    if (d->solid_color_filler.solid.color.isTransparent()
        && s->composition_mode == QPainter::CompositionMode_SourceOver) {
        return;
    }
    d->solid_color_filler.clip = d->clip();
    d->solid_color_filler.adjustSpanMethods();
    fillRect(r, &d->solid_color_filler);
}

static inline bool isAbove(const QPointF *a, const QPointF *b)
{
    return a->y() < b->y();
}

static bool splitPolygon(const QPointF *points, int pointCount, QVector<QPointF> *upper, QVector<QPointF> *lower)
{
    Q_ASSERT(upper);
    Q_ASSERT(lower);

    Q_ASSERT(pointCount >= 2);

    QVector<const QPointF *> sorted;
    sorted.reserve(pointCount);

    upper->reserve(pointCount * 3 / 4);
    lower->reserve(pointCount * 3 / 4);

    for (int i = 0; i < pointCount; ++i)
        sorted << points + i;

    std::sort(sorted.begin(), sorted.end(), isAbove);

    qreal splitY = sorted.at(sorted.size() / 2)->y();

    const QPointF *end = points + pointCount;
    const QPointF *last = end - 1;

    QVector<QPointF> *bin[2] = { upper, lower };

    for (const QPointF *p = points; p < end; ++p) {
        int side = p->y() < splitY;
        int lastSide = last->y() < splitY;

        if (side != lastSide) {
            if (qFuzzyCompare(p->y(), splitY)) {
                bin[!side]->append(*p);
            } else if (qFuzzyCompare(last->y(), splitY)) {
                bin[side]->append(*last);
            } else {
                QPointF delta = *p - *last;
                QPointF intersection(p->x() + delta.x() * (splitY - p->y()) / delta.y(), splitY);

                bin[0]->append(intersection);
                bin[1]->append(intersection);
            }
        }

        bin[side]->append(*p);

        last = p;
    }

    // give up if we couldn't reduce the point count
    return upper->size() < pointCount && lower->size() < pointCount;
}

/*!
  \internal
 */
void QRasterPaintEngine::fillPolygon(const QPointF *points, int pointCount, PolygonDrawMode mode)
{
    Q_D(QRasterPaintEngine);
    QRasterPaintEngineState *s = state();

    const int maxPoints = 0xffff;

    // max amount of points that raster engine can reliably handle
    if (pointCount > maxPoints) {
        QVector<QPointF> upper, lower;

        if (splitPolygon(points, pointCount, &upper, &lower)) {
            fillPolygon(upper.constData(), upper.size(), mode);
            fillPolygon(lower.constData(), lower.size(), mode);
        } else
            qWarning("Polygon too complex for filling.");

        return;
    }

    // Compose polygon fill..,
    QVectorPath vp((const qreal *) points, pointCount, 0, QVectorPath::polygonFlags(mode));
    ensureOutlineMapper();
    QT_FT_Outline *outline = d->outlineMapper->convertPath(vp);

    // scanconvert.
    ProcessSpans brushBlend = d->getBrushFunc(d->outlineMapper->controlPointRect,
                                              &s->brushData);
    d->rasterize(outline, brushBlend, &s->brushData, d->rasterBuffer.data());
}

/*!
    \reimp
*/
void QRasterPaintEngine::drawPolygon(const QPointF *points, int pointCount, PolygonDrawMode mode)
{
    Q_D(QRasterPaintEngine);
    QRasterPaintEngineState *s = state();

#ifdef QT_DEBUG_DRAW
    qDebug(" - QRasterPaintEngine::drawPolygon(F), pointCount=%d", pointCount);
    for (int i=0; i<pointCount; ++i)
        qDebug() << "   - " << points[i];
#endif
    Q_ASSERT(pointCount >= 2);

    if (mode != PolylineMode && QVectorPath::isRect((const qreal *) points, pointCount)) {
        QRectF r(points[0], points[2]);
        drawRects(&r, 1);
        return;
    }

    ensurePen();
    if (mode != PolylineMode) {
        // Do the fill...
        ensureBrush();
        if (s->brushData.blend)
            fillPolygon(points, pointCount, mode);
    }

    // Do the outline...
    if (s->penData.blend) {
        QVectorPath vp((const qreal *) points, pointCount, 0, QVectorPath::polygonFlags(mode));
        if (s->flags.fast_pen) {
            QCosmeticStroker stroker(s, d->deviceRect, d->deviceRectUnclipped);
            stroker.setLegacyRoundingEnabled(s->flags.legacy_rounding);
            stroker.drawPath(vp);
        } else {
            QPaintEngineEx::stroke(vp, s->lastPen);
        }
    }
}

/*!
    \reimp
*/
void QRasterPaintEngine::drawPolygon(const QPoint *points, int pointCount, PolygonDrawMode mode)
{
    Q_D(QRasterPaintEngine);
    QRasterPaintEngineState *s = state();

#ifdef QT_DEBUG_DRAW
    qDebug(" - QRasterPaintEngine::drawPolygon(I), pointCount=%d", pointCount);
    for (int i=0; i<pointCount; ++i)
        qDebug() << "   - " << points[i];
#endif
    Q_ASSERT(pointCount >= 2);
    if (mode != PolylineMode && QVectorPath::isRect((const int *) points, pointCount)) {
        QRect r(points[0].x(),
                points[0].y(),
                points[2].x() - points[0].x(),
                points[2].y() - points[0].y());
        drawRects(&r, 1);
        return;
    }

    ensurePen();

    // Do the fill
    if (mode != PolylineMode) {
        ensureBrush();
        if (s->brushData.blend) {
            // Compose polygon fill..,
            ensureOutlineMapper();
            d->outlineMapper->beginOutline(mode == WindingMode ? Qt::WindingFill : Qt::OddEvenFill);
            d->outlineMapper->moveTo(*points);
            const QPoint *p = points;
            const QPoint *ep = points + pointCount - 1;
            do {
                d->outlineMapper->lineTo(*(++p));
            } while (p < ep);
            d->outlineMapper->endOutline();

            // scanconvert.
            ProcessSpans brushBlend = d->getBrushFunc(d->outlineMapper->controlPointRect,
                                                      &s->brushData);
            d->rasterize(d->outlineMapper->outline(), brushBlend, &s->brushData, d->rasterBuffer.data());
        }
    }

    // Do the outline...
    if (s->penData.blend) {
        int count = pointCount * 2;
        QVarLengthArray<qreal> fpoints(count);
        for (int i=0; i<count; ++i)
            fpoints[i] = ((const int *) points)[i];
        QVectorPath vp((qreal *) fpoints.data(), pointCount, 0, QVectorPath::polygonFlags(mode));

        if (s->flags.fast_pen) {
            QCosmeticStroker stroker(s, d->deviceRect, d->deviceRectUnclipped);
            stroker.setLegacyRoundingEnabled(s->flags.legacy_rounding);
            stroker.drawPath(vp);
        } else {
            QPaintEngineEx::stroke(vp, s->lastPen);
        }
    }
}

/*!
    \internal
*/
void QRasterPaintEngine::drawPixmap(const QPointF &pos, const QPixmap &pixmap)
{
#ifdef QT_DEBUG_DRAW
    qDebug() << " - QRasterPaintEngine::drawPixmap(), pos=" << pos << " pixmap=" << pixmap.size() << "depth=" << pixmap.depth();
#endif

    QPlatformPixmap *pd = pixmap.handle();
    if (pd->classId() == QPlatformPixmap::RasterClass) {
        const QImage &image = static_cast<QRasterPlatformPixmap *>(pd)->image;
        if (image.depth() == 1) {
            Q_D(QRasterPaintEngine);
            QRasterPaintEngineState *s = state();
            if (s->matrix.type() <= QTransform::TxTranslate) {
                ensurePen();
                drawBitmap(pos + QPointF(s->matrix.dx(), s->matrix.dy()), image, &s->penData);
            } else {
                drawImage(pos, d->rasterBuffer->colorizeBitmap(image, s->pen.color()));
            }
        } else {
            QRasterPaintEngine::drawImage(pos, image);
        }
    } else {
        const QImage image = pixmap.toImage();
        if (pixmap.depth() == 1) {
            Q_D(QRasterPaintEngine);
            QRasterPaintEngineState *s = state();
            if (s->matrix.type() <= QTransform::TxTranslate) {
                ensurePen();
                drawBitmap(pos + QPointF(s->matrix.dx(), s->matrix.dy()), image, &s->penData);
            } else {
                drawImage(pos, d->rasterBuffer->colorizeBitmap(image, s->pen.color()));
            }
        } else {
            QRasterPaintEngine::drawImage(pos, image);
        }
    }
}

/*!
    \reimp
*/
void QRasterPaintEngine::drawPixmap(const QRectF &r, const QPixmap &pixmap, const QRectF &sr)
{
#ifdef QT_DEBUG_DRAW
    qDebug() << " - QRasterPaintEngine::drawPixmap(), r=" << r << " sr=" << sr << " pixmap=" << pixmap.size() << "depth=" << pixmap.depth();
#endif

    QPlatformPixmap* pd = pixmap.handle();
    if (pd->classId() == QPlatformPixmap::RasterClass) {
        const QImage &image = static_cast<QRasterPlatformPixmap *>(pd)->image;
        if (image.depth() == 1) {
            Q_D(QRasterPaintEngine);
            QRasterPaintEngineState *s = state();
            if (s->matrix.type() <= QTransform::TxTranslate
                && r.size() == sr.size()
                && r.size() == pixmap.size()) {
                ensurePen();
                drawBitmap(r.topLeft() + QPointF(s->matrix.dx(), s->matrix.dy()), image, &s->penData);
                return;
            } else {
                drawImage(r, d->rasterBuffer->colorizeBitmap(image, s->pen.color()), sr);
            }
        } else {
            drawImage(r, image, sr);
        }
    } else {
        QRect clippedSource = sr.toAlignedRect().intersected(pixmap.rect());
        const QImage image = pd->toImage(clippedSource);
        QRectF translatedSource = sr.translated(-clippedSource.topLeft());
        if (image.depth() == 1) {
            Q_D(QRasterPaintEngine);
            QRasterPaintEngineState *s = state();
            if (s->matrix.type() <= QTransform::TxTranslate
                && r.size() == sr.size()
                && r.size() == pixmap.size()) {
                ensurePen();
                drawBitmap(r.topLeft() + QPointF(s->matrix.dx(), s->matrix.dy()), image, &s->penData);
                return;
            } else {
                drawImage(r, d->rasterBuffer->colorizeBitmap(image, s->pen.color()), translatedSource);
            }
        } else {
            drawImage(r, image, translatedSource);
        }
    }
}

static inline int fast_ceil_positive(const qreal &v)
{
    const int iv = int(v);
    if (v - iv == 0)
        return iv;
    else
        return iv + 1;
}

static inline const QRect toAlignedRect_positive(const QRectF &rect)
{
    const int xmin = int(rect.x());
    const int xmax = int(fast_ceil_positive(rect.right()));
    const int ymin = int(rect.y());
    const int ymax = int(fast_ceil_positive(rect.bottom()));
    return QRect(xmin, ymin, xmax - xmin, ymax - ymin);
}

/*!
    \internal
*/
void QRasterPaintEngine::drawImage(const QPointF &p, const QImage &img)
{
#ifdef QT_DEBUG_DRAW
    qDebug() << " - QRasterPaintEngine::drawImage(), p=" <<  p << " image=" << img.size() << "depth=" << img.depth();
#endif

    Q_D(QRasterPaintEngine);
    QRasterPaintEngineState *s = state();
    qreal scale = img.devicePixelRatio();

    if (scale > 1.0 ||  s->matrix.type() > QTransform::TxTranslate) {
        drawImage(QRectF(p.x(), p.y(), img.width() / scale, img.height() / scale),
                  img,
                  QRectF(0, 0, img.width(), img.height()));
    } else {

        const QClipData *clip = d->clip();
        QPointF pt(p.x() + s->matrix.dx(), p.y() + s->matrix.dy());

        if (d->canUseFastImageBlending(d->rasterBuffer->compositionMode, img)) {
            SrcOverBlendFunc func = qBlendFunctions[d->rasterBuffer->format][img.format()];
            if (func) {
                if (!clip) {
                    d->drawImage(pt, img, func, d->deviceRect, s->intOpacity);
                    return;
                } else if (clip->hasRectClip) {
                    d->drawImage(pt, img, func, clip->clipRect, s->intOpacity);
                    return;
                }
            }
        }



        d->image_filler.clip = clip;
        d->image_filler.initTexture(&img, s->intOpacity, QTextureData::Plain, img.rect());
        if (!d->image_filler.blend)
            return;
        d->image_filler.dx = -pt.x();
        d->image_filler.dy = -pt.y();
        QRect rr = img.rect().translated(qRound(pt.x()), qRound(pt.y()));

        fillRect_normalized(rr, &d->image_filler, d);
    }

}

QRectF qt_mapRect_non_normalizing(const QRectF &r, const QTransform &t)
{
    return QRectF(r.topLeft() * t, r.bottomRight() * t);
}

namespace {
    enum RotationType {
        Rotation90,
        Rotation180,
        Rotation270,
        NoRotation
    };

    inline RotationType qRotationType(const QTransform &transform)
    {
        QTransform::TransformationType type = transform.type();

        if (type > QTransform::TxRotate)
            return NoRotation;

        if (type == QTransform::TxRotate && qFuzzyIsNull(transform.m11()) && qFuzzyCompare(transform.m12(), qreal(-1))
            && qFuzzyCompare(transform.m21(), qreal(1)) && qFuzzyIsNull(transform.m22()))
            return Rotation90;

        if (type == QTransform::TxScale && qFuzzyCompare(transform.m11(), qreal(-1)) && qFuzzyIsNull(transform.m12())
            && qFuzzyIsNull(transform.m21()) && qFuzzyCompare(transform.m22(), qreal(-1)))
            return Rotation180;

        if (type == QTransform::TxRotate && qFuzzyIsNull(transform.m11()) && qFuzzyCompare(transform.m12(), qreal(1))
            && qFuzzyCompare(transform.m21(), qreal(-1)) && qFuzzyIsNull(transform.m22()))
            return Rotation270;

        return NoRotation;
    }

    inline bool isPixelAligned(const QRectF &rect) {
        return QRectF(rect.toRect()) == rect;
    }
}

/*!
    \reimp
*/
void QRasterPaintEngine::drawImage(const QRectF &r, const QImage &img, const QRectF &sr,
                                   Qt::ImageConversionFlags)
{
#ifdef QT_DEBUG_DRAW
    qDebug() << " - QRasterPaintEngine::drawImage(), r=" << r << " sr=" << sr << " image=" << img.size() << "depth=" << img.depth();
#endif

    if (r.isEmpty())
        return;

    Q_D(QRasterPaintEngine);
    QRasterPaintEngineState *s = state();
    Q_ASSERT(s);
    int sr_l = qFloor(sr.left());
    int sr_r = qCeil(sr.right()) - 1;
    int sr_t = qFloor(sr.top());
    int sr_b = qCeil(sr.bottom()) - 1;

    if (s->matrix.type() <= QTransform::TxScale && !s->flags.antialiased && sr_l == sr_r && sr_t == sr_b) {
        // as fillRect will apply the aliased coordinate delta we need to
        // subtract it here as we don't use it for image drawing
        QTransform old = s->matrix;

        if (s->flags.legacy_rounding)
            s->matrix = s->matrix * QTransform::fromTranslate(-aliasedCoordinateDelta, -aliasedCoordinateDelta);

        // Do whatever fillRect() does, but without premultiplying the color if it's already premultiplied.
        QRgb color = img.pixel(sr_l, sr_t);
        switch (img.format()) {
        case QImage::Format_ARGB32_Premultiplied:
        case QImage::Format_ARGB8565_Premultiplied:
        case QImage::Format_ARGB6666_Premultiplied:
        case QImage::Format_ARGB8555_Premultiplied:
        case QImage::Format_ARGB4444_Premultiplied:
        case QImage::Format_RGBA8888_Premultiplied:
        case QImage::Format_A2BGR30_Premultiplied:
        case QImage::Format_A2RGB30_Premultiplied:
            // Combine premultiplied color with the opacity set on the painter.
            d->solid_color_filler.solid.color = multiplyAlpha256(QRgba64::fromArgb32(color), s->intOpacity);
            break;
        default:
            d->solid_color_filler.solid.color = qPremultiply(combineAlpha256(QRgba64::fromArgb32(color), s->intOpacity));
            break;
        }

        if (d->solid_color_filler.solid.color.isTransparent() && s->composition_mode == QPainter::CompositionMode_SourceOver)
            return;

        d->solid_color_filler.clip = d->clip();
        d->solid_color_filler.adjustSpanMethods();
        fillRect(r, &d->solid_color_filler);

        s->matrix = old;
        return;
    }

    bool stretch_sr = r.width() != sr.width() || r.height() != sr.height();

    const QClipData *clip = d->clip();

    if (s->matrix.type() > QTransform::TxTranslate
        && !stretch_sr
        && (!clip || clip->hasRectClip)
        && s->intOpacity == 256
        && (d->rasterBuffer->compositionMode == QPainter::CompositionMode_SourceOver
            || d->rasterBuffer->compositionMode == QPainter::CompositionMode_Source)
        && d->rasterBuffer->format == img.format()
        && (d->rasterBuffer->format == QImage::Format_RGB16
            || d->rasterBuffer->format == QImage::Format_RGB32
            || (d->rasterBuffer->format == QImage::Format_ARGB32_Premultiplied
                && d->rasterBuffer->compositionMode == QPainter::CompositionMode_Source)))
    {
        RotationType rotationType = qRotationType(s->matrix);

        if (rotationType != NoRotation && qMemRotateFunctions[d->rasterBuffer->format][rotationType] && img.rect().contains(sr.toAlignedRect())) {
            QRectF transformedTargetRect = s->matrix.mapRect(r);

            if ((!(s->renderHints & QPainter::SmoothPixmapTransform) && !(s->renderHints & QPainter::Antialiasing))
                || (isPixelAligned(transformedTargetRect) && isPixelAligned(sr)))
            {
                QRect clippedTransformedTargetRect = transformedTargetRect.toRect().intersected(clip ? clip->clipRect : d->deviceRect);
                if (clippedTransformedTargetRect.isNull())
                    return;

                QRectF clippedTargetRect = s->matrix.inverted().mapRect(QRectF(clippedTransformedTargetRect));

                QRect clippedSourceRect
                    = QRectF(sr.x() + clippedTargetRect.x() - r.x(), sr.y() + clippedTargetRect.y() - r.y(),
                            clippedTargetRect.width(), clippedTargetRect.height()).toRect();

                uint dbpl = d->rasterBuffer->bytesPerLine();
                uint sbpl = img.bytesPerLine();

                uchar *dst = d->rasterBuffer->buffer();
                uint bpp = img.depth() >> 3;

                const uchar *srcBase = img.bits() + clippedSourceRect.y() * sbpl + clippedSourceRect.x() * bpp;
                uchar *dstBase = dst + clippedTransformedTargetRect.y() * dbpl + clippedTransformedTargetRect.x() * bpp;

                uint cw = clippedSourceRect.width();
                uint ch = clippedSourceRect.height();

                qMemRotateFunctions[d->rasterBuffer->format][rotationType](srcBase, cw, ch, sbpl, dstBase, dbpl);

                return;
            }
        }
    }

    if (s->matrix.type() > QTransform::TxTranslate || stretch_sr) {

        QRectF targetBounds = s->matrix.mapRect(r);
        bool exceedsPrecision = targetBounds.width() > 0xffff
                                || targetBounds.height() > 0xffff;

        if (!exceedsPrecision && d->canUseFastImageBlending(d->rasterBuffer->compositionMode, img)) {
            if (s->matrix.type() > QTransform::TxScale) {
                SrcOverTransformFunc func = qTransformFunctions[d->rasterBuffer->format][img.format()];
                if (func && (!clip || clip->hasRectClip)) {
                    func(d->rasterBuffer->buffer(), d->rasterBuffer->bytesPerLine(), img.bits(),
                         img.bytesPerLine(), r, sr, !clip ? d->deviceRect : clip->clipRect,
                         s->matrix, s->intOpacity);
                    return;
                }
            } else {
                // Test for optimized high-dpi case: 2x source on 2x target. (Could be generalized to nX.)
                bool sourceRect2x = r.width() * 2 == sr.width() && r.height() * 2 == sr.height();
                bool scale2x = (s->matrix.m11() == qreal(2)) && (s->matrix.m22() == qreal(2));
                if (s->matrix.type() == QTransform::TxScale && sourceRect2x && scale2x) {
                    SrcOverBlendFunc func = qBlendFunctions[d->rasterBuffer->format][img.format()];
                    if (func) {
                        QPointF pt(r.x() * 2 + s->matrix.dx(), r.y() * 2 + s->matrix.dy());
                        if (!clip) {
                            d->drawImage(pt, img, func, d->deviceRect, s->intOpacity, sr.toRect());
                            return;
                        } else if (clip->hasRectClip) {
                            d->drawImage(pt, img, func, clip->clipRect, s->intOpacity, sr.toRect());
                            return;
                        }
                    }
                }
                SrcOverScaleFunc func = qScaleFunctions[d->rasterBuffer->format][img.format()];
                if (func && (!clip || clip->hasRectClip)) {
                    func(d->rasterBuffer->buffer(), d->rasterBuffer->bytesPerLine(),
                         img.bits(), img.bytesPerLine(), img.height(),
                         qt_mapRect_non_normalizing(r, s->matrix), sr,
                         !clip ? d->deviceRect : clip->clipRect,
                         s->intOpacity);
                    return;
                }
            }
        }

        QTransform copy = s->matrix;
        copy.translate(r.x(), r.y());
        if (stretch_sr)
            copy.scale(r.width() / sr.width(), r.height() / sr.height());
        copy.translate(-sr.x(), -sr.y());

        d->image_filler_xform.clip = clip;
        d->image_filler_xform.initTexture(&img, s->intOpacity, QTextureData::Plain, toAlignedRect_positive(sr));
        if (!d->image_filler_xform.blend)
            return;
        d->image_filler_xform.setupMatrix(copy, s->flags.bilinear);

        if (!s->flags.antialiased && s->matrix.type() == QTransform::TxScale) {
            QRectF rr = s->matrix.mapRect(r);

            const int x1 = qRound(rr.x());
            const int y1 = qRound(rr.y());
            const int x2 = qRound(rr.right());
            const int y2 = qRound(rr.bottom());

            fillRect_normalized(QRect(x1, y1, x2-x1, y2-y1), &d->image_filler_xform, d);
            return;
        }

#ifdef QT_FAST_SPANS
        ensureRasterState();
        if (s->flags.tx_noshear || s->matrix.type() == QTransform::TxScale) {
            d->initializeRasterizer(&d->image_filler_xform);
            d->rasterizer->setAntialiased(s->flags.antialiased);
            d->rasterizer->setLegacyRoundingEnabled(s->flags.legacy_rounding);

            const QPointF offs = s->flags.legacy_rounding ? QPointF(aliasedCoordinateDelta, aliasedCoordinateDelta) : QPointF();

            const QRectF &rect = r.normalized();
            const QPointF a = s->matrix.map((rect.topLeft() + rect.bottomLeft()) * 0.5f) - offs;
            const QPointF b = s->matrix.map((rect.topRight() + rect.bottomRight()) * 0.5f) - offs;

            if (s->flags.tx_noshear)
                d->rasterizer->rasterizeLine(a, b, rect.height() / rect.width());
            else
                d->rasterizer->rasterizeLine(a, b, qAbs((s->matrix.m22() * rect.height()) / (s->matrix.m11() * rect.width())));
            return;
        }
#endif
        const qreal offs = s->flags.legacy_rounding ? aliasedCoordinateDelta : qreal(0);
        QPainterPath path;
        path.addRect(r);
        QTransform m = s->matrix;
        s->matrix = QTransform(m.m11(), m.m12(), m.m13(),
                               m.m21(), m.m22(), m.m23(),
                               m.m31() - offs, m.m32() - offs, m.m33());
        fillPath(path, &d->image_filler_xform);
        s->matrix = m;
    } else {
        if (d->canUseFastImageBlending(d->rasterBuffer->compositionMode, img)) {
            SrcOverBlendFunc func = qBlendFunctions[d->rasterBuffer->format][img.format()];
            if (func) {
                QPointF pt(r.x() + s->matrix.dx(), r.y() + s->matrix.dy());
                if (!clip) {
                    d->drawImage(pt, img, func, d->deviceRect, s->intOpacity, sr.toRect());
                    return;
                } else if (clip->hasRectClip) {
                    d->drawImage(pt, img, func, clip->clipRect, s->intOpacity, sr.toRect());
                    return;
                }
            }
        }

        d->image_filler.clip = clip;
        d->image_filler.initTexture(&img, s->intOpacity, QTextureData::Plain, toAlignedRect_positive(sr));
        if (!d->image_filler.blend)
            return;
        d->image_filler.dx = -(r.x() + s->matrix.dx()) + sr.x();
        d->image_filler.dy = -(r.y() + s->matrix.dy()) + sr.y();

        QRectF rr = r;
        rr.translate(s->matrix.dx(), s->matrix.dy());

        const int x1 = qRound(rr.x());
        const int y1 = qRound(rr.y());
        const int x2 = qRound(rr.right());
        const int y2 = qRound(rr.bottom());

        fillRect_normalized(QRect(x1, y1, x2-x1, y2-y1), &d->image_filler, d);
    }
}

/*!
    \reimp
*/
void QRasterPaintEngine::drawTiledPixmap(const QRectF &r, const QPixmap &pixmap, const QPointF &sr)
{
#ifdef QT_DEBUG_DRAW
    qDebug() << " - QRasterPaintEngine::drawTiledPixmap(), r=" << r << "pixmap=" << pixmap.size();
#endif
    Q_D(QRasterPaintEngine);
    QRasterPaintEngineState *s = state();
    Q_ASSERT(s);

    QImage image;

    QPlatformPixmap *pd = pixmap.handle();
    if (pd->classId() == QPlatformPixmap::RasterClass) {
        image = static_cast<QRasterPlatformPixmap *>(pd)->image;
    } else {
        image = pixmap.toImage();
    }

    if (image.depth() == 1)
        image = d->rasterBuffer->colorizeBitmap(image, s->pen.color());

    if (s->matrix.type() > QTransform::TxTranslate) {
        QTransform copy = s->matrix;
        copy.translate(r.x(), r.y());
        copy.translate(-sr.x(), -sr.y());
        d->image_filler_xform.clip = d->clip();
        d->image_filler_xform.initTexture(&image, s->intOpacity, QTextureData::Tiled);
        if (!d->image_filler_xform.blend)
            return;
        d->image_filler_xform.setupMatrix(copy, s->flags.bilinear);

#ifdef QT_FAST_SPANS
        ensureRasterState();
        if (s->flags.tx_noshear || s->matrix.type() == QTransform::TxScale) {
            d->initializeRasterizer(&d->image_filler_xform);
            d->rasterizer->setAntialiased(s->flags.antialiased);
            d->rasterizer->setLegacyRoundingEnabled(s->flags.legacy_rounding);

            const QRectF &rect = r.normalized();
            const QPointF a = s->matrix.map((rect.topLeft() + rect.bottomLeft()) * 0.5f);
            const QPointF b = s->matrix.map((rect.topRight() + rect.bottomRight()) * 0.5f);
            if (s->flags.tx_noshear)
                d->rasterizer->rasterizeLine(a, b, rect.height() / rect.width());
            else
                d->rasterizer->rasterizeLine(a, b, qAbs((s->matrix.m22() * rect.height()) / (s->matrix.m11() * rect.width())));
            return;
        }
#endif
        QPainterPath path;
        path.addRect(r);
        fillPath(path, &d->image_filler_xform);
    } else {
        d->image_filler.clip = d->clip();

        d->image_filler.initTexture(&image, s->intOpacity, QTextureData::Tiled);
        if (!d->image_filler.blend)
            return;
        d->image_filler.dx = -(r.x() + s->matrix.dx()) + sr.x();
        d->image_filler.dy = -(r.y() + s->matrix.dy()) + sr.y();

        QRectF rr = r;
        rr.translate(s->matrix.dx(), s->matrix.dy());
        fillRect_normalized(rr.toRect().normalized(), &d->image_filler, d);
    }
}


//QWS hack
static inline bool monoVal(const uchar* s, int x)
{
    return  (s[x>>3] << (x&7)) & 0x80;
}

/*!
    \internal
 */
QRasterBuffer *QRasterPaintEngine::rasterBuffer()
{
    Q_D(QRasterPaintEngine);
    return d->rasterBuffer.data();
}

/*!
    \internal
*/
void QRasterPaintEngine::alphaPenBlt(const void* src, int bpl, int depth, int rx,int ry,int w,int h)
{
    Q_D(QRasterPaintEngine);
    QRasterPaintEngineState *s = state();

    if (!s->penData.blend)
        return;

    QRasterBuffer *rb = d->rasterBuffer.data();

    const QRect rect(rx, ry, w, h);
    const QClipData *clip = d->clip();
    bool unclipped = false;
    if (clip) {
        // inlined QRect::intersects
        const bool intersects = qMax(clip->xmin, rect.left()) <= qMin(clip->xmax - 1, rect.right())
                                && qMax(clip->ymin, rect.top()) <= qMin(clip->ymax - 1, rect.bottom());

        if (clip->hasRectClip) {
            unclipped = rx > clip->xmin
                        && rx + w < clip->xmax
                        && ry > clip->ymin
                        && ry + h < clip->ymax;
        }

        if (!intersects)
            return;
    } else {
        // inlined QRect::intersects
        const bool intersects = qMax(0, rect.left()) <= qMin(rb->width() - 1, rect.right())
                                && qMax(0, rect.top()) <= qMin(rb->height() - 1, rect.bottom());
        if (!intersects)
            return;

        // inlined QRect::contains
        const bool contains = rect.left() >= 0 && rect.right() < rb->width()
                              && rect.top() >= 0 && rect.bottom() < rb->height();

        unclipped = contains && d->isUnclipped_normalized(rect);
    }

    ProcessSpans blend = unclipped ? s->penData.unclipped_blend : s->penData.blend;
    const uchar * scanline = static_cast<const uchar *>(src);

    if (s->flags.fast_text) {
        if (unclipped) {
            if (depth == 1) {
                if (s->penData.bitmapBlit) {
                    s->penData.bitmapBlit(rb, rx, ry, s->penData.solid.color,
                                          scanline, w, h, bpl);
                    return;
                }
            } else if (depth == 8) {
                if (s->penData.alphamapBlit) {
                    s->penData.alphamapBlit(rb, rx, ry, s->penData.solid.color,
                                            scanline, w, h, bpl, 0);
                    return;
                }
            } else if (depth == 32) {
                // (A)RGB Alpha mask where the alpha component is not used.
                if (s->penData.alphaRGBBlit) {
                    s->penData.alphaRGBBlit(rb, rx, ry, s->penData.solid.color,
                                            (const uint *) scanline, w, h, bpl / 4, 0);
                    return;
                }
            }
        } else if (d->deviceDepth == 32 && ((depth == 8 && s->penData.alphamapBlit) || (depth == 32 && s->penData.alphaRGBBlit))) {
            // (A)RGB Alpha mask where the alpha component is not used.
            if (!clip) {
                int nx = qMax(0, rx);
                int ny = qMax(0, ry);

                // Move scanline pointer to compensate for moved x and y
                int xdiff = nx - rx;
                int ydiff = ny - ry;
                scanline += ydiff * bpl;
                scanline += xdiff * (depth == 32 ? 4 : 1);

                w -= xdiff;
                h -= ydiff;

                if (nx + w > d->rasterBuffer->width())
                    w = d->rasterBuffer->width() - nx;
                if (ny + h > d->rasterBuffer->height())
                    h = d->rasterBuffer->height() - ny;

                rx = nx;
                ry = ny;
            }
            if (depth == 8)
                s->penData.alphamapBlit(rb, rx, ry, s->penData.solid.color,
                                        scanline, w, h, bpl, clip);
            else if (depth == 32)
                s->penData.alphaRGBBlit(rb, rx, ry, s->penData.solid.color,
                                        (const uint *) scanline, w, h, bpl / 4, clip);
            return;
        }
    }

    int x0 = 0;
    if (rx < 0) {
        x0 = -rx;
        w -= x0;
    }

    int y0 = 0;
    if (ry < 0) {
        y0 = -ry;
        scanline += bpl * y0;
        h -= y0;
    }

    w = qMin(w, rb->width() - qMax(0, rx));
    h = qMin(h, rb->height() - qMax(0, ry));

    if (w <= 0 || h <= 0)
        return;

    const int NSPANS = 256;
    QSpan spans[NSPANS];
    int current = 0;

    const int x1 = x0 + w;
    const int y1 = y0 + h;

    if (depth == 1) {
        for (int y = y0; y < y1; ++y) {
            for (int x = x0; x < x1; ) {
                if (!monoVal(scanline, x)) {
                    ++x;
                    continue;
                }

                if (current == NSPANS) {
                    blend(current, spans, &s->penData);
                    current = 0;
                }
                spans[current].x = x + rx;
                spans[current].y = y + ry;
                spans[current].coverage = 255;
                int len = 1;
                ++x;
                // extend span until we find a different one.
                while (x < x1 && monoVal(scanline, x)) {
                    ++x;
                    ++len;
                }
                spans[current].len = len;
                ++current;
            }
            scanline += bpl;
        }
    } else if (depth == 8) {
        for (int y = y0; y < y1; ++y) {
            for (int x = x0; x < x1; ) {
                // Skip those with 0 coverage
                if (scanline[x] == 0) {
                    ++x;
                    continue;
                }

                if (current == NSPANS) {
                    blend(current, spans, &s->penData);
                    current = 0;
                }
                int coverage = scanline[x];
                spans[current].x = x + rx;
                spans[current].y = y + ry;
                spans[current].coverage = coverage;
                int len = 1;
                ++x;

                // extend span until we find a different one.
                while (x < x1 && scanline[x] == coverage) {
                    ++x;
                    ++len;
                }
                spans[current].len = len;
                ++current;
            }
            scanline += bpl;
        }
    } else { // 32-bit alpha...
        const uint *sl = (const uint *) scanline;
        for (int y = y0; y < y1; ++y) {
            for (int x = x0; x < x1; ) {
                // Skip those with 0 coverage
                if ((sl[x] & 0x00ffffff) == 0) {
                    ++x;
                    continue;
                }

                if (current == NSPANS) {
                    blend(current, spans, &s->penData);
                    current = 0;
                }
                uint rgbCoverage = sl[x];
                int coverage = qGreen(rgbCoverage);
                spans[current].x = x + rx;
                spans[current].y = y + ry;
                spans[current].coverage = coverage;
                int len = 1;
                ++x;

                // extend span until we find a different one.
                while (x < x1 && sl[x] == rgbCoverage) {
                    ++x;
                    ++len;
                }
                spans[current].len = len;
                ++current;
            }
            sl += bpl / sizeof(uint);
        }
    }
//     qDebug() << "alphaPenBlt: num spans=" << current
//              << "span:" << spans->x << spans->y << spans->len << spans->coverage;
        // Call span func for current set of spans.
    if (current != 0)
        blend(current, spans, &s->penData);
}

/*!
    \internal
*/
bool QRasterPaintEngine::drawCachedGlyphs(int numGlyphs, const glyph_t *glyphs,
                                          const QFixedPoint *positions, QFontEngine *fontEngine)
{
    Q_D(QRasterPaintEngine);
    QRasterPaintEngineState *s = state();

    if (fontEngine->hasInternalCaching()) {
        QFontEngine::GlyphFormat neededFormat =
            painter()->device()->devType() == QInternal::Widget
            ? QFontEngine::Format_None
            : QFontEngine::Format_A8;

        if (d_func()->mono_surface) // alphaPenBlt can handle mono, too
            neededFormat = QFontEngine::Format_Mono;

        for (int i = 0; i < numGlyphs; i++) {
            QFixed spp = fontEngine->subPixelPositionForX(positions[i].x);

            QPoint offset;
            const QImage *alphaMap = fontEngine->lockedAlphaMapForGlyph(glyphs[i], spp, neededFormat, s->matrix,
                                                                        &offset);
            if (alphaMap == 0 || alphaMap->isNull())
                continue;

            alphaPenBlt(alphaMap->constBits(), alphaMap->bytesPerLine(), alphaMap->depth(),
                        qFloor(positions[i].x) + offset.x(),
                        qRound(positions[i].y) + offset.y(),
                        alphaMap->width(), alphaMap->height());

            fontEngine->unlockAlphaMapForGlyph();
        }

    } else {
        QFontEngine::GlyphFormat glyphFormat = fontEngine->glyphFormat != QFontEngine::Format_None ? fontEngine->glyphFormat : d->glyphCacheFormat;

        QImageTextureGlyphCache *cache =
            static_cast<QImageTextureGlyphCache *>(fontEngine->glyphCache(0, glyphFormat, s->matrix));
        if (!cache) {
            cache = new QImageTextureGlyphCache(glyphFormat, s->matrix);
            fontEngine->setGlyphCache(0, cache);
        }

        cache->populate(fontEngine, numGlyphs, glyphs, positions);
        cache->fillInPendingGlyphs();

        const QImage &image = cache->image();
        int bpl = image.bytesPerLine();

        int depth = image.depth();
        int rightShift = 0;
        int leftShift = 0;
        if (depth == 32)
            leftShift = 2; // multiply by 4
        else if (depth == 1)
            rightShift = 3; // divide by 8

        int margin = fontEngine->glyphMargin(glyphFormat);
        const uchar *bits = image.bits();
        for (int i=0; i<numGlyphs; ++i) {

            QFixed subPixelPosition = fontEngine->subPixelPositionForX(positions[i].x);
            QTextureGlyphCache::GlyphAndSubPixelPosition glyph(glyphs[i], subPixelPosition);
            const QTextureGlyphCache::Coord &c = cache->coords[glyph];
            if (c.isNull())
                continue;

            int x = qFloor(positions[i].x) + c.baseLineX - margin;
            int y = qRound(positions[i].y) - c.baseLineY - margin;

            // printf("drawing [%d %d %d %d] baseline [%d %d], glyph: %d, to: %d %d, pos: %d %d\n",
            //        c.x, c.y,
            //        c.w, c.h,
            //        c.baseLineX, c.baseLineY,
            //        glyphs[i],
            //        x, y,
            //        positions[i].x.toInt(), positions[i].y.toInt());

            const uchar *glyphBits = bits + ((c.x << leftShift) >> rightShift) + c.y * bpl;

            if (glyphFormat == QFontEngine::Format_ARGB) {
                // The current state transform has already been applied to the positions,
                // so we prevent drawImage() from re-applying the transform by clearing
                // the state for the duration of the call.
                QTransform originalTransform = s->matrix;
                s->matrix = QTransform();
                drawImage(QPoint(x, y), QImage(glyphBits, c.w, c.h, bpl, image.format()));
                s->matrix = originalTransform;
            } else {
                alphaPenBlt(glyphBits, bpl, depth, x, y, c.w, c.h);
            }
        }
    }
    return true;
}


/*!
 * Returns \c true if the rectangle is completely within the current clip
 * state of the paint engine.
 */
bool QRasterPaintEnginePrivate::isUnclipped_normalized(const QRect &r) const
{
    const QClipData *cl = clip();
    if (!cl) {
        // inline contains() for performance (we know the rects are normalized)
        const QRect &r1 = deviceRect;
        return (r.left() >= r1.left() && r.right() <= r1.right()
                && r.top() >= r1.top() && r.bottom() <= r1.bottom());
    }


    if (cl->hasRectClip) {
        // currently all painting functions clips to deviceRect internally
        if (cl->clipRect == deviceRect)
            return true;

        // inline contains() for performance (we know the rects are normalized)
        const QRect &r1 = cl->clipRect;
        return (r.left() >= r1.left() && r.right() <= r1.right()
                && r.top() >= r1.top() && r.bottom() <= r1.bottom());
    } else {
        return qt_region_strictContains(cl->clipRegion, r);
    }
}

bool QRasterPaintEnginePrivate::isUnclipped(const QRect &rect,
                                            int penWidth) const
{
    Q_Q(const QRasterPaintEngine);
    const QRasterPaintEngineState *s = q->state();
    const QClipData *cl = clip();
    if (!cl) {
        QRect r = rect.normalized();
        // inline contains() for performance (we know the rects are normalized)
        const QRect &r1 = deviceRect;
        return (r.left() >= r1.left() && r.right() <= r1.right()
                && r.top() >= r1.top() && r.bottom() <= r1.bottom());
    }


    // currently all painting functions that call this function clip to deviceRect internally
    if (cl->hasRectClip && cl->clipRect == deviceRect)
        return true;

    if (s->flags.antialiased)
        ++penWidth;

    QRect r = rect.normalized();
    if (penWidth > 0) {
        r.setX(r.x() - penWidth);
        r.setY(r.y() - penWidth);
        r.setWidth(r.width() + 2 * penWidth);
        r.setHeight(r.height() + 2 * penWidth);
    }

    if (cl->hasRectClip) {
        // inline contains() for performance (we know the rects are normalized)
        const QRect &r1 = cl->clipRect;
        return (r.left() >= r1.left() && r.right() <= r1.right()
                && r.top() >= r1.top() && r.bottom() <= r1.bottom());
    } else {
        return qt_region_strictContains(cl->clipRegion, r);
    }
}

inline bool QRasterPaintEnginePrivate::isUnclipped(const QRectF &rect,
                                                   int penWidth) const
{
    return isUnclipped(rect.normalized().toAlignedRect(), penWidth);
}

inline ProcessSpans
QRasterPaintEnginePrivate::getBrushFunc(const QRect &rect,
                                        const QSpanData *data) const
{
    return isUnclipped(rect, 0) ? data->unclipped_blend : data->blend;
}

inline ProcessSpans
QRasterPaintEnginePrivate::getBrushFunc(const QRectF &rect,
                                        const QSpanData *data) const
{
    return isUnclipped(rect, 0) ? data->unclipped_blend : data->blend;
}

inline ProcessSpans
QRasterPaintEnginePrivate::getPenFunc(const QRectF &rect,
                                      const QSpanData *data) const
{
    Q_Q(const QRasterPaintEngine);
    const QRasterPaintEngineState *s = q->state();

    if (!s->flags.fast_pen && s->matrix.type() > QTransform::TxTranslate)
        return data->blend;
    const int penWidth = s->flags.fast_pen ? 1 : qCeil(s->lastPen.widthF());
    return isUnclipped(rect, penWidth) ? data->unclipped_blend : data->blend;
}

static QPair<int, int> visibleGlyphRange(const QRectF &clip, QFontEngine *fontEngine,
                                         glyph_t *glyphs, QFixedPoint *positions, int numGlyphs)
{
    QFixed clipLeft = QFixed::fromReal(clip.left());
    QFixed clipRight = QFixed::fromReal(clip.right());
    QFixed clipTop = QFixed::fromReal(clip.top());
    QFixed clipBottom = QFixed::fromReal(clip.bottom());

    int first = 0;
    while (first < numGlyphs) {
        glyph_metrics_t metrics = fontEngine->boundingBox(glyphs[first]);
        QFixed left = metrics.x + positions[first].x;
        QFixed top = metrics.y + positions[first].y;
        QFixed right = left + metrics.width;
        QFixed bottom = top + metrics.height;
        if (left < clipRight && right > clipLeft && top < clipBottom && bottom > clipTop)
            break;
        ++first;
    }
    int last = numGlyphs - 1;
    while (last > first) {
        glyph_metrics_t metrics = fontEngine->boundingBox(glyphs[last]);
        QFixed left = metrics.x + positions[last].x;
        QFixed top = metrics.y + positions[last].y;
        QFixed right = left + metrics.width;
        QFixed bottom = top + metrics.height;
        if (left < clipRight && right > clipLeft && top < clipBottom && bottom > clipTop)
            break;
        --last;
    }
    return QPair<int, int>(first, last + 1);
}

/*!
   \reimp
*/
void QRasterPaintEngine::drawStaticTextItem(QStaticTextItem *textItem)
{
    if (textItem->numGlyphs == 0)
        return;

    ensurePen();
    ensureRasterState();

    QTransform matrix = state()->matrix;

    QFontEngine *fontEngine = textItem->fontEngine();
    if (shouldDrawCachedGlyphs(fontEngine, matrix)) {
        drawCachedGlyphs(textItem->numGlyphs, textItem->glyphs, textItem->glyphPositions,
                         fontEngine);
    } else if (matrix.type() < QTransform::TxProject) {
        bool invertible;
        QTransform invMat = matrix.inverted(&invertible);
        if (!invertible)
            return;

        QPair<int, int> range = visibleGlyphRange(invMat.mapRect(clipBoundingRect()),
                                                  textItem->fontEngine(), textItem->glyphs,
                                                  textItem->glyphPositions, textItem->numGlyphs);
        QStaticTextItem copy = *textItem;
        copy.glyphs += range.first;
        copy.glyphPositions += range.first;
        copy.numGlyphs = range.second - range.first;
        QPaintEngineEx::drawStaticTextItem(&copy);
    } else {
        QPaintEngineEx::drawStaticTextItem(textItem);
    }
}

/*!
    \reimp
*/
void QRasterPaintEngine::drawTextItem(const QPointF &p, const QTextItem &textItem)
{
    const QTextItemInt &ti = static_cast<const QTextItemInt &>(textItem);

#ifdef QT_DEBUG_DRAW
    Q_D(QRasterPaintEngine);
    fprintf(stderr," - QRasterPaintEngine::drawTextItem(), (%.2f,%.2f), string=%s ct=%d\n",
           p.x(), p.y(), QString::fromRawData(ti.chars, ti.num_chars).toLatin1().data(),
           d->glyphCacheFormat);
#endif

    if (ti.glyphs.numGlyphs == 0)
        return;
    ensurePen();
    ensureRasterState();

    QRasterPaintEngineState *s = state();
    QTransform matrix = s->matrix;

    if (shouldDrawCachedGlyphs(ti.fontEngine, matrix)) {
        QVarLengthArray<QFixedPoint> positions;
        QVarLengthArray<glyph_t> glyphs;

        matrix.translate(p.x(), p.y());
        ti.fontEngine->getGlyphPositions(ti.glyphs, matrix, ti.flags, glyphs, positions);

        drawCachedGlyphs(glyphs.size(), glyphs.constData(), positions.constData(), ti.fontEngine);
    } else if (matrix.type() < QTransform::TxProject
               && ti.fontEngine->supportsTransformation(matrix)) {
        bool invertible;
        QTransform invMat = matrix.inverted(&invertible);
        if (!invertible)
            return;

        QVarLengthArray<QFixedPoint> positions;
        QVarLengthArray<glyph_t> glyphs;

        ti.fontEngine->getGlyphPositions(ti.glyphs, QTransform::fromTranslate(p.x(), p.y()),
                                         ti.flags, glyphs, positions);
        QPair<int, int> range = visibleGlyphRange(invMat.mapRect(clipBoundingRect()),
                                                  ti.fontEngine, glyphs.data(), positions.data(),
                                                  glyphs.size());

        if (range.first >= range.second)
            return;

        QStaticTextItem staticTextItem;
        staticTextItem.color = s->pen.color();
        staticTextItem.font = s->font;
        staticTextItem.setFontEngine(ti.fontEngine);
        staticTextItem.numGlyphs = range.second - range.first;
        staticTextItem.glyphs = glyphs.data() + range.first;
        staticTextItem.glyphPositions = positions.data() + range.first;
        QPaintEngineEx::drawStaticTextItem(&staticTextItem);
    } else {
        QPaintEngineEx::drawTextItem(p, ti);
    }
}

/*!
    \reimp
*/
void QRasterPaintEngine::drawPoints(const QPointF *points, int pointCount)
{
    Q_D(QRasterPaintEngine);
    QRasterPaintEngineState *s = state();

    ensurePen();
    if (!s->penData.blend)
        return;

    if (!s->flags.fast_pen) {
        QPaintEngineEx::drawPoints(points, pointCount);
        return;
    }

    QCosmeticStroker stroker(s, d->deviceRect, d->deviceRectUnclipped);
    stroker.setLegacyRoundingEnabled(s->flags.legacy_rounding);
    stroker.drawPoints(points, pointCount);
}


void QRasterPaintEngine::drawPoints(const QPoint *points, int pointCount)
{
    Q_D(QRasterPaintEngine);
    QRasterPaintEngineState *s = state();

    ensurePen();
    if (!s->penData.blend)
        return;

    if (!s->flags.fast_pen) {
        QPaintEngineEx::drawPoints(points, pointCount);
        return;
    }

    QCosmeticStroker stroker(s, d->deviceRect, d->deviceRectUnclipped);
    stroker.setLegacyRoundingEnabled(s->flags.legacy_rounding);
    stroker.drawPoints(points, pointCount);
}

/*!
    \reimp
*/
void QRasterPaintEngine::drawLines(const QLine *lines, int lineCount)
{
#ifdef QT_DEBUG_DRAW
    qDebug() << " - QRasterPaintEngine::drawLines(QLine*)" << lineCount;
#endif
    Q_D(QRasterPaintEngine);
    QRasterPaintEngineState *s = state();

    ensurePen();
    if (!s->penData.blend)
        return;

    if (s->flags.fast_pen) {
        QCosmeticStroker stroker(s, d->deviceRect, d->deviceRectUnclipped);
        stroker.setLegacyRoundingEnabled(s->flags.legacy_rounding);
        for (int i=0; i<lineCount; ++i) {
            const QLine &l = lines[i];
            stroker.drawLine(l.p1(), l.p2());
        }
    } else {
        QPaintEngineEx::drawLines(lines, lineCount);
    }
}

void QRasterPaintEnginePrivate::rasterizeLine_dashed(QLineF line,
                                                     qreal width,
                                                     int *dashIndex,
                                                     qreal *dashOffset,
                                                     bool *inDash)
{
    Q_Q(QRasterPaintEngine);
    QRasterPaintEngineState *s = q->state();

    const QPen &pen = s->lastPen;
    const bool squareCap = (pen.capStyle() == Qt::SquareCap);
    const QVector<qreal> pattern = pen.dashPattern();

    qreal patternLength = 0;
    for (int i = 0; i < pattern.size(); ++i)
        patternLength += pattern.at(i);

    if (patternLength <= 0)
        return;

    qreal length = line.length();
    Q_ASSERT(length > 0);
    while (length > 0) {
        const bool rasterize = *inDash;
        qreal dash = (pattern.at(*dashIndex) - *dashOffset) * width;
        QLineF l = line;

        if (dash >= length) {
            dash = length;
            *dashOffset += dash / width;
            length = 0;
        } else {
            *dashOffset = 0;
            *inDash = !(*inDash);
            if (++*dashIndex >= pattern.size())
                *dashIndex = 0;
            length -= dash;
            l.setLength(dash);
            line.setP1(l.p2());
        }

        if (rasterize && dash > 0)
            rasterizer->rasterizeLine(l.p1(), l.p2(), width / dash, squareCap);
    }
}

/*!
    \reimp
*/
void QRasterPaintEngine::drawLines(const QLineF *lines, int lineCount)
{
#ifdef QT_DEBUG_DRAW
    qDebug() << " - QRasterPaintEngine::drawLines(QLineF *)" << lineCount;
#endif
    Q_D(QRasterPaintEngine);
    QRasterPaintEngineState *s = state();

    ensurePen();
    if (!s->penData.blend)
        return;
    if (s->flags.fast_pen) {
        QCosmeticStroker stroker(s, d->deviceRect, d->deviceRectUnclipped);
        stroker.setLegacyRoundingEnabled(s->flags.legacy_rounding);
        for (int i=0; i<lineCount; ++i) {
            QLineF line = lines[i];
            stroker.drawLine(line.p1(), line.p2());
        }
    } else {
        QPaintEngineEx::drawLines(lines, lineCount);
    }
}


/*!
    \reimp
*/
void QRasterPaintEngine::drawEllipse(const QRectF &rect)
{
    Q_D(QRasterPaintEngine);
    QRasterPaintEngineState *s = state();

    ensurePen();
    if (((qpen_style(s->lastPen) == Qt::SolidLine && s->flags.fast_pen)
           || (qpen_style(s->lastPen) == Qt::NoPen))
        && !s->flags.antialiased
        && qMax(rect.width(), rect.height()) < QT_RASTER_COORD_LIMIT
        && !rect.isEmpty()
        && s->matrix.type() <= QTransform::TxScale) // no shear
    {
        ensureBrush();
        const QRectF r = s->matrix.mapRect(rect);
        ProcessSpans penBlend = d->getPenFunc(r, &s->penData);
        ProcessSpans brushBlend = d->getBrushFunc(r, &s->brushData);
        const QRect brect = QRect(int(r.x()), int(r.y()),
                                  int_dim(r.x(), r.width()),
                                  int_dim(r.y(), r.height()));
        if (brect == r) {
            drawEllipse_midpoint_i(brect, d->deviceRect, penBlend, brushBlend,
                                   &s->penData, &s->brushData);
            return;
        }
    }
    QPaintEngineEx::drawEllipse(rect);
}


#ifdef Q_OS_WIN
/*!
    \internal
*/
void QRasterPaintEngine::setDC(HDC hdc) {
    Q_D(QRasterPaintEngine);
    d->hdc = hdc;
}

/*!
    \internal
*/
HDC QRasterPaintEngine::getDC() const
{
    Q_D(const QRasterPaintEngine);
    return d->hdc;
}

/*!
    \internal
*/
void QRasterPaintEngine::releaseDC(HDC) const
{
}

#endif

/*!
    \internal
*/
bool QRasterPaintEngine::requiresPretransformedGlyphPositions(QFontEngine *fontEngine, const QTransform &m) const
{
    // Cached glyphs always require pretransformed positions
    if (shouldDrawCachedGlyphs(fontEngine, m))
        return true;

    // Otherwise let the base-class decide based on the transform
    return QPaintEngineEx::requiresPretransformedGlyphPositions(fontEngine, m);
}

/*!
   Indicates whether glyph caching is supported by the font engine
   \a fontEngine with the given transform \a m applied.
*/
bool QRasterPaintEngine::shouldDrawCachedGlyphs(QFontEngine *fontEngine, const QTransform &m) const
{
    // The raster engine does not support projected cached glyph drawing
    if (m.type() >= QTransform::TxProject)
        return false;

    // The font engine might not support filling the glyph cache
    // with the given transform applied, in which case we need to
    // fall back to the QPainterPath code-path. This does not apply
    // for engines with internal caching, as we don't use the engine
    // to fill up our cache in that case.
    if (!fontEngine->hasInternalCaching() && !fontEngine->supportsTransformation(m))
        return false;

    return QPaintEngineEx::shouldDrawCachedGlyphs(fontEngine, m);
}

/*!
    \internal
*/
QPoint QRasterPaintEngine::coordinateOffset() const
{
    return QPoint(0, 0);
}

void QRasterPaintEngine::drawBitmap(const QPointF &pos, const QImage &image, QSpanData *fg)
{
    Q_ASSERT(fg);
    if (!fg->blend)
        return;
    Q_D(QRasterPaintEngine);

    Q_ASSERT(image.depth() == 1);

    const int spanCount = 256;
    QT_FT_Span spans[spanCount];
    int n = 0;

    // Boundaries
    int w = image.width();
    int h = image.height();
    int ymax = qMin(qRound(pos.y() + h), d->rasterBuffer->height());
    int ymin = qMax(qRound(pos.y()), 0);
    int xmax = qMin(qRound(pos.x() + w), d->rasterBuffer->width());
    int xmin = qMax(qRound(pos.x()), 0);

    int x_offset = xmin - qRound(pos.x());

    QImage::Format format = image.format();
    for (int y = ymin; y < ymax; ++y) {
        const uchar *src = image.scanLine(y - qRound(pos.y()));
        if (format == QImage::Format_MonoLSB) {
            for (int x = 0; x < xmax - xmin; ++x) {
                int src_x = x + x_offset;
                uchar pixel = src[src_x >> 3];
                if (!pixel) {
                    x += 7 - (src_x%8);
                    continue;
                }
                if (pixel & (0x1 << (src_x & 7))) {
                    spans[n].x = xmin + x;
                    spans[n].y = y;
                    spans[n].coverage = 255;
                    int len = 1;
                    while (src_x+1 < w && src[(src_x+1) >> 3] & (0x1 << ((src_x+1) & 7))) {
                        ++src_x;
                        ++len;
                    }
                    spans[n].len = ((len + spans[n].x) > xmax) ? (xmax - spans[n].x) : len;
                    x += len;
                    ++n;
                    if (n == spanCount) {
                        fg->blend(n, spans, fg);
                        n = 0;
                    }
                }
            }
        } else {
            for (int x = 0; x < xmax - xmin; ++x) {
                int src_x = x + x_offset;
                uchar pixel = src[src_x >> 3];
                if (!pixel) {
                    x += 7 - (src_x%8);
                    continue;
                }
                if (pixel & (0x80 >> (x & 7))) {
                    spans[n].x = xmin + x;
                    spans[n].y = y;
                    spans[n].coverage = 255;
                    int len = 1;
                    while (src_x+1 < w && src[(src_x+1) >> 3] & (0x80 >> ((src_x+1) & 7))) {
                        ++src_x;
                        ++len;
                    }
                    spans[n].len = ((len + spans[n].x) > xmax) ? (xmax - spans[n].x) : len;
                    x += len;
                    ++n;
                    if (n == spanCount) {
                        fg->blend(n, spans, fg);
                        n = 0;
                    }
                }
            }
        }
    }
    if (n) {
        fg->blend(n, spans, fg);
        n = 0;
    }
}

/*!
    \enum QRasterPaintEngine::ClipType
    \internal

    \value RectClip Indicates that the currently set clip is a single rectangle.
    \value ComplexClip Indicates that the currently set clip is a combination of several shapes.
*/

/*!
    \internal
    Returns the type of the clip currently set.
*/
QRasterPaintEngine::ClipType QRasterPaintEngine::clipType() const
{
    Q_D(const QRasterPaintEngine);

    const QClipData *clip = d->clip();
    if (!clip || clip->hasRectClip)
        return RectClip;
    else
        return ComplexClip;
}

/*!
    \internal
    Returns the bounding rect of the currently set clip.
*/
QRect QRasterPaintEngine::clipBoundingRect() const
{
    Q_D(const QRasterPaintEngine);

    const QClipData *clip = d->clip();

    if (!clip)
        return d->deviceRect;

    if (clip->hasRectClip)
        return clip->clipRect;

    return QRect(clip->xmin, clip->ymin, clip->xmax - clip->xmin, clip->ymax - clip->ymin);
}

void QRasterPaintEnginePrivate::initializeRasterizer(QSpanData *data)
{
    Q_Q(QRasterPaintEngine);
    QRasterPaintEngineState *s = q->state();

    rasterizer->setAntialiased(s->flags.antialiased);
    rasterizer->setLegacyRoundingEnabled(s->flags.legacy_rounding);

    QRect clipRect(deviceRect);
    ProcessSpans blend;
    // ### get from optimized rectbased QClipData

    const QClipData *c = clip();
    if (c) {
        const QRect r(QPoint(c->xmin, c->ymin),
                      QSize(c->xmax - c->xmin, c->ymax - c->ymin));
        clipRect = clipRect.intersected(r);
        blend = data->blend;
    } else {
        blend = data->unclipped_blend;
    }

    rasterizer->setClipRect(clipRect);
    rasterizer->initialize(blend, data);
}

void QRasterPaintEnginePrivate::rasterize(QT_FT_Outline *outline,
                                          ProcessSpans callback,
                                          QSpanData *spanData, QRasterBuffer *rasterBuffer)
{
    if (!callback || !outline)
        return;

    Q_Q(QRasterPaintEngine);
    QRasterPaintEngineState *s = q->state();

    if (!s->flags.antialiased) {
        initializeRasterizer(spanData);

        const Qt::FillRule fillRule = outline->flags == QT_FT_OUTLINE_NONE
                                      ? Qt::WindingFill
                                      : Qt::OddEvenFill;

        rasterizer->rasterize(outline, fillRule);
        return;
    }

    rasterize(outline, callback, (void *)spanData, rasterBuffer);
}

extern "C" {
    int q_gray_rendered_spans(QT_FT_Raster raster);
}

static inline uchar *alignAddress(uchar *address, quintptr alignmentMask)
{
    return (uchar *)(((quintptr)address + alignmentMask) & ~alignmentMask);
}

void QRasterPaintEnginePrivate::rasterize(QT_FT_Outline *outline,
                                          ProcessSpans callback,
                                          void *userData, QRasterBuffer *)
{
    if (!callback || !outline)
        return;

    Q_Q(QRasterPaintEngine);
    QRasterPaintEngineState *s = q->state();

    if (!s->flags.antialiased) {
        rasterizer->setAntialiased(s->flags.antialiased);
        rasterizer->setLegacyRoundingEnabled(s->flags.legacy_rounding);
        rasterizer->setClipRect(deviceRect);
        rasterizer->initialize(callback, userData);

        const Qt::FillRule fillRule = outline->flags == QT_FT_OUTLINE_NONE
                                      ? Qt::WindingFill
                                      : Qt::OddEvenFill;

        rasterizer->rasterize(outline, fillRule);
        return;
    }

    // Initial size for raster pool is MINIMUM_POOL_SIZE so as to
    // minimize memory reallocations. However if initial size for
    // raster pool is changed for lower value, reallocations will
    // occur normally.
    int rasterPoolSize = MINIMUM_POOL_SIZE;
    uchar rasterPoolOnStack[MINIMUM_POOL_SIZE + 0xf];
    uchar *rasterPoolBase = alignAddress(rasterPoolOnStack, 0xf);
    uchar *rasterPoolOnHeap = 0;

    qt_ft_grays_raster.raster_reset(*grayRaster.data(), rasterPoolBase, rasterPoolSize);

    void *data = userData;

    QT_FT_BBox clip_box = { deviceRect.x(),
                            deviceRect.y(),
                            deviceRect.x() + deviceRect.width(),
                            deviceRect.y() + deviceRect.height() };

    QT_FT_Raster_Params rasterParams;
    rasterParams.target = 0;
    rasterParams.source = outline;
    rasterParams.flags = QT_FT_RASTER_FLAG_CLIP;
    rasterParams.gray_spans = 0;
    rasterParams.black_spans = 0;
    rasterParams.bit_test = 0;
    rasterParams.bit_set = 0;
    rasterParams.user = data;
    rasterParams.clip_box = clip_box;

    bool done = false;
    int error;

    int rendered_spans = 0;

    while (!done) {

        rasterParams.flags |= (QT_FT_RASTER_FLAG_AA | QT_FT_RASTER_FLAG_DIRECT);
        rasterParams.gray_spans = callback;
        rasterParams.skip_spans = rendered_spans;
        error = qt_ft_grays_raster.raster_render(*grayRaster.data(), &rasterParams);

        // Out of memory, reallocate some more and try again...
        if (error == -6) { // ErrRaster_OutOfMemory from qgrayraster.c
            rasterPoolSize *= 2;
            if (rasterPoolSize > 1024 * 1024) {
                qWarning("QPainter: Rasterization of primitive failed");
                break;
            }

            rendered_spans += q_gray_rendered_spans(*grayRaster.data());

            free(rasterPoolOnHeap);
            rasterPoolOnHeap = (uchar *)malloc(rasterPoolSize + 0xf);

            Q_CHECK_PTR(rasterPoolOnHeap); // note: we just freed the old rasterPoolBase. I hope it's not fatal.

            rasterPoolBase = alignAddress(rasterPoolOnHeap, 0xf);

            qt_ft_grays_raster.raster_done(*grayRaster.data());
            qt_ft_grays_raster.raster_new(grayRaster.data());
            qt_ft_grays_raster.raster_reset(*grayRaster.data(), rasterPoolBase, rasterPoolSize);
        } else {
            done = true;
        }
    }

    free(rasterPoolOnHeap);
}

void QRasterPaintEnginePrivate::recalculateFastImages()
{
    Q_Q(QRasterPaintEngine);
    QRasterPaintEngineState *s = q->state();

    s->flags.fast_images = !(s->renderHints & QPainter::SmoothPixmapTransform)
                           && s->matrix.type() <= QTransform::TxShear;
}

bool QRasterPaintEnginePrivate::canUseFastImageBlending(QPainter::CompositionMode mode, const QImage &image) const
{
    Q_Q(const QRasterPaintEngine);
    const QRasterPaintEngineState *s = q->state();

    return s->flags.fast_images
           && (mode == QPainter::CompositionMode_SourceOver
               || (mode == QPainter::CompositionMode_Source
                   && !image.hasAlphaChannel()));
}

QImage QRasterBuffer::colorizeBitmap(const QImage &image, const QColor &color)
{
    Q_ASSERT(image.depth() == 1);

    const QImage sourceImage = image.convertToFormat(QImage::Format_MonoLSB);
    QImage dest = QImage(sourceImage.size(), QImage::Format_ARGB32_Premultiplied);

    QRgb fg = qPremultiply(color.rgba());
    QRgb bg = 0;

    int height = sourceImage.height();
    int width = sourceImage.width();
    for (int y=0; y<height; ++y) {
        const uchar *source = sourceImage.constScanLine(y);
        QRgb *target = reinterpret_cast<QRgb *>(dest.scanLine(y));
        if (!source || !target)
            QT_THROW(std::bad_alloc()); // we must have run out of memory
        for (int x=0; x < width; ++x)
            target[x] = (source[x>>3] >> (x&7)) & 1 ? fg : bg;
    }
    return dest;
}

QRasterBuffer::~QRasterBuffer()
{
}

void QRasterBuffer::init()
{
    compositionMode = QPainter::CompositionMode_SourceOver;
    monoDestinationWithClut = false;
    destColor0 = 0;
    destColor1 = 0;
}

QImage::Format QRasterBuffer::prepare(QImage *image)
{
    m_buffer = (uchar *)image->bits();
    m_width = qMin(QT_RASTER_COORD_LIMIT, image->width());
    m_height = qMin(QT_RASTER_COORD_LIMIT, image->height());
    bytes_per_pixel = image->depth()/8;
    bytes_per_line = image->bytesPerLine();

    format = image->format();
    drawHelper = qDrawHelper + format;
    if (image->depth() == 1 && image->colorTable().size() == 2) {
        monoDestinationWithClut = true;
        const QVector<QRgb> colorTable = image->colorTable();
        destColor0 = qPremultiply(colorTable[0]);
        destColor1 = qPremultiply(colorTable[1]);
    }

    return format;
}

void QRasterBuffer::resetBuffer(int val)
{
    memset(m_buffer, val, m_height*bytes_per_line);
}

QClipData::QClipData(int height)
{
    clipSpanHeight = height;
    m_clipLines = 0;

    allocated = 0;
    m_spans = 0;
    xmin = xmax = ymin = ymax = 0;
    count = 0;

    enabled = true;
    hasRectClip = hasRegionClip = false;
}

QClipData::~QClipData()
{
    if (m_clipLines)
        free(m_clipLines);
    if (m_spans)
        free(m_spans);
}

void QClipData::initialize()
{
    if (m_spans)
        return;

    if (!m_clipLines)
        m_clipLines = (ClipLine *)calloc(sizeof(ClipLine), clipSpanHeight);

    Q_CHECK_PTR(m_clipLines);
    QT_TRY {
        m_spans = (QSpan *)malloc(clipSpanHeight*sizeof(QSpan));
        allocated = clipSpanHeight;
        Q_CHECK_PTR(m_spans);

        QT_TRY {
            if (hasRectClip) {
                int y = 0;
                while (y < ymin) {
                    m_clipLines[y].spans = 0;
                    m_clipLines[y].count = 0;
                    ++y;
                }

                const int len = clipRect.width();
                count = 0;
                while (y < ymax) {
                    QSpan *span = m_spans + count;
                    span->x = xmin;
                    span->len = len;
                    span->y = y;
                    span->coverage = 255;
                    ++count;

                    m_clipLines[y].spans = span;
                    m_clipLines[y].count = 1;
                    ++y;
                }

                while (y < clipSpanHeight) {
                    m_clipLines[y].spans = 0;
                    m_clipLines[y].count = 0;
                    ++y;
                }
            } else if (hasRegionClip) {

                const QVector<QRect> rects = clipRegion.rects();
                const int numRects = rects.size();

                { // resize
                    const int maxSpans = (ymax - ymin) * numRects;
                    if (maxSpans > allocated) {
                        m_spans = q_check_ptr((QSpan *)realloc(m_spans, maxSpans * sizeof(QSpan)));
                        allocated = maxSpans;
                    }
                }

                int y = 0;
                int firstInBand = 0;
                count = 0;
                while (firstInBand < numRects) {
                    const int currMinY = rects.at(firstInBand).y();
                    const int currMaxY = currMinY + rects.at(firstInBand).height();

                    while (y < currMinY) {
                        m_clipLines[y].spans = 0;
                        m_clipLines[y].count = 0;
                        ++y;
                    }

                    int lastInBand = firstInBand;
                    while (lastInBand + 1 < numRects && rects.at(lastInBand+1).top() == y)
                        ++lastInBand;

                    while (y < currMaxY) {

                        m_clipLines[y].spans = m_spans + count;
                        m_clipLines[y].count = lastInBand - firstInBand + 1;

                        for (int r = firstInBand; r <= lastInBand; ++r) {
                            const QRect &currRect = rects.at(r);
                            QSpan *span = m_spans + count;
                            span->x = currRect.x();
                            span->len = currRect.width();
                            span->y = y;
                            span->coverage = 255;
                            ++count;
                        }
                        ++y;
                    }

                    firstInBand = lastInBand + 1;
                }

                Q_ASSERT(count <= allocated);

                while (y < clipSpanHeight) {
                    m_clipLines[y].spans = 0;
                    m_clipLines[y].count = 0;
                    ++y;
                }

            }
        } QT_CATCH(...) {
            free(m_spans); // have to free m_spans again or someone might think that we were successfully initialized.
            m_spans = 0;
            QT_RETHROW;
        }
    } QT_CATCH(...) {
        free(m_clipLines); // same for clipLines
        m_clipLines = 0;
        QT_RETHROW;
    }
}

void QClipData::fixup()
{
    Q_ASSERT(m_spans);

    if (count == 0) {
        ymin = ymax = xmin = xmax = 0;
        return;
    }

    int y = -1;
    ymin = m_spans[0].y;
    ymax = m_spans[count-1].y + 1;
    xmin = INT_MAX;
    xmax = 0;

    const int firstLeft = m_spans[0].x;
    const int firstRight = m_spans[0].x + m_spans[0].len;
    bool isRect = true;

    for (int i = 0; i < count; ++i) {
        QT_FT_Span_& span = m_spans[i];

        if (span.y != y) {
            if (span.y != y + 1 && y != -1)
                isRect = false;
            y = span.y;
            m_clipLines[y].spans = &span;
            m_clipLines[y].count = 1;
        } else
            ++m_clipLines[y].count;

        const int spanLeft = span.x;
        const int spanRight = spanLeft + span.len;

        if (spanLeft < xmin)
            xmin = spanLeft;

        if (spanRight > xmax)
            xmax = spanRight;

        if (spanLeft != firstLeft || spanRight != firstRight)
            isRect = false;
    }

    if (isRect) {
        hasRectClip = true;
        clipRect.setRect(xmin, ymin, xmax - xmin, ymax - ymin);
    }
}

/*
    Convert \a rect to clip spans.
 */
void QClipData::setClipRect(const QRect &rect)
{
    if (hasRectClip && rect == clipRect)
        return;

//    qDebug() << "setClipRect" << clipSpanHeight << count << allocated << rect;
    hasRectClip = true;
    hasRegionClip = false;
    clipRect = rect;

    xmin = rect.x();
    xmax = rect.x() + rect.width();
    ymin = qMin(rect.y(), clipSpanHeight);
    ymax = qMin(rect.y() + rect.height(), clipSpanHeight);

    if (m_spans) {
        free(m_spans);
        m_spans = 0;
    }

//    qDebug() << xmin << xmax << ymin << ymax;
}

/*
    Convert \a region to clip spans.
 */
void QClipData::setClipRegion(const QRegion &region)
{
    if (region.rectCount() == 1) {
<<<<<<< HEAD
        setClipRect(*region.begin());
=======
        setClipRect(region.boundingRect());
>>>>>>> b9d386f2
        return;
    }

    hasRegionClip = true;
    hasRectClip = false;
    clipRegion = region;

    { // set bounding rect
        const QRect rect = region.boundingRect();
        xmin = rect.x();
        xmax = rect.x() + rect.width();
        ymin = rect.y();
        ymax = rect.y() + rect.height();
    }

    if (m_spans) {
        free(m_spans);
        m_spans = 0;
    }

}

/*!
    \internal
    spans must be sorted on y
*/
static const QSpan *qt_intersect_spans(const QClipData *clip, int *currentClip,
                                       const QSpan *spans, const QSpan *end,
                                       QSpan **outSpans, int available)
{
    const_cast<QClipData *>(clip)->initialize();

    QSpan *out = *outSpans;

    const QSpan *clipSpans = clip->m_spans + *currentClip;
    const QSpan *clipEnd = clip->m_spans + clip->count;

    while (available && spans < end ) {
        if (clipSpans >= clipEnd) {
            spans = end;
            break;
        }
        if (clipSpans->y > spans->y) {
            ++spans;
            continue;
        }
        if (spans->y != clipSpans->y) {
            if (spans->y < clip->count && clip->m_clipLines[spans->y].spans)
                clipSpans = clip->m_clipLines[spans->y].spans;
            else
                ++clipSpans;
            continue;
        }
        Q_ASSERT(spans->y == clipSpans->y);

        int sx1 = spans->x;
        int sx2 = sx1 + spans->len;
        int cx1 = clipSpans->x;
        int cx2 = cx1 + clipSpans->len;

        if (cx1 < sx1 && cx2 < sx1) {
            ++clipSpans;
            continue;
        } else if (sx1 < cx1 && sx2 < cx1) {
            ++spans;
            continue;
        }
        int x = qMax(sx1, cx1);
        int len = qMin(sx2, cx2) - x;
        if (len) {
            out->x = qMax(sx1, cx1);
            out->len = qMin(sx2, cx2) - out->x;
            out->y = spans->y;
            out->coverage = qt_div_255(spans->coverage * clipSpans->coverage);
            ++out;
            --available;
        }
        if (sx2 < cx2) {
            ++spans;
        } else {
            ++clipSpans;
        }
    }

    *outSpans = out;
    *currentClip = clipSpans - clip->m_spans;
    return spans;
}

static void qt_span_fill_clipped(int spanCount, const QSpan *spans, void *userData)
{
//     qDebug() << "qt_span_fill_clipped" << spanCount;
    QSpanData *fillData = reinterpret_cast<QSpanData *>(userData);

    Q_ASSERT(fillData->blend && fillData->unclipped_blend);

    const int NSPANS = 256;
    QSpan cspans[NSPANS];
    int currentClip = 0;
    const QSpan *end = spans + spanCount;
    while (spans < end) {
        QSpan *clipped = cspans;
        spans = qt_intersect_spans(fillData->clip, &currentClip, spans, end, &clipped, NSPANS);
//         qDebug() << "processed " << spanCount - (end - spans) << "clipped" << clipped-cspans
//                  << "span:" << cspans->x << cspans->y << cspans->len << spans->coverage;

        if (clipped - cspans)
            fillData->unclipped_blend(clipped - cspans, cspans, fillData);
    }
}

/*
    \internal
    Clip spans to \a{clip}-rectangle.
    Returns number of unclipped spans
*/
static int qt_intersect_spans(QT_FT_Span *spans, int numSpans,
                              const QRect &clip)
{
    const short minx = clip.left();
    const short miny = clip.top();
    const short maxx = clip.right();
    const short maxy = clip.bottom();

    int n = 0;
    for (int i = 0; i < numSpans; ++i) {
        if (spans[i].y > maxy)
            break;
        if (spans[i].y < miny
            || spans[i].x > maxx
            || spans[i].x + spans[i].len <= minx) {
            continue;
        }
        if (spans[i].x < minx) {
            spans[n].len = qMin(spans[i].len - (minx - spans[i].x), maxx - minx + 1);
            spans[n].x = minx;
        } else {
            spans[n].x = spans[i].x;
            spans[n].len = qMin(spans[i].len, ushort(maxx - spans[n].x + 1));
        }
        if (spans[n].len == 0)
            continue;
        spans[n].y = spans[i].y;
        spans[n].coverage = spans[i].coverage;
        ++n;
    }
    return n;
}


static void qt_span_fill_clipRect(int count, const QSpan *spans,
                                  void *userData)
{
    QSpanData *fillData = reinterpret_cast<QSpanData *>(userData);
    Q_ASSERT(fillData->blend && fillData->unclipped_blend);

    Q_ASSERT(fillData->clip);
    Q_ASSERT(!fillData->clip->clipRect.isEmpty());

    // hw: check if this const_cast<> is safe!!!
    count = qt_intersect_spans(const_cast<QSpan*>(spans), count,
                               fillData->clip->clipRect);
    if (count > 0)
        fillData->unclipped_blend(count, spans, fillData);
}

static void qt_span_clip(int count, const QSpan *spans, void *userData)
{
    ClipData *clipData = reinterpret_cast<ClipData *>(userData);

//     qDebug() << " qt_span_clip: " << count << clipData->operation;
//     for (int i = 0; i < qMin(count, 10); ++i) {
//         qDebug() << "    " << spans[i].x << spans[i].y << spans[i].len << spans[i].coverage;
//     }

    switch (clipData->operation) {

    case Qt::IntersectClip:
        {
            QClipData *newClip = clipData->newClip;
            newClip->initialize();

            int currentClip = 0;
            const QSpan *end = spans + count;
            while (spans < end) {
                QSpan *newspans = newClip->m_spans + newClip->count;
                spans = qt_intersect_spans(clipData->oldClip, &currentClip, spans, end,
                                           &newspans, newClip->allocated - newClip->count);
                newClip->count = newspans - newClip->m_spans;
                if (spans < end) {
                    newClip->m_spans = q_check_ptr((QSpan *)realloc(newClip->m_spans, newClip->allocated*2*sizeof(QSpan)));
                    newClip->allocated *= 2;
                }
            }
        }
        break;

    case Qt::ReplaceClip:
        clipData->newClip->appendSpans(spans, count);
        break;
    case Qt::NoClip:
        break;
    }
}

#ifndef QT_NO_DEBUG
QImage QRasterBuffer::bufferImage() const
{
    QImage image(m_width, m_height, QImage::Format_ARGB32_Premultiplied);

    for (int y = 0; y < m_height; ++y) {
        uint *span = (uint *)const_cast<QRasterBuffer *>(this)->scanLine(y);

        for (int x=0; x<m_width; ++x) {
            uint argb = span[x];
            image.setPixel(x, y, argb);
        }
    }
    return image;
}
#endif


void QRasterBuffer::flushToARGBImage(QImage *target) const
{
    int w = qMin(m_width, target->width());
    int h = qMin(m_height, target->height());

    for (int y=0; y<h; ++y) {
        uint *sourceLine = (uint *)const_cast<QRasterBuffer *>(this)->scanLine(y);
        QRgb *dest = (QRgb *) target->scanLine(y);
        for (int x=0; x<w; ++x) {
            QRgb pixel = sourceLine[x];
            int alpha = qAlpha(pixel);
            if (!alpha) {
                dest[x] = 0;
            } else {
                dest[x] = (alpha << 24)
                        | ((255*qRed(pixel)/alpha) << 16)
                        | ((255*qGreen(pixel)/alpha) << 8)
                        | ((255*qBlue(pixel)/alpha) << 0);
            }
        }
    }
}


class QGradientCache
{
    struct CacheInfo
    {
        inline CacheInfo(QGradientStops s, int op, QGradient::InterpolationMode mode) :
            stops(qMove(s)), opacity(op), interpolationMode(mode) {}
        QRgba64 buffer64[GRADIENT_STOPTABLE_SIZE];
        QRgb buffer32[GRADIENT_STOPTABLE_SIZE];
        QGradientStops stops;
        int opacity;
        QGradient::InterpolationMode interpolationMode;
    };

    typedef QMultiHash<quint64, CacheInfo> QGradientColorTableHash;

public:
    typedef QPair<const QRgb *, const QRgba64 *> ColorBufferPair;

    inline ColorBufferPair getBuffer(const QGradient &gradient, int opacity) {
        quint64 hash_val = 0;

        const QGradientStops stops = gradient.stops();
        for (int i = 0; i < stops.size() && i <= 2; i++)
            hash_val += stops[i].second.rgba64();

        QMutexLocker lock(&mutex);
        QGradientColorTableHash::const_iterator it = cache.constFind(hash_val);

        if (it == cache.constEnd())
            return addCacheElement(hash_val, gradient, opacity);
        else {
            do {
                const CacheInfo &cache_info = it.value();
                if (cache_info.stops == stops && cache_info.opacity == opacity && cache_info.interpolationMode == gradient.interpolationMode())
                    return qMakePair(reinterpret_cast<const QRgb *>(cache_info.buffer32),
                                     reinterpret_cast<const QRgba64 *>(cache_info.buffer64));
                ++it;
            } while (it != cache.constEnd() && it.key() == hash_val);
            // an exact match for these stops and opacity was not found, create new cache
            return addCacheElement(hash_val, gradient, opacity);
        }
    }

    inline int paletteSize() const { return GRADIENT_STOPTABLE_SIZE; }
protected:
    inline int maxCacheSize() const { return 60; }
    inline void generateGradientColorTable(const QGradient& g,
                                           QRgba64 *colorTable,
                                           int size, int opacity) const;
    ColorBufferPair addCacheElement(quint64 hash_val, const QGradient &gradient, int opacity) {
        if (cache.size() == maxCacheSize()) {
            // may remove more than 1, but OK
            cache.erase(cache.begin() + (qrand() % maxCacheSize()));
        }
        CacheInfo cache_entry(gradient.stops(), opacity, gradient.interpolationMode());
        generateGradientColorTable(gradient, cache_entry.buffer64, paletteSize(), opacity);
        for (int i = 0; i < GRADIENT_STOPTABLE_SIZE; ++i)
            cache_entry.buffer32[i] = cache_entry.buffer64[i].toArgb32();
        CacheInfo &cache_value = cache.insert(hash_val, cache_entry).value();
        return qMakePair(reinterpret_cast<const QRgb *>(cache_value.buffer32),
                         reinterpret_cast<const QRgba64 *>(cache_value.buffer64));
    }

    QGradientColorTableHash cache;
    QMutex mutex;
};

void QGradientCache::generateGradientColorTable(const QGradient& gradient, QRgba64 *colorTable, int size, int opacity) const
{
    const QGradientStops stops = gradient.stops();
    int stopCount = stops.count();
    Q_ASSERT(stopCount > 0);

    bool colorInterpolation = (gradient.interpolationMode() == QGradient::ColorInterpolation);

    if (stopCount == 2) {
        QRgba64 first_color = combineAlpha256(stops[0].second.rgba64(), opacity);
        QRgba64 second_color = combineAlpha256(stops[1].second.rgba64(), opacity);

        qreal first_stop = stops[0].first;
        qreal second_stop = stops[1].first;

        if (second_stop < first_stop) {
            quint64 tmp = first_color;
            first_color = second_color;
            second_color = tmp;
            qSwap(first_stop, second_stop);
        }

        if (colorInterpolation) {
            first_color = qPremultiply(first_color);
            second_color = qPremultiply(second_color);
        }

        int first_index = qRound(first_stop * (GRADIENT_STOPTABLE_SIZE-1));
        int second_index = qRound(second_stop * (GRADIENT_STOPTABLE_SIZE-1));

        uint red_first = uint(first_color.red()) << 16;
        uint green_first = uint(first_color.green()) << 16;
        uint blue_first = uint(first_color.blue()) << 16;
        uint alpha_first = uint(first_color.alpha()) << 16;

        uint red_second = uint(second_color.red()) << 16;
        uint green_second = uint(second_color.green()) << 16;
        uint blue_second = uint(second_color.blue()) << 16;
        uint alpha_second = uint(second_color.alpha()) << 16;

        int i = 0;
        for (; i <= qMin(GRADIENT_STOPTABLE_SIZE, first_index); ++i) {
            if (colorInterpolation)
                colorTable[i] = first_color;
            else
                colorTable[i] = qPremultiply(first_color);
        }

        if (i < second_index) {
            qreal reciprocal = qreal(1) / (second_index - first_index);

            int red_delta = qRound((qreal(red_second) - red_first) * reciprocal);
            int green_delta = qRound((qreal(green_second) - green_first) * reciprocal);
            int blue_delta = qRound((qreal(blue_second) - blue_first) * reciprocal);
            int alpha_delta = qRound((qreal(alpha_second) - alpha_first) * reciprocal);

            // rounding
            red_first += 1 << 15;
            green_first += 1 << 15;
            blue_first += 1 << 15;
            alpha_first += 1 << 15;

            for (; i < qMin(GRADIENT_STOPTABLE_SIZE, second_index); ++i) {
                red_first += red_delta;
                green_first += green_delta;
                blue_first += blue_delta;
                alpha_first += alpha_delta;

                const QRgba64 color = qRgba64(red_first >> 16, green_first >> 16, blue_first >> 16, alpha_first >> 16);

                if (colorInterpolation)
                    colorTable[i] = color;
                else
                    colorTable[i] = qPremultiply(color);
            }
        }

        for (; i < GRADIENT_STOPTABLE_SIZE; ++i) {
            if (colorInterpolation)
                colorTable[i] = second_color;
            else
                colorTable[i] = qPremultiply(second_color);
        }

        return;
    }

    QRgba64 current_color = combineAlpha256(stops[0].second.rgba64(), opacity);
    if (stopCount == 1) {
        current_color = qPremultiply(current_color);
        for (int i = 0; i < size; ++i)
            colorTable[i] = current_color;
        return;
    }

    // The position where the gradient begins and ends
    qreal begin_pos = stops[0].first;
    qreal end_pos = stops[stopCount-1].first;

    int pos = 0; // The position in the color table.
    QRgba64 next_color;

    qreal incr = 1 / qreal(size); // the double increment.
    qreal dpos = 1.5 * incr; // current position in gradient stop list (0 to 1)

     // Up to first point
    colorTable[pos++] = qPremultiply(current_color);
    while (dpos <= begin_pos) {
        colorTable[pos] = colorTable[pos - 1];
        ++pos;
        dpos += incr;
    }

    int current_stop = 0; // We always interpolate between current and current + 1.

    qreal t; // position between current left and right stops
    qreal t_delta; // the t increment per entry in the color table

    if (dpos < end_pos) {
        // Gradient area
        while (dpos > stops[current_stop+1].first)
            ++current_stop;

        if (current_stop != 0)
            current_color = combineAlpha256(stops[current_stop].second.rgba64(), opacity);
        next_color = combineAlpha256(stops[current_stop+1].second.rgba64(), opacity);

        if (colorInterpolation) {
            current_color = qPremultiply(current_color);
            next_color = qPremultiply(next_color);
        }

        qreal diff = stops[current_stop+1].first - stops[current_stop].first;
        qreal c = (diff == 0) ? qreal(0) : 256 / diff;
        t = (dpos - stops[current_stop].first) * c;
        t_delta = incr * c;

        while (true) {
            Q_ASSERT(current_stop < stopCount);

            int dist = qRound(t);
            int idist = 256 - dist;

            if (colorInterpolation)
                colorTable[pos] = interpolate256(current_color, idist, next_color, dist);
            else
                colorTable[pos] = qPremultiply(interpolate256(current_color, idist, next_color, dist));

            ++pos;
            dpos += incr;

            if (dpos >= end_pos)
                break;

            t += t_delta;

            int skip = 0;
            while (dpos > stops[current_stop+skip+1].first)
                ++skip;

            if (skip != 0) {
                current_stop += skip;
                if (skip == 1)
                    current_color = next_color;
                else
                    current_color = combineAlpha256(stops[current_stop].second.rgba64(), opacity);
                next_color = combineAlpha256(stops[current_stop+1].second.rgba64(), opacity);

                if (colorInterpolation) {
                    if (skip != 1)
                        current_color = qPremultiply(current_color);
                    next_color = qPremultiply(next_color);
                }

                qreal diff = stops[current_stop+1].first - stops[current_stop].first;
                qreal c = (diff == 0) ? qreal(0) : 256 / diff;
                t = (dpos - stops[current_stop].first) * c;
                t_delta = incr * c;
            }
        }
    }

    // After last point
    current_color = qPremultiply(combineAlpha256(stops[stopCount - 1].second.rgba64(), opacity));
    while (pos < size - 1) {
        colorTable[pos] = current_color;
        ++pos;
    }

    // Make sure the last color stop is represented at the end of the table
    colorTable[size - 1] = current_color;
}

Q_GLOBAL_STATIC(QGradientCache, qt_gradient_cache)


void QSpanData::init(QRasterBuffer *rb, const QRasterPaintEngine *pe)
{
    rasterBuffer = rb;
    type = None;
    txop = 0;
    bilinear = false;
    m11 = m22 = m33 = 1.;
    m12 = m13 = m21 = m23 = dx = dy = 0.0;
    clip = pe ? pe->d_func()->clip() : 0;
}

Q_GUI_EXPORT extern QImage qt_imageForBrush(int brushStyle, bool invert);

void QSpanData::setup(const QBrush &brush, int alpha, QPainter::CompositionMode compositionMode)
{
    Qt::BrushStyle brushStyle = qbrush_style(brush);
    switch (brushStyle) {
    case Qt::SolidPattern: {
        type = Solid;
        QColor c = qbrush_color(brush);
        solid.color = qPremultiply(combineAlpha256(c.rgba64(), alpha));
        if (solid.color.isTransparent() && compositionMode == QPainter::CompositionMode_SourceOver)
            type = None;
        break;
    }

    case Qt::LinearGradientPattern:
        {
            type = LinearGradient;
            const QLinearGradient *g = static_cast<const QLinearGradient *>(brush.gradient());
            gradient.alphaColor = !brush.isOpaque() || alpha != 256;

            QGradientCache::ColorBufferPair colorBuffers = qt_gradient_cache()->getBuffer(*g, alpha);
            gradient.colorTable64 = colorBuffers.second;
            gradient.colorTable32 = colorBuffers.first;

            gradient.spread = g->spread();

            QLinearGradientData &linearData = gradient.linear;

            linearData.origin.x = g->start().x();
            linearData.origin.y = g->start().y();
            linearData.end.x = g->finalStop().x();
            linearData.end.y = g->finalStop().y();
            break;
        }

    case Qt::RadialGradientPattern:
        {
            type = RadialGradient;
            const QRadialGradient *g = static_cast<const QRadialGradient *>(brush.gradient());
            gradient.alphaColor = !brush.isOpaque() || alpha != 256;

            QGradientCache::ColorBufferPair colorBuffers = qt_gradient_cache()->getBuffer(*g, alpha);
            gradient.colorTable64 = colorBuffers.second;
            gradient.colorTable32 = colorBuffers.first;

            gradient.spread = g->spread();

            QRadialGradientData &radialData = gradient.radial;

            QPointF center = g->center();
            radialData.center.x = center.x();
            radialData.center.y = center.y();
            radialData.center.radius = g->centerRadius();
            QPointF focal = g->focalPoint();
            radialData.focal.x = focal.x();
            radialData.focal.y = focal.y();
            radialData.focal.radius = g->focalRadius();
        }
        break;

    case Qt::ConicalGradientPattern:
        {
            type = ConicalGradient;
            const QConicalGradient *g = static_cast<const QConicalGradient *>(brush.gradient());
            gradient.alphaColor = !brush.isOpaque() || alpha != 256;

            QGradientCache::ColorBufferPair colorBuffers = qt_gradient_cache()->getBuffer(*g, alpha);
            gradient.colorTable64 = colorBuffers.second;
            gradient.colorTable32 = colorBuffers.first;

            gradient.spread = QGradient::RepeatSpread;

            QConicalGradientData &conicalData = gradient.conical;

            QPointF center = g->center();
            conicalData.center.x = center.x();
            conicalData.center.y = center.y();
            conicalData.angle = qDegreesToRadians(g->angle());
        }
        break;

    case Qt::Dense1Pattern:
    case Qt::Dense2Pattern:
    case Qt::Dense3Pattern:
    case Qt::Dense4Pattern:
    case Qt::Dense5Pattern:
    case Qt::Dense6Pattern:
    case Qt::Dense7Pattern:
    case Qt::HorPattern:
    case Qt::VerPattern:
    case Qt::CrossPattern:
    case Qt::BDiagPattern:
    case Qt::FDiagPattern:
    case Qt::DiagCrossPattern:
        type = Texture;
        if (!tempImage)
            tempImage = new QImage();
        *tempImage = rasterBuffer->colorizeBitmap(qt_imageForBrush(brushStyle, true), brush.color());
        initTexture(tempImage, alpha, QTextureData::Tiled);
        break;
    case Qt::TexturePattern:
        type = Texture;
        if (!tempImage)
            tempImage = new QImage();

        if (qHasPixmapTexture(brush) && brush.texture().isQBitmap())
            *tempImage = rasterBuffer->colorizeBitmap(brush.textureImage(), brush.color());
        else
            *tempImage = brush.textureImage();
        initTexture(tempImage, alpha, QTextureData::Tiled, tempImage->rect());
        break;

    case Qt::NoBrush:
    default:
        type = None;
        break;
    }
    adjustSpanMethods();
}

void QSpanData::adjustSpanMethods()
{
    bitmapBlit = 0;
    alphamapBlit = 0;
    alphaRGBBlit = 0;

    fillRect = 0;

    switch(type) {
    case None:
        unclipped_blend = 0;
        break;
    case Solid:
        unclipped_blend = rasterBuffer->drawHelper->blendColor;
        bitmapBlit = rasterBuffer->drawHelper->bitmapBlit;
        alphamapBlit = rasterBuffer->drawHelper->alphamapBlit;
        alphaRGBBlit = rasterBuffer->drawHelper->alphaRGBBlit;
        fillRect = rasterBuffer->drawHelper->fillRect;
        break;
    case LinearGradient:
    case RadialGradient:
    case ConicalGradient:
        unclipped_blend = rasterBuffer->drawHelper->blendGradient;
        break;
    case Texture:
        unclipped_blend = qBlendTexture;
        if (!texture.imageData)
            unclipped_blend = 0;

        break;
    }
    // setup clipping
    if (!unclipped_blend) {
        blend = 0;
    } else if (!clip) {
        blend = unclipped_blend;
    } else if (clip->hasRectClip) {
        blend = clip->clipRect.isEmpty() ? 0 : qt_span_fill_clipRect;
    } else {
        blend = qt_span_fill_clipped;
    }
}

void QSpanData::setupMatrix(const QTransform &matrix, int bilin)
{
    QTransform delta;
    // make sure we round off correctly in qdrawhelper.cpp
    delta.translate(1.0 / 65536, 1.0 / 65536);

    QTransform inv = (delta * matrix).inverted();
    m11 = inv.m11();
    m12 = inv.m12();
    m13 = inv.m13();
    m21 = inv.m21();
    m22 = inv.m22();
    m23 = inv.m23();
    m33 = inv.m33();
    dx = inv.dx();
    dy = inv.dy();
    txop = inv.type();
    bilinear = bilin;

    const bool affine = inv.isAffine();
    fast_matrix = affine
        && m11 * m11 + m21 * m21 < 1e4
        && m12 * m12 + m22 * m22 < 1e4
        && qAbs(dx) < 1e4
        && qAbs(dy) < 1e4;

    adjustSpanMethods();
}

void QSpanData::initTexture(const QImage *image, int alpha, QTextureData::Type _type, const QRect &sourceRect)
{
    const QImageData *d = const_cast<QImage *>(image)->data_ptr();
    if (!d || d->height == 0) {
        texture.imageData = 0;
        texture.width = 0;
        texture.height = 0;
        texture.x1 = 0;
        texture.y1 = 0;
        texture.x2 = 0;
        texture.y2 = 0;
        texture.bytesPerLine = 0;
        texture.format = QImage::Format_Invalid;
        texture.colorTable = 0;
        texture.hasAlpha = alpha != 256;
    } else {
        texture.imageData = d->data;
        texture.width = d->width;
        texture.height = d->height;

        if (sourceRect.isNull()) {
            texture.x1 = 0;
            texture.y1 = 0;
            texture.x2 = texture.width;
            texture.y2 = texture.height;
        } else {
            texture.x1 = sourceRect.x();
            texture.y1 = sourceRect.y();
            texture.x2 = qMin(texture.x1 + sourceRect.width(), d->width);
            texture.y2 = qMin(texture.y1 + sourceRect.height(), d->height);
        }

        texture.bytesPerLine = d->bytes_per_line;

        texture.format = d->format;
        texture.colorTable = (d->format <= QImage::Format_Indexed8 && !d->colortable.isEmpty()) ? &d->colortable : 0;
        texture.hasAlpha = image->hasAlphaChannel() || alpha != 256;
    }
    texture.const_alpha = alpha;
    texture.type = _type;

    adjustSpanMethods();
}

/*!
    \internal
    \a x and \a y is relative to the midpoint of \a rect.
*/
static inline void drawEllipsePoints(int x, int y, int length,
                                     const QRect &rect,
                                     const QRect &clip,
                                     ProcessSpans pen_func, ProcessSpans brush_func,
                                     QSpanData *pen_data, QSpanData *brush_data)
{
    if (length == 0)
        return;

    QT_FT_Span outline[4];
    const int midx = rect.x() + (rect.width() + 1) / 2;
    const int midy = rect.y() + (rect.height() + 1) / 2;

    x = x + midx;
    y = midy - y;

    // topleft
    outline[0].x = midx + (midx - x) - (length - 1) - (rect.width() & 0x1);
    outline[0].len = qMin(length, x - outline[0].x);
    outline[0].y = y;
    outline[0].coverage = 255;

    // topright
    outline[1].x = x;
    outline[1].len = length;
    outline[1].y = y;
    outline[1].coverage = 255;

    // bottomleft
    outline[2].x = outline[0].x;
    outline[2].len = outline[0].len;
    outline[2].y = midy + (midy - y) - (rect.height() & 0x1);
    outline[2].coverage = 255;

    // bottomright
    outline[3].x = x;
    outline[3].len = length;
    outline[3].y = outline[2].y;
    outline[3].coverage = 255;

    if (brush_func && outline[0].x + outline[0].len < outline[1].x) {
        QT_FT_Span fill[2];

        // top fill
        fill[0].x = outline[0].x + outline[0].len - 1;
        fill[0].len = qMax(0, outline[1].x - fill[0].x);
        fill[0].y = outline[1].y;
        fill[0].coverage = 255;

        // bottom fill
        fill[1].x = outline[2].x + outline[2].len - 1;
        fill[1].len = qMax(0, outline[3].x - fill[1].x);
        fill[1].y = outline[3].y;
        fill[1].coverage = 255;

        int n = (fill[0].y >= fill[1].y ? 1 : 2);
        n = qt_intersect_spans(fill, n, clip);
        if (n > 0)
            brush_func(n, fill, brush_data);
    }
    if (pen_func) {
        int n = (outline[1].y >= outline[2].y ? 2 : 4);
        n = qt_intersect_spans(outline, n, clip);
        if (n > 0)
            pen_func(n, outline, pen_data);
    }
}

/*!
    \internal
    Draws an ellipse using the integer point midpoint algorithm.
*/
static void drawEllipse_midpoint_i(const QRect &rect, const QRect &clip,
                                   ProcessSpans pen_func, ProcessSpans brush_func,
                                   QSpanData *pen_data, QSpanData *brush_data)
{
    const qreal a = qreal(rect.width()) / 2;
    const qreal b = qreal(rect.height()) / 2;
    qreal d = b*b - (a*a*b) + 0.25*a*a;

    int x = 0;
    int y = (rect.height() + 1) / 2;
    int startx = x;

    // region 1
    while (a*a*(2*y - 1) > 2*b*b*(x + 1)) {
        if (d < 0) { // select E
            d += b*b*(2*x + 3);
            ++x;
        } else {     // select SE
            d += b*b*(2*x + 3) + a*a*(-2*y + 2);
            drawEllipsePoints(startx, y, x - startx + 1, rect, clip,
                              pen_func, brush_func, pen_data, brush_data);
            startx = ++x;
            --y;
        }
    }
    drawEllipsePoints(startx, y, x - startx + 1, rect, clip,
                      pen_func, brush_func, pen_data, brush_data);

    // region 2
    d = b*b*(x + 0.5)*(x + 0.5) + a*a*((y - 1)*(y - 1) - b*b);
    const int miny = rect.height() & 0x1;
    while (y > miny) {
        if (d < 0) { // select SE
            d += b*b*(2*x + 2) + a*a*(-2*y + 3);
            ++x;
        } else {     // select S
            d += a*a*(-2*y + 3);
        }
        --y;
        drawEllipsePoints(x, y, 1, rect, clip,
                          pen_func, brush_func, pen_data, brush_data);
    }
}

/*!
    \fn void QRasterPaintEngine::drawPoints(const QPoint *points, int pointCount)
    \overload
    \reimp
*/


#ifdef QT_DEBUG_DRAW
void dumpClip(int width, int height, const QClipData *clip)
{
    QImage clipImg(width, height, QImage::Format_ARGB32_Premultiplied);
    clipImg.fill(0xffff0000);

    int x0 = width;
    int x1 = 0;
    int y0 = height;
    int y1 = 0;

    ((QClipData *) clip)->spans(); // Force allocation of the spans structure...

    for (int i = 0; i < clip->count; ++i) {
        const QSpan *span = ((QClipData *) clip)->spans() + i;
        for (int j = 0; j < span->len; ++j)
            clipImg.setPixel(span->x + j, span->y, 0xffffff00);
        x0 = qMin(x0, int(span->x));
        x1 = qMax(x1, int(span->x + span->len - 1));

        y0 = qMin(y0, int(span->y));
        y1 = qMax(y1, int(span->y));
    }

    static int counter = 0;

    Q_ASSERT(y0 >= 0);
    Q_ASSERT(x0 >= 0);
    Q_ASSERT(y1 >= 0);
    Q_ASSERT(x1 >= 0);

    fprintf(stderr,"clip %d: %d %d - %d %d\n", counter, x0, y0, x1, y1);
    clipImg.save(QString::fromLatin1("clip-%0.png").arg(counter++));
}
#endif


QT_END_NAMESPACE<|MERGE_RESOLUTION|>--- conflicted
+++ resolved
@@ -3897,11 +3897,7 @@
 void QClipData::setClipRegion(const QRegion &region)
 {
     if (region.rectCount() == 1) {
-<<<<<<< HEAD
-        setClipRect(*region.begin());
-=======
         setClipRect(region.boundingRect());
->>>>>>> b9d386f2
         return;
     }
 
