/****************************************************************************
**
** Copyright (C) 2013 Digia Plc and/or its subsidiary(-ies).
** Contact: http://www.qt-project.org/legal
**
** This file is part of the QtGui module of the Qt Toolkit.
**
** $QT_BEGIN_LICENSE:LGPL$
** Commercial License Usage
** Licensees holding valid commercial Qt licenses may use this file in
** accordance with the commercial license agreement provided with the
** Software or, alternatively, in accordance with the terms contained in
** a written agreement between you and Digia.  For licensing terms and
** conditions see http://qt.digia.com/licensing.  For further information
** use the contact form at http://qt.digia.com/contact-us.
**
** GNU Lesser General Public License Usage
** Alternatively, this file may be used under the terms of the GNU Lesser
** General Public License version 2.1 as published by the Free Software
** Foundation and appearing in the file LICENSE.LGPL included in the
** packaging of this file.  Please review the following information to
** ensure the GNU Lesser General Public License version 2.1 requirements
** will be met: http://www.gnu.org/licenses/old-licenses/lgpl-2.1.html.
**
** In addition, as a special exception, Digia gives you certain additional
** rights.  These rights are described in the Digia Qt LGPL Exception
** version 1.1, included in the file LGPL_EXCEPTION.txt in this package.
**
** GNU General Public License Usage
** Alternatively, this file may be used under the terms of the GNU
** General Public License version 3.0 as published by the Free Software
** Foundation and appearing in the file LICENSE.GPL included in the
** packaging of this file.  Please review the following information to
** ensure the GNU General Public License version 3.0 requirements will be
** met: http://www.gnu.org/copyleft/gpl.html.
**
**
** $QT_END_LICENSE$
**
****************************************************************************/

#ifndef QDRAWHELPER_X86_P_H
#define QDRAWHELPER_X86_P_H

//
//  W A R N I N G
//  -------------
//
// This file is not part of the Qt API.  It exists purely as an
// implementation detail.  This header file may change from version to
// version without notice, or even be removed.
//
// We mean it.
//

#include <private/qdrawhelper_p.h>

QT_BEGIN_NAMESPACE

#ifdef __SSE2__
void qt_memfill32(quint32 *dest, quint32 value, int count);
void qt_memfill16(quint16 *dest, quint16 value, int count);
void qt_bitmapblit32_sse2(QRasterBuffer *rasterBuffer, int x, int y,
                          quint32 color,
                          const uchar *src, int width, int height, int stride);
void qt_bitmapblit8888_sse2(QRasterBuffer *rasterBuffer, int x, int y,
                            quint32 color,
                            const uchar *src, int width, int height, int stride);
void qt_bitmapblit16_sse2(QRasterBuffer *rasterBuffer, int x, int y,
                          quint32 color,
                          const uchar *src, int width, int height, int stride);
void qt_blend_argb32_on_argb32_sse2(uchar *destPixels, int dbpl,
                                    const uchar *srcPixels, int sbpl,
                                    int w, int h,
                                    int const_alpha);
void qt_blend_rgb32_on_rgb32_sse2(uchar *destPixels, int dbpl,
                                 const uchar *srcPixels, int sbpl,
                                 int w, int h,
                                 int const_alpha);

extern CompositionFunction qt_functionForMode_SSE2[];
extern CompositionFunctionSolid qt_functionForModeSolid_SSE2[];
<<<<<<< HEAD
#endif // __SSE2__
=======
#endif // QT_COMPILER_SUPPORTS_SSE2

#ifdef QT_COMPILER_SUPPORTS_AVX
void qt_memfill32_avx(quint32 *dest, quint32 value, int count);
void qt_memfill16_avx(quint16 *dest, quint16 value, int count);
void qt_bitmapblit32_avx(QRasterBuffer *rasterBuffer, int x, int y,
                         quint32 color,
                         const uchar *src, int width, int height, int stride);
void qt_bitmapblit8888_avx(QRasterBuffer *rasterBuffer, int x, int y,
                           quint32 color,
                           const uchar *src, int width, int height, int stride);
void qt_bitmapblit16_avx(QRasterBuffer *rasterBuffer, int x, int y,
                         quint32 color,
                         const uchar *src, int width, int height, int stride);
void qt_blend_argb32_on_argb32_avx(uchar *destPixels, int dbpl,
                                   const uchar *srcPixels, int sbpl,
                                   int w, int h,
                                   int const_alpha);
void qt_blend_rgb32_on_rgb32_avx(uchar *destPixels, int dbpl,
                                 const uchar *srcPixels, int sbpl,
                                 int w, int h,
                                 int const_alpha);
#endif // QT_COMPILER_SUPPORTS_AVX
>>>>>>> f15d9e6c

#ifdef QT_COMPILER_SUPPORTS_IWMMXT
void qt_blend_color_argb_iwmmxt(int count, const QSpan *spans, void *userData);

extern CompositionFunction qt_functionForMode_IWMMXT[];
extern CompositionFunctionSolid qt_functionForModeSolid_IWMMXT[];
#endif

static const int numCompositionFunctions = 38;

QT_END_NAMESPACE

#endif // QDRAWHELPER_X86_P_H<|MERGE_RESOLUTION|>--- conflicted
+++ resolved
@@ -80,33 +80,7 @@
 
 extern CompositionFunction qt_functionForMode_SSE2[];
 extern CompositionFunctionSolid qt_functionForModeSolid_SSE2[];
-<<<<<<< HEAD
 #endif // __SSE2__
-=======
-#endif // QT_COMPILER_SUPPORTS_SSE2
-
-#ifdef QT_COMPILER_SUPPORTS_AVX
-void qt_memfill32_avx(quint32 *dest, quint32 value, int count);
-void qt_memfill16_avx(quint16 *dest, quint16 value, int count);
-void qt_bitmapblit32_avx(QRasterBuffer *rasterBuffer, int x, int y,
-                         quint32 color,
-                         const uchar *src, int width, int height, int stride);
-void qt_bitmapblit8888_avx(QRasterBuffer *rasterBuffer, int x, int y,
-                           quint32 color,
-                           const uchar *src, int width, int height, int stride);
-void qt_bitmapblit16_avx(QRasterBuffer *rasterBuffer, int x, int y,
-                         quint32 color,
-                         const uchar *src, int width, int height, int stride);
-void qt_blend_argb32_on_argb32_avx(uchar *destPixels, int dbpl,
-                                   const uchar *srcPixels, int sbpl,
-                                   int w, int h,
-                                   int const_alpha);
-void qt_blend_rgb32_on_rgb32_avx(uchar *destPixels, int dbpl,
-                                 const uchar *srcPixels, int sbpl,
-                                 int w, int h,
-                                 int const_alpha);
-#endif // QT_COMPILER_SUPPORTS_AVX
->>>>>>> f15d9e6c
 
 #ifdef QT_COMPILER_SUPPORTS_IWMMXT
 void qt_blend_color_argb_iwmmxt(int count, const QSpan *spans, void *userData);
