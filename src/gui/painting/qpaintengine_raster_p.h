/****************************************************************************
**
** Copyright (C) 2011 Nokia Corporation and/or its subsidiary(-ies).
** All rights reserved.
** Contact: Nokia Corporation (qt-info@nokia.com)
**
** This file is part of the QtGui module of the Qt Toolkit.
**
** $QT_BEGIN_LICENSE:LGPL$
** GNU Lesser General Public License Usage
** This file may be used under the terms of the GNU Lesser General Public
** License version 2.1 as published by the Free Software Foundation and
** appearing in the file LICENSE.LGPL included in the packaging of this
** file. Please review the following information to ensure the GNU Lesser
** General Public License version 2.1 requirements will be met:
** http://www.gnu.org/licenses/old-licenses/lgpl-2.1.html.
**
** In addition, as a special exception, Nokia gives you certain additional
** rights. These rights are described in the Nokia Qt LGPL Exception
** version 1.1, included in the file LGPL_EXCEPTION.txt in this package.
**
** GNU General Public License Usage
** Alternatively, this file may be used under the terms of the GNU General
** Public License version 3.0 as published by the Free Software Foundation
** and appearing in the file LICENSE.GPL included in the packaging of this
** file. Please review the following information to ensure the GNU General
** Public License version 3.0 requirements will be met:
** http://www.gnu.org/copyleft/gpl.html.
**
** Other Usage
** Alternatively, this file may be used in accordance with the terms and
** conditions contained in a signed written agreement between you and Nokia.
**
**
**
**
**
** $QT_END_LICENSE$
**
****************************************************************************/

#ifndef QPAINTENGINE_RASTER_P_H
#define QPAINTENGINE_RASTER_P_H

//
//  W A R N I N G
//  -------------
//
// This file is not part of the Qt API.  It exists for the convenience
// of other Qt classes.  This header file may change from version to
// version without notice, or even be removed.
//
// We mean it.
//

#include "private/qpaintengineex_p.h"
#include "QtGui/qpainterpath.h"
#include "private/qdatabuffer_p.h"
#include "private/qdrawhelper_p.h"
#include "private/qpaintengine_p.h"
#include "private/qrasterizer_p.h"
#include "private/qstroker_p.h"
#include "private/qpainter_p.h"
#include "private/qtextureglyphcache_p.h"
#include "private/qoutlinemapper_p.h"

#include <stdlib.h>

QT_BEGIN_NAMESPACE

class QOutlineMapper;
class QRasterPaintEnginePrivate;
class QRasterBuffer;
class QClipData;

class QRasterPaintEngineState : public QPainterState
{
public:
    QRasterPaintEngineState(QRasterPaintEngineState &other);
    QRasterPaintEngineState();
    ~QRasterPaintEngineState();


    QPen lastPen;
    QSpanData penData;
    QStrokerOps *stroker;
    uint strokeFlags;

    QBrush lastBrush;
    QSpanData brushData;
    uint fillFlags;

    uint pixmapFlags;
    int intOpacity;

    qreal txscale;

    QClipData *clip;
//     QRect clipRect;
//     QRegion clipRegion;

//     QPainter::RenderHints hints;
//     QPainter::CompositionMode compositionMode;

    uint dirty;

    struct Flags {
        uint has_clip_ownership : 1;        // should delete the clip member..
        uint fast_pen : 1;                  // cosmetic 1-width pens, using midpoint drawlines
        uint non_complex_pen : 1;           // can use rasterizer, rather than stroker
        uint antialiased : 1;
        uint bilinear : 1;
        uint fast_text : 1;
        uint int_xform : 1;
        uint tx_noshear : 1;
        uint fast_images : 1;
    };

    union {
        Flags flags;
        uint flag_bits;
    };
};




/*******************************************************************************
 * QRasterPaintEngine
 */
class Q_GUI_EXPORT QRasterPaintEngine : public QPaintEngineEx
{
    Q_DECLARE_PRIVATE(QRasterPaintEngine)
public:

    QRasterPaintEngine(QPaintDevice *device);
    ~QRasterPaintEngine();
    bool begin(QPaintDevice *device);
    bool end();

    void penChanged();
    void brushChanged();
    void brushOriginChanged();
    void opacityChanged();
    void compositionModeChanged();
    void renderHintsChanged();
    void transformChanged();
    void clipEnabledChanged();

    void setState(QPainterState *s);
    QPainterState *createState(QPainterState *orig) const;
    inline QRasterPaintEngineState *state() {
        return static_cast<QRasterPaintEngineState *>(QPaintEngineEx::state());
    }
    inline const QRasterPaintEngineState *state() const {
        return static_cast<const QRasterPaintEngineState *>(QPaintEngineEx::state());
    }

    void updateBrush(const QBrush &brush);
    void updatePen(const QPen &pen);

    void updateMatrix(const QTransform &matrix);

    void drawPolygon(const QPointF *points, int pointCount, PolygonDrawMode mode);
    void drawPolygon(const QPoint *points, int pointCount, PolygonDrawMode mode);
    void fillPath(const QPainterPath &path, QSpanData *fillData);
    void fillPolygon(const QPointF *points, int pointCount, PolygonDrawMode mode);

    void drawEllipse(const QRectF &rect);

    void fillRect(const QRectF &rect, const QBrush &brush);
    void fillRect(const QRectF &rect, const QColor &color);

    void drawRects(const QRect  *rects, int rectCount);
    void drawRects(const QRectF *rects, int rectCount);

    void drawPixmap(const QPointF &p, const QPixmap &pm);
    void drawPixmap(const QRectF &r, const QPixmap &pm, const QRectF &sr);
    void drawImage(const QPointF &p, const QImage &img);
    void drawImage(const QRectF &r, const QImage &pm, const QRectF &sr,
                   Qt::ImageConversionFlags falgs = Qt::AutoColor);
    void drawTiledPixmap(const QRectF &r, const QPixmap &pm, const QPointF &sr);
    void drawTextItem(const QPointF &p, const QTextItem &textItem);

    void drawLines(const QLine *line, int lineCount);
    void drawLines(const QLineF *line, int lineCount);

    void drawPoints(const QPointF *points, int pointCount);
    void drawPoints(const QPoint *points, int pointCount);

    void stroke(const QVectorPath &path, const QPen &pen);
    void fill(const QVectorPath &path, const QBrush &brush);

    void clip(const QVectorPath &path, Qt::ClipOperation op);
    void clip(const QRect &rect, Qt::ClipOperation op);
    void clip(const QRegion &region, Qt::ClipOperation op);

    void drawStaticTextItem(QStaticTextItem *textItem);

    enum ClipType {
        RectClip,
        ComplexClip
    };
    ClipType clipType() const;
    QRect clipBoundingRect() const;

#ifdef Q_NO_USING_KEYWORD
    inline void drawEllipse(const QRect &rect) { QPaintEngineEx::drawEllipse(rect); }
#else
    using QPaintEngineEx::drawPolygon;
    using QPaintEngineEx::drawEllipse;
#endif

    void releaseBuffer();

    QSize size() const;

#ifndef QT_NO_DEBUG
    void saveBuffer(const QString &s) const;
#endif

#ifdef Q_WS_MAC
    void setCGContext(CGContextRef ref);
    CGContextRef getCGContext() const;
#endif

#ifdef Q_OS_WIN
    void setDC(HDC hdc);
    HDC getDC() const;
    void releaseDC(HDC hdc) const;
    static bool clearTypeFontsEnabled();
#endif

    void alphaPenBlt(const void* src, int bpl, int depth, int rx,int ry,int w,int h);

    Type type() const { return Raster; }

    QPoint coordinateOffset() const;

    bool supportsTransformations(const QFontEngine *fontEngine) const;
    bool supportsTransformations(qreal pixelSize, const QTransform &m) const;

protected:
    QRasterPaintEngine(QRasterPaintEnginePrivate &d, QPaintDevice *);
private:
    friend struct QSpanData;
    friend class QBlitterPaintEngine;
    friend class QBlitterPaintEnginePrivate;
    void init();

    void fillRect(const QRectF &rect, QSpanData *data);
    void drawBitmap(const QPointF &pos, const QImage &image, QSpanData *fill);

    bool drawCachedGlyphs(int numGlyphs, const glyph_t *glyphs, const QFixedPoint *positions,
                          QFontEngine *fontEngine);

#if defined(Q_OS_SYMBIAN) && defined(QT_NO_FREETYPE)
    void drawGlyphsS60(const QPointF &p, const QTextItemInt &ti);
#endif // Q_OS_SYMBIAN && QT_NO_FREETYPE

    bool setClipRectInDeviceCoords(const QRect &r, Qt::ClipOperation op);

    inline void ensureBrush(const QBrush &brush) {
        if (!qbrush_fast_equals(state()->lastBrush, brush) || (brush.style() != Qt::NoBrush && state()->fillFlags))
            updateBrush(brush);
    }
    inline void ensureBrush() { ensureBrush(state()->brush); }

    inline void ensurePen(const QPen &pen) {
        if (!qpen_fast_equals(state()->lastPen, pen) || (pen.style() != Qt::NoPen && state()->strokeFlags))
            updatePen(pen);
    }
    inline void ensurePen() { ensurePen(state()->pen); }

    void updateOutlineMapper();
    inline void ensureOutlineMapper();

    void updateState();
    inline void ensureState() {
        if (state()->dirty)
            updateState();
    }
};


/*******************************************************************************
 * QRasterPaintEnginePrivate
 */
class QRasterPaintEnginePrivate : public QPaintEngineExPrivate
{
    Q_DECLARE_PUBLIC(QRasterPaintEngine)
public:
    QRasterPaintEnginePrivate();

    void rasterizeLine_dashed(QLineF line, qreal width,
                              int *dashIndex, qreal *dashOffset, bool *inDash);
    void rasterize(QT_FT_Outline *outline, ProcessSpans callback, QSpanData *spanData, QRasterBuffer *rasterBuffer);
    void rasterize(QT_FT_Outline *outline, ProcessSpans callback, void *userData, QRasterBuffer *rasterBuffer);
    void updateMatrixData(QSpanData *spanData, const QBrush &brush, const QTransform &brushMatrix);

    void systemStateChanged();

    void drawImage(const QPointF &pt, const QImage &img, SrcOverBlendFunc func,
                   const QRect &clip, int alpha, const QRect &sr = QRect());

    QTransform brushMatrix() const {
        Q_Q(const QRasterPaintEngine);
        const QRasterPaintEngineState *s = q->state();
        QTransform m(s->matrix);
        m.translate(s->brushOrigin.x(), s->brushOrigin.y());
        return m;
    }

    bool isUnclipped_normalized(const QRect &rect) const;
    bool isUnclipped(const QRect &rect, int penWidth) const;
    bool isUnclipped(const QRectF &rect, int penWidth) const;
    ProcessSpans getPenFunc(const QRectF &rect, const QSpanData *data) const;
    ProcessSpans getBrushFunc(const QRect &rect, const QSpanData *data) const;
    ProcessSpans getBrushFunc(const QRectF &rect, const QSpanData *data) const;

    inline const QClipData *clip() const;

    void initializeRasterizer(QSpanData *data);

    void recalculateFastImages();
    bool canUseFastImageBlending(QPainter::CompositionMode mode, const QImage &image) const;

    QPaintDevice *device;
    QScopedPointer<QOutlineMapper> outlineMapper;
    QScopedPointer<QRasterBuffer>  rasterBuffer;

#if defined (Q_OS_WIN)
    HDC hdc;
#elif defined(Q_WS_MAC)
    CGContextRef cgContext;
#endif

    QRect deviceRect;

    QStroker basicStroker;
    QScopedPointer<QDashStroker> dashStroker;

    QScopedPointer<QT_FT_Raster> grayRaster;

    QDataBuffer<QLineF> cachedLines;
    QSpanData image_filler;
    QSpanData image_filler_xform;
    QSpanData solid_color_filler;


    QFontEngineGlyphCache::Type glyphCacheType;

    QScopedPointer<QClipData> baseClip;

    int deviceDepth;

    uint mono_surface : 1;
    uint outlinemapper_xform_dirty : 1;

<<<<<<< HEAD
#ifdef Q_OS_WIN
    uint isPlain45DegreeRotation : 1;
#endif

=======
>>>>>>> 83736a8d
    QScopedPointer<QRasterizer> rasterizer;
};


class QClipData {
public:
    QClipData(int height);
    ~QClipData();

    int clipSpanHeight;
    struct ClipLine {
        int count;
        QSpan *spans;
    } *m_clipLines;

    void initialize();

    inline ClipLine *clipLines() {
        if (!m_clipLines)
            initialize();
        return m_clipLines;
    }

    inline QSpan *spans() {
        if (!m_spans)
            initialize();
        return m_spans;
    }

    int allocated;
    int count;
    QSpan *m_spans;
    int xmin, xmax, ymin, ymax;

    QRect clipRect;
    QRegion clipRegion;

    uint enabled : 1;
    uint hasRectClip : 1;
    uint hasRegionClip : 1;

    void appendSpan(int x, int length, int y, int coverage);
    void appendSpans(const QSpan *s, int num);

    // ### Should optimize and actually kill the QSpans if the rect is
    // ### a subset of The current region. Thus the "fast" clipspan
    // ### callback can be used
    void setClipRect(const QRect &rect);
    void setClipRegion(const QRegion &region);
    void fixup();
};

inline void QClipData::appendSpan(int x, int length, int y, int coverage)
{
    Q_ASSERT(m_spans); // initialize() has to be called prior to adding spans..

    if (count == allocated) {
        allocated *= 2;
        m_spans = (QSpan *)realloc(m_spans, allocated*sizeof(QSpan));
    }
    m_spans[count].x = x;
    m_spans[count].len = length;
    m_spans[count].y = y;
    m_spans[count].coverage = coverage;
    ++count;
}

inline void QClipData::appendSpans(const QSpan *s, int num)
{
    Q_ASSERT(m_spans);

    if (count + num > allocated) {
        do {
            allocated *= 2;
        } while (count + num > allocated);
        m_spans = (QSpan *)realloc(m_spans, allocated*sizeof(QSpan));
    }
    memcpy(m_spans+count, s, num*sizeof(QSpan));
    count += num;
}

/*******************************************************************************
 * QRasterBuffer
 */
class QRasterBuffer
{
public:
    QRasterBuffer() : m_width(0), m_height(0), m_buffer(0) { init(); }

    ~QRasterBuffer();

    void init();

    QImage::Format prepare(QImage *image);
    QImage::Format prepare(QPixmap *pix);
    void prepare(int w, int h);
    void prepareBuffer(int w, int h);

    void resetBuffer(int val=0);

    uchar *scanLine(int y) { Q_ASSERT(y>=0); Q_ASSERT(y<m_height); return m_buffer + y * bytes_per_line; }

#ifndef QT_NO_DEBUG
    QImage bufferImage() const;
#endif

    void flushToARGBImage(QImage *image) const;

    int width() const { return m_width; }
    int height() const { return m_height; }
    int bytesPerLine() const { return bytes_per_line; }
    int bytesPerPixel() const { return bytes_per_pixel; }

    uchar *buffer() const { return m_buffer; }

    bool monoDestinationWithClut;
    QRgb destColor0;
    QRgb destColor1;

    QPainter::CompositionMode compositionMode;
    QImage::Format format;
    DrawHelper *drawHelper;
    QImage colorizeBitmap(const QImage &image, const QColor &color);

private:
    int m_width;
    int m_height;
    int bytes_per_line;
    int bytes_per_pixel;
    uchar *m_buffer;
};

inline void QRasterPaintEngine::ensureOutlineMapper() {
    if (d_func()->outlinemapper_xform_dirty)
        updateOutlineMapper();
}

inline const QClipData *QRasterPaintEnginePrivate::clip() const {
    Q_Q(const QRasterPaintEngine);
    if (q->state() && q->state()->clip && q->state()->clip->enabled)
        return q->state()->clip;
    return baseClip.data();
}


QT_END_NAMESPACE
#endif // QPAINTENGINE_RASTER_P_H<|MERGE_RESOLUTION|>--- conflicted
+++ resolved
@@ -357,13 +357,6 @@
     uint mono_surface : 1;
     uint outlinemapper_xform_dirty : 1;
 
-<<<<<<< HEAD
-#ifdef Q_OS_WIN
-    uint isPlain45DegreeRotation : 1;
-#endif
-
-=======
->>>>>>> 83736a8d
     QScopedPointer<QRasterizer> rasterizer;
 };
 
