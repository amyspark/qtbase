--- conflicted
+++ resolved
@@ -659,12 +659,6 @@
     return (pm_cache()->totalCost()+1023) / 1024;
 }
 
-<<<<<<< HEAD
-=======
-QList< QPair<QString,QPixmap> > QPixmapCache::allPixmaps()
-{
-    return pm_cache()->allPixmaps();
-}
 /*!
    \fn QPixmapCache::KeyData::KeyData()
 
@@ -672,7 +666,6 @@
 */
 /*!
    \fn QPixmapCache::KeyData::KeyData(const KeyData &other)
-
    \internal
 */
 /*!
@@ -680,5 +673,4 @@
 
    \internal
 */
->>>>>>> 01f35306
 QT_END_NAMESPACE