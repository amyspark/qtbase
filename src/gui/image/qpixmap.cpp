--- conflicted
+++ resolved
@@ -762,23 +762,14 @@
 {
     if (!fileName.isEmpty()) {
 
-<<<<<<< HEAD
-    QFileInfo info(fileName);
-    QString key = QLatin1String("qt_pixmap")
-                  % info.absoluteFilePath()
-                  % HexString<uint>(info.lastModified().toSecsSinceEpoch())
-                  % HexString<quint64>(info.size())
-                  % HexString<uint>(data ? data->pixelType() : QPlatformPixmap::PixmapType);
-=======
         QFileInfo info(fileName);
         // Note: If no extension is provided, we try to match the
         // file against known plugin extensions
         if (info.completeSuffix().isEmpty() || info.exists()) {
->>>>>>> 1a78ef09
 
             QString key = QLatin1String("qt_pixmap")
                     % info.absoluteFilePath()
-                    % HexString<uint>(info.lastModified().toTime_t())
+                    % HexString<uint>(info.lastModified().toSecsSinceEpoch())
                     % HexString<quint64>(info.size())
                     % HexString<uint>(data ? data->pixelType() : QPlatformPixmap::PixmapType);
 
