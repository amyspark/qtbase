--- conflicted
+++ resolved
@@ -788,13 +788,9 @@
     }
 
     int pos = reserveSpace(sizeof(double));
-<<<<<<< HEAD
+    if (pos < 0)
+        return false;
     qToLittleEndian(ui, data + pos);
-=======
-    if (pos < 0)
-        return false;
-    qToLittleEndian(ui, reinterpret_cast<uchar *>(data + pos));
->>>>>>> 15df6023
     if (current - baseOffset >= Value::MaxSize) {
         lastError = QJsonParseError::DocumentTooLarge;
         return false;
