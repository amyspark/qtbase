--- conflicted
+++ resolved
@@ -71,12 +71,8 @@
         QLine = 23, QLineF = 24, QPoint = 25, QPointF = 26, QRegExp = 27,
         QVariantHash = 28, QEasingCurve = 29, LastCoreType = QEasingCurve,
 
-<<<<<<< HEAD
         FirstGuiType = 64 /* QFont */,
-=======
-        FirstGuiType = 63 /* QColorGroup */,
-
->>>>>>> 83736a8d
+
         QFont = 64, QPixmap = 65, QBrush = 66, QColor = 67, QPalette = 68,
         QImage = 69, QPolygon = 70, QRegion = 71, QBitmap = 72,
         QCursor = 73, QKeySequence = 74, QPen = 75,
