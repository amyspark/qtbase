--- conflicted
+++ resolved
@@ -4227,15 +4227,9 @@
 
     If the QVariant contains a pointer to a type derived from QObject then
     \c{T} may be any QObject type. If the pointer stored in the QVariant can be
-<<<<<<< HEAD
-    qobject_cast to T, then that result is returned. Otherwise a null pointer is
+    qobject_cast to T, then that result is returned. Otherwise \nullptr is
     returned. Note that this only works for QObject subclasses which use
     the Q_OBJECT macro.
-=======
-    qobject_cast to T, then that result is returned. Otherwise \nullptr is
-    returned. Note that this only works for QObject subclasses which use the
-    Q_OBJECT macro.
->>>>>>> ec6dc5f7
 
     If the QVariant contains a sequential container and \c{T} is QVariantList, the
     elements of the container will be converted into \l {QVariant}s and returned as a QVariantList.
