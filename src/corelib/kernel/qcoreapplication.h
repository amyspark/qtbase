/****************************************************************************
**
** Copyright (C) 2011 Nokia Corporation and/or its subsidiary(-ies).
** All rights reserved.
** Contact: Nokia Corporation (qt-info@nokia.com)
**
** This file is part of the QtCore module of the Qt Toolkit.
**
** $QT_BEGIN_LICENSE:LGPL$
** GNU Lesser General Public License Usage
** This file may be used under the terms of the GNU Lesser General Public
** License version 2.1 as published by the Free Software Foundation and
** appearing in the file LICENSE.LGPL included in the packaging of this
** file. Please review the following information to ensure the GNU Lesser
** General Public License version 2.1 requirements will be met:
** http://www.gnu.org/licenses/old-licenses/lgpl-2.1.html.
**
** In addition, as a special exception, Nokia gives you certain additional
** rights. These rights are described in the Nokia Qt LGPL Exception
** version 1.1, included in the file LGPL_EXCEPTION.txt in this package.
**
** GNU General Public License Usage
** Alternatively, this file may be used under the terms of the GNU General
** Public License version 3.0 as published by the Free Software Foundation
** and appearing in the file LICENSE.GPL included in the packaging of this
** file. Please review the following information to ensure the GNU General
** Public License version 3.0 requirements will be met:
** http://www.gnu.org/copyleft/gpl.html.
**
** Other Usage
** Alternatively, this file may be used in accordance with the terms and
** conditions contained in a signed written agreement between you and Nokia.
**
**
**
**
**
** $QT_END_LICENSE$
**
****************************************************************************/

#ifndef QCOREAPPLICATION_H
#define QCOREAPPLICATION_H

#include <QtCore/qobject.h>
#include <QtCore/qcoreevent.h>
#include <QtCore/qeventloop.h>

<<<<<<< HEAD
#ifdef QT_INCLUDE_COMPAT
#include <QtCore/qstringlist.h>
#endif

#if defined(Q_OS_WIN) && !defined(tagMSG)
=======
#if defined(Q_WS_WIN) && !defined(tagMSG)
>>>>>>> 83736a8d
typedef struct tagMSG MSG;
#endif

QT_BEGIN_HEADER

QT_BEGIN_NAMESPACE

QT_MODULE(Core)

class QCoreApplicationPrivate;
class QTextCodec;
class QTranslator;
class QPostEventList;
class QStringList;

#define qApp QCoreApplication::instance()

class Q_CORE_EXPORT QCoreApplication : public QObject
{
    Q_OBJECT
    Q_PROPERTY(QString applicationName READ applicationName WRITE setApplicationName)
    Q_PROPERTY(QString applicationVersion READ applicationVersion WRITE setApplicationVersion)
    Q_PROPERTY(QString organizationName READ organizationName WRITE setOrganizationName)
    Q_PROPERTY(QString organizationDomain READ organizationDomain WRITE setOrganizationDomain)

    Q_DECLARE_PRIVATE(QCoreApplication)
public:
    enum { ApplicationFlags = QT_VERSION
    };

    QCoreApplication(int &argc, char **argv, int = ApplicationFlags);

    ~QCoreApplication();

#ifdef QT_DEPRECATED
    QT_DEPRECATED static int argc();
    QT_DEPRECATED static char **argv();
#endif
    static QStringList arguments();

    static void setAttribute(Qt::ApplicationAttribute attribute, bool on = true);
    static bool testAttribute(Qt::ApplicationAttribute attribute);

    static void setOrganizationDomain(const QString &orgDomain);
    static QString organizationDomain();
    static void setOrganizationName(const QString &orgName);
    static QString organizationName();
    static void setApplicationName(const QString &application);
    static QString applicationName();
    static void setApplicationVersion(const QString &version);
    static QString applicationVersion();

    static QCoreApplication *instance() { return self; }

    static int exec();
    static void processEvents(QEventLoop::ProcessEventsFlags flags = QEventLoop::AllEvents);
    static void processEvents(QEventLoop::ProcessEventsFlags flags, int maxtime);
    static void exit(int retcode=0);

    static bool sendEvent(QObject *receiver, QEvent *event);
    static void postEvent(QObject *receiver, QEvent *event);
    static void postEvent(QObject *receiver, QEvent *event, int priority);
    static void sendPostedEvents(QObject *receiver, int event_type);
    static void sendPostedEvents();
    static void removePostedEvents(QObject *receiver);
    static void removePostedEvents(QObject *receiver, int eventType);
    static bool hasPendingEvents();

    virtual bool notify(QObject *, QEvent *);

    static bool startingUp();
    static bool closingDown();

    static QString applicationDirPath();
    static QString applicationFilePath();
    static qint64 applicationPid();

#ifndef QT_NO_LIBRARY
    static void setLibraryPaths(const QStringList &);
    static QStringList libraryPaths();
    static void addLibraryPath(const QString &);
    static void removeLibraryPath(const QString &);
#endif // QT_NO_LIBRARY

#ifndef QT_NO_TRANSLATION
    static void installTranslator(QTranslator * messageFile);
    static void removeTranslator(QTranslator * messageFile);
#endif
    enum Encoding { CodecForTr, UnicodeUTF8, DefaultCodec = CodecForTr };
    // ### Qt 5: merge
    static QString translate(const char * context,
                             const char * key,
                             const char * disambiguation = 0,
                             Encoding encoding = CodecForTr);
    static QString translate(const char * context,
                             const char * key,
                             const char * disambiguation,
                             Encoding encoding, int n);

    static void flush();

<<<<<<< HEAD
#if defined(QT3_SUPPORT)
    inline QT3_SUPPORT void lock() {}
    inline QT3_SUPPORT void unlock(bool = true) {}
    inline QT3_SUPPORT bool locked() { return false; }
    inline QT3_SUPPORT bool tryLock() { return false; }

    static inline QT3_SUPPORT void processOneEvent()
    { processEvents(QEventLoop::WaitForMoreEvents); }
    static QT3_SUPPORT int enter_loop();
    static QT3_SUPPORT void exit_loop();
    static QT3_SUPPORT int loopLevel();
#endif

#if defined(Q_OS_WIN)
=======
#if defined(Q_WS_WIN)
>>>>>>> 83736a8d
    virtual bool winEventFilter(MSG *message, long *result);
#endif

#if defined(Q_OS_UNIX) && !defined(Q_OS_SYMBIAN)
    static void watchUnixSignal(int signal, bool watch);
#endif

    typedef bool (*EventFilter)(void *message, long *result);
    EventFilter setEventFilter(EventFilter filter);
    bool filterEvent(void *message, long *result);

public Q_SLOTS:
    static void quit();

Q_SIGNALS:
    void aboutToQuit();
    void unixSignal(int);

protected:
    bool event(QEvent *);

    virtual bool compressEvent(QEvent *, QObject *receiver, QPostEventList *);

protected:
    QCoreApplication(QCoreApplicationPrivate &p);

private:
    Q_PRIVATE_SLOT(d_func(), void _q_initializeProcessManager())
    static bool sendSpontaneousEvent(QObject *receiver, QEvent *event);
    bool notifyInternal(QObject *receiver, QEvent *event);

    void init();

    static QCoreApplication *self;
    
    Q_DISABLE_COPY(QCoreApplication)

    friend class QEventDispatcherUNIXPrivate;
    friend class QApplication;
    friend class QApplicationPrivate;
    friend class QGuiApplication;
    friend class QGuiApplicationPrivate;
    friend class QETWidget;
    friend class Q3AccelManager;
    friend class QShortcutMap;
    friend class QWidget;
    friend class QWidgetWindow;
    friend class QWidgetPrivate;
    friend class QCocoaEventDispatcherPrivate;
    friend bool qt_sendSpontaneousEvent(QObject*, QEvent*);
    friend Q_CORE_EXPORT QString qAppName();
    friend class QClassFactory;
};

inline bool QCoreApplication::sendEvent(QObject *receiver, QEvent *event)
{  if (event) event->spont = false; return self ? self->notifyInternal(receiver, event) : false; }

inline bool QCoreApplication::sendSpontaneousEvent(QObject *receiver, QEvent *event)
{ if (event) event->spont = true; return self ? self->notifyInternal(receiver, event) : false; }

inline void QCoreApplication::sendPostedEvents() { sendPostedEvents(0, 0); }

#ifdef QT_NO_TRANSLATION
// Simple versions
inline QString QCoreApplication::translate(const char *, const char *sourceText,
                                           const char *, Encoding encoding)
{
#ifndef QT_NO_TEXTCODEC
    if (encoding == UnicodeUTF8)
        return QString::fromUtf8(sourceText);
#else
    Q_UNUSED(encoding)
#endif
    return QString::fromLatin1(sourceText);
}

// Simple versions
inline QString QCoreApplication::translate(const char *, const char *sourceText,
                                           const char *, Encoding encoding, int)
{
#ifndef QT_NO_TEXTCODEC
    if (encoding == UnicodeUTF8)
        return QString::fromUtf8(sourceText);
#else
    Q_UNUSED(encoding)
#endif
    return QString::fromLatin1(sourceText);
}
#endif

// ### merge the four functions into two (using "int n = -1")
#define Q_DECLARE_TR_FUNCTIONS(context) \
public: \
    static inline QString tr(const char *sourceText, const char *disambiguation = 0) \
        { return QCoreApplication::translate(#context, sourceText, disambiguation); } \
    static inline QString trUtf8(const char *sourceText, const char *disambiguation = 0) \
        { return QCoreApplication::translate(#context, sourceText, disambiguation, \
                                             QCoreApplication::UnicodeUTF8); } \
    static inline QString tr(const char *sourceText, const char *disambiguation, int n) \
        { return QCoreApplication::translate(#context, sourceText, disambiguation, \
                                             QCoreApplication::CodecForTr, n); } \
    static inline QString trUtf8(const char *sourceText, const char *disambiguation, int n) \
        { return QCoreApplication::translate(#context, sourceText, disambiguation, \
                                             QCoreApplication::UnicodeUTF8, n); } \
private:

typedef void (*QtCleanUpFunction)();

Q_CORE_EXPORT void qAddPostRoutine(QtCleanUpFunction);
Q_CORE_EXPORT void qRemovePostRoutine(QtCleanUpFunction);
Q_CORE_EXPORT QString qAppName();                // get application name

#if defined(Q_OS_WIN) && !defined(QT_NO_DEBUG_STREAM)
Q_CORE_EXPORT QString decodeMSG(const MSG &);
Q_CORE_EXPORT QDebug operator<<(QDebug, const MSG &);
#endif

QT_END_NAMESPACE

QT_END_HEADER

#endif // QCOREAPPLICATION_H<|MERGE_RESOLUTION|>--- conflicted
+++ resolved
@@ -46,15 +46,7 @@
 #include <QtCore/qcoreevent.h>
 #include <QtCore/qeventloop.h>
 
-<<<<<<< HEAD
-#ifdef QT_INCLUDE_COMPAT
-#include <QtCore/qstringlist.h>
-#endif
-
 #if defined(Q_OS_WIN) && !defined(tagMSG)
-=======
-#if defined(Q_WS_WIN) && !defined(tagMSG)
->>>>>>> 83736a8d
 typedef struct tagMSG MSG;
 #endif
 
@@ -156,24 +148,7 @@
 
     static void flush();
 
-<<<<<<< HEAD
-#if defined(QT3_SUPPORT)
-    inline QT3_SUPPORT void lock() {}
-    inline QT3_SUPPORT void unlock(bool = true) {}
-    inline QT3_SUPPORT bool locked() { return false; }
-    inline QT3_SUPPORT bool tryLock() { return false; }
-
-    static inline QT3_SUPPORT void processOneEvent()
-    { processEvents(QEventLoop::WaitForMoreEvents); }
-    static QT3_SUPPORT int enter_loop();
-    static QT3_SUPPORT void exit_loop();
-    static QT3_SUPPORT int loopLevel();
-#endif
-
 #if defined(Q_OS_WIN)
-=======
-#if defined(Q_WS_WIN)
->>>>>>> 83736a8d
     virtual bool winEventFilter(MSG *message, long *result);
 #endif
 
