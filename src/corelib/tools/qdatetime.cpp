/****************************************************************************
**
** Copyright (C) 2014 Digia Plc and/or its subsidiary(-ies).
** Contact: http://www.qt-project.org/legal
**
** This file is part of the QtCore module of the Qt Toolkit.
**
** $QT_BEGIN_LICENSE:LGPL21$
** Commercial License Usage
** Licensees holding valid commercial Qt licenses may use this file in
** accordance with the commercial license agreement provided with the
** Software or, alternatively, in accordance with the terms contained in
** a written agreement between you and Digia. For licensing terms and
** conditions see http://qt.digia.com/licensing. For further information
** use the contact form at http://qt.digia.com/contact-us.
**
** GNU Lesser General Public License Usage
** Alternatively, this file may be used under the terms of the GNU Lesser
** General Public License version 2.1 or version 3 as published by the Free
** Software Foundation and appearing in the file LICENSE.LGPLv21 and
** LICENSE.LGPLv3 included in the packaging of this file. Please review the
** following information to ensure the GNU Lesser General Public License
** requirements will be met: https://www.gnu.org/licenses/lgpl.html and
** http://www.gnu.org/licenses/old-licenses/lgpl-2.1.html.
**
** In addition, as a special exception, Digia gives you certain additional
** rights. These rights are described in the Digia Qt LGPL Exception
** version 1.1, included in the file LGPL_EXCEPTION.txt in this package.
**
** $QT_END_LICENSE$
**
****************************************************************************/

#include "qplatformdefs.h"
#include "private/qdatetime_p.h"
#include "private/qdatetimeparser_p.h"

#include "qdatastream.h"
#include "qset.h"
#include "qlocale.h"
#include "qdatetime.h"
#include "qtimezoneprivate_p.h"
#include "qregexp.h"
#include "qdebug.h"
#ifndef Q_OS_WIN
#include <locale.h>
#endif

#include <cmath>
#include <time.h>
#ifdef Q_OS_WIN
#  include <qt_windows.h>
#  ifdef Q_OS_WINCE
#    include "qfunctions_wince.h"
#  endif
#  ifdef Q_OS_WINRT
#    include "qfunctions_winrt.h"
#  endif
#endif

#if defined(Q_OS_MAC)
#include <private/qcore_mac_p.h>
#endif

QT_BEGIN_NAMESPACE

/*****************************************************************************
  Date/Time Constants
 *****************************************************************************/

enum {
    SECS_PER_DAY = 86400,
    MSECS_PER_DAY = 86400000,
    SECS_PER_HOUR = 3600,
    MSECS_PER_HOUR = 3600000,
    SECS_PER_MIN = 60,
    MSECS_PER_MIN = 60000,
    TIME_T_MAX = 2145916799,  // int maximum 2037-12-31T23:59:59 UTC
    JULIAN_DAY_FOR_EPOCH = 2440588 // result of julianDayFromDate(1970, 1, 1)
};

/*****************************************************************************
  QDate static helper functions
 *****************************************************************************/

static inline QDate fixedDate(int y, int m, int d)
{
    QDate result(y, m, 1);
    result.setDate(y, m, qMin(d, result.daysInMonth()));
    return result;
}

static inline qint64 floordiv(qint64 a, int b)
{
    return (a - (a < 0 ? b-1 : 0)) / b;
}

static inline int floordiv(int a, int b)
{
    return (a - (a < 0 ? b-1 : 0)) / b;
}

static inline qint64 julianDayFromDate(int year, int month, int day)
{
    // Adjust for no year 0
    if (year < 0)
        ++year;

/*
 * Math from The Calendar FAQ at http://www.tondering.dk/claus/cal/julperiod.php
 * This formula is correct for all julian days, when using mathematical integer
 * division (round to negative infinity), not c++11 integer division (round to zero)
 */
    int    a = floordiv(14 - month, 12);
    qint64 y = (qint64)year + 4800 - a;
    int    m = month + 12 * a - 3;
    return day + floordiv(153 * m + 2, 5) + 365 * y + floordiv(y, 4) - floordiv(y, 100) + floordiv(y, 400) - 32045;
}

static void getDateFromJulianDay(qint64 julianDay, int *yearp, int *monthp, int *dayp)
{
/*
 * Math from The Calendar FAQ at http://www.tondering.dk/claus/cal/julperiod.php
 * This formula is correct for all julian days, when using mathematical integer
 * division (round to negative infinity), not c++11 integer division (round to zero)
 */
    qint64 a = julianDay + 32044;
    qint64 b = floordiv(4 * a + 3, 146097);
    int    c = a - floordiv(146097 * b, 4);

    int    d = floordiv(4 * c + 3, 1461);
    int    e = c - floordiv(1461 * d, 4);
    int    m = floordiv(5 * e + 2, 153);

    int    day = e - floordiv(153 * m + 2, 5) + 1;
    int    month = m + 3 - 12 * floordiv(m, 10);
    int    year = 100 * b + d - 4800 + floordiv(m, 10);

    // Adjust for no year 0
    if (year <= 0)
        --year ;

    if (yearp)
        *yearp = year;
    if (monthp)
        *monthp = month;
    if (dayp)
        *dayp = day;
}

/*****************************************************************************
  Date/Time formatting helper functions
 *****************************************************************************/

static const char monthDays[] = { 0, 31, 28, 31, 30, 31, 30, 31, 31, 30, 31, 30, 31 };

#ifndef QT_NO_TEXTDATE
static const char * const qt_shortMonthNames[] = {
    "Jan", "Feb", "Mar", "Apr", "May", "Jun",
    "Jul", "Aug", "Sep", "Oct", "Nov", "Dec" };

int qt_monthNumberFromShortName(const QString &shortName)
{
    for (unsigned int i = 0; i < sizeof(qt_shortMonthNames) / sizeof(qt_shortMonthNames[0]); ++i) {
        if (shortName == QLatin1String(qt_shortMonthNames[i]))
            return i + 1;
    }
    return -1;
}
#endif

#ifndef QT_NO_DATESTRING
static void rfcDateImpl(const QString &s, QDate *dd = 0, QTime *dt = 0, int *utcOffset = 0)
{
    int day = -1;
    int month = -1;
    int year = -1;
    int hour = -1;
    int min = -1;
    int sec = -1;
    int hourOffset = 0;
    int minOffset = 0;
    bool positiveOffset = false;

    // Matches "Wdy, DD Mon YYYY HH:mm:ss ±hhmm" (Wdy, being optional)
    QRegExp rex(QStringLiteral("^(?:[A-Z][a-z]+,)?[ \\t]*(\\d{1,2})[ \\t]+([A-Z][a-z]+)[ \\t]+(\\d\\d\\d\\d)(?:[ \\t]+(\\d\\d):(\\d\\d)(?::(\\d\\d))?)?[ \\t]*(?:([+-])(\\d\\d)(\\d\\d))?"));
    if (s.indexOf(rex) == 0) {
        if (dd) {
            day = rex.cap(1).toInt();
            month = qt_monthNumberFromShortName(rex.cap(2));
            year = rex.cap(3).toInt();
        }
        if (dt) {
            if (!rex.cap(4).isEmpty()) {
                hour = rex.cap(4).toInt();
                min = rex.cap(5).toInt();
                sec = rex.cap(6).toInt();
            }
            positiveOffset = (rex.cap(7) == QLatin1String("+"));
            hourOffset = rex.cap(8).toInt();
            minOffset = rex.cap(9).toInt();
        }
        if (utcOffset)
            *utcOffset = ((hourOffset * 60 + minOffset) * (positiveOffset ? 60 : -60));
    } else {
        // Matches "Wdy Mon DD HH:mm:ss YYYY"
        QRegExp rex(QStringLiteral("^[A-Z][a-z]+[ \\t]+([A-Z][a-z]+)[ \\t]+(\\d\\d)(?:[ \\t]+(\\d\\d):(\\d\\d):(\\d\\d))?[ \\t]+(\\d\\d\\d\\d)[ \\t]*(?:([+-])(\\d\\d)(\\d\\d))?"));
        if (s.indexOf(rex) == 0) {
            if (dd) {
                month = qt_monthNumberFromShortName(rex.cap(1));
                day = rex.cap(2).toInt();
                year = rex.cap(6).toInt();
            }
            if (dt) {
                if (!rex.cap(3).isEmpty()) {
                    hour = rex.cap(3).toInt();
                    min = rex.cap(4).toInt();
                    sec = rex.cap(5).toInt();
                }
                positiveOffset = (rex.cap(7) == QLatin1String("+"));
                hourOffset = rex.cap(8).toInt();
                minOffset = rex.cap(9).toInt();
            }
            if (utcOffset)
                *utcOffset = ((hourOffset * 60 + minOffset) * (positiveOffset ? 60 : -60));
        }
    }

    if (dd)
        *dd = QDate(year, month, day);
    if (dt)
        *dt = QTime(hour, min, sec);
}
#endif // QT_NO_DATESTRING

// Return offset in [+-]HH:mm format
// Qt::ISODate puts : between the hours and minutes, but Qt:TextDate does not
static QString toOffsetString(Qt::DateFormat format, int offset)
{
    QString result;
    if (format == Qt::TextDate)
        result = QStringLiteral("%1%2%3");
    else // Qt::ISODate
        result = QStringLiteral("%1%2:%3");

    return result.arg(offset >= 0 ? QLatin1Char('+') : QLatin1Char('-'))
                 .arg(qAbs(offset) / SECS_PER_HOUR, 2, 10, QLatin1Char('0'))
                 .arg((qAbs(offset) / 60) % 60, 2, 10, QLatin1Char('0'));
}

<<<<<<< HEAD
// Parse offset in [+-]HH[:]MM format
static int fromOffsetString(const QStringRef &offsetString, bool *valid)
=======
// Parse offset in [+-]HH[[:]mm] format
static int fromOffsetString(const QString &offsetString, bool *valid)
>>>>>>> 9087df6b
{
    *valid = false;

    const int size = offsetString.size();
    if (size < 2 || size > 6)
        return 0;

    // sign will be +1 for a positive and -1 for a negative offset
    int sign;

    // First char must be + or -
    const QChar signChar = offsetString.at(0);
    if (signChar == QLatin1Char('+'))
        sign = 1;
    else if (signChar == QLatin1Char('-'))
        sign = -1;
    else
        return 0;

    // Split the hour and minute parts
    QVector<QStringRef> parts = offsetString.mid(1).split(QLatin1Char(':'));
    if (parts.count() == 1) {
<<<<<<< HEAD
        // [+-]HHMM format
        parts.append(parts.first().mid(2));
        parts[0] = parts.first().left(2);
=======
        // [+-]HHmm or [+-]HH format
        parts.append(parts.at(0).mid(2));
        parts[0] = parts.at(0).left(2);
>>>>>>> 9087df6b
    }

    bool ok = false;
    const int hour = parts.first().toInt(&ok);
    if (!ok)
        return 0;

    const int minute = (parts.at(1).isEmpty()) ? 0 : parts.at(1).toInt(&ok);
    if (!ok || minute < 0 || minute > 59)
        return 0;

    *valid = true;
    return sign * ((hour * 60) + minute) * 60;
}

/*****************************************************************************
  QDate member functions
 *****************************************************************************/

/*!
    \since 4.5

    \enum QDate::MonthNameType

    This enum describes the types of the string representation used
    for the month name.

    \value DateFormat This type of name can be used for date-to-string formatting.
    \value StandaloneFormat This type is used when you need to enumerate months or weekdays.
           Usually standalone names are represented in singular forms with
           capitalized first letter.
*/

/*!
    \class QDate
    \inmodule QtCore
    \reentrant
    \brief The QDate class provides date functions.


    A QDate object contains a calendar date, i.e. year, month, and day
    numbers, in the Gregorian calendar. It can read the current date
    from the system clock. It provides functions for comparing dates,
    and for manipulating dates. For example, it is possible to add
    and subtract days, months, and years to dates.

    A QDate object is typically created by giving the year,
    month, and day numbers explicitly. Note that QDate interprets two
    digit years as is, i.e., years 0 - 99. A QDate can also be
    constructed with the static function currentDate(), which creates
    a QDate object containing the system clock's date.  An explicit
    date can also be set using setDate(). The fromString() function
    returns a QDate given a string and a date format which is used to
    interpret the date within the string.

    The year(), month(), and day() functions provide access to the
    year, month, and day numbers. Also, dayOfWeek() and dayOfYear()
    functions are provided. The same information is provided in
    textual format by the toString(), shortDayName(), longDayName(),
    shortMonthName(), and longMonthName() functions.

    QDate provides a full set of operators to compare two QDate
    objects where smaller means earlier, and larger means later.

    You can increment (or decrement) a date by a given number of days
    using addDays(). Similarly you can use addMonths() and addYears().
    The daysTo() function returns the number of days between two
    dates.

    The daysInMonth() and daysInYear() functions return how many days
    there are in this date's month and year, respectively. The
    isLeapYear() function indicates whether a date is in a leap year.

    \section1

    \section2 No Year 0

    There is no year 0. Dates in that year are considered invalid. The
    year -1 is the year "1 before Christ" or "1 before current era."
    The day before 1 January 1 CE is 31 December 1 BCE.

    \section2 Range of Valid Dates

    Dates are stored internally as a Julian Day number, an integer count of
    every day in a contiguous range, with 24 November 4714 BCE in the Gregorian
    calendar being Julian Day 0 (1 January 4713 BCE in the Julian calendar).
    As well as being an efficient and accurate way of storing an absolute date,
    it is suitable for converting a Date into other calendar systems such as
    Hebrew, Islamic or Chinese. The Julian Day number can be obtained using
    QDate::toJulianDay() and can be set using QDate::fromJulianDay().

    The range of dates able to be stored by QDate as a Julian Day number is
    for technical reasons limited to between -784350574879 and 784354017364,
    which means from before 2 billion BCE to after 2 billion CE.

    \sa QTime, QDateTime, QDateEdit, QDateTimeEdit, QCalendarWidget
*/

/*!
    \fn QDate::QDate()

    Constructs a null date. Null dates are invalid.

    \sa isNull(), isValid()
*/

/*!
    Constructs a date with year \a y, month \a m and day \a d.

    If the specified date is invalid, the date is not set and
    isValid() returns \c false.

    \warning Years 1 to 99 are interpreted as is. Year 0 is invalid.

    \sa isValid()
*/

QDate::QDate(int y, int m, int d)
{
    setDate(y, m, d);
}


/*!
    \fn bool QDate::isNull() const

    Returns \c true if the date is null; otherwise returns \c false. A null
    date is invalid.

    \note The behavior of this function is equivalent to isValid().

    \sa isValid()
*/


/*!
    \fn bool QDate::isValid() const

    Returns \c true if this date is valid; otherwise returns \c false.

    \sa isNull()
*/


/*!
    Returns the year of this date. Negative numbers indicate years
    before 1 CE, such that year -44 is 44 BCE.

    Returns 0 if the date is invalid.

    \sa month(), day()
*/

int QDate::year() const
{
    if (isNull())
        return 0;

    int y;
    getDateFromJulianDay(jd, &y, 0, 0);
    return y;
}

/*!
    Returns the number corresponding to the month of this date, using
    the following convention:

    \list
    \li 1 = "January"
    \li 2 = "February"
    \li 3 = "March"
    \li 4 = "April"
    \li 5 = "May"
    \li 6 = "June"
    \li 7 = "July"
    \li 8 = "August"
    \li 9 = "September"
    \li 10 = "October"
    \li 11 = "November"
    \li 12 = "December"
    \endlist

    Returns 0 if the date is invalid.

    \sa year(), day()
*/

int QDate::month() const
{
    if (isNull())
        return 0;

    int m;
    getDateFromJulianDay(jd, 0, &m, 0);
    return m;
}

/*!
    Returns the day of the month (1 to 31) of this date.

    Returns 0 if the date is invalid.

    \sa year(), month(), dayOfWeek()
*/

int QDate::day() const
{
    if (isNull())
        return 0;

    int d;
    getDateFromJulianDay(jd, 0, 0, &d);
    return d;
}

/*!
    Returns the weekday (1 = Monday to 7 = Sunday) for this date.

    Returns 0 if the date is invalid.

    \sa day(), dayOfYear(), Qt::DayOfWeek
*/

int QDate::dayOfWeek() const
{
    if (isNull())
        return 0;

    if (jd >= 0)
        return (jd % 7) + 1;
    else
        return ((jd + 1) % 7) + 7;
}

/*!
    Returns the day of the year (1 to 365 or 366 on leap years) for
    this date.

    Returns 0 if the date is invalid.

    \sa day(), dayOfWeek()
*/

int QDate::dayOfYear() const
{
    if (isNull())
        return 0;

    return jd - julianDayFromDate(year(), 1, 1) + 1;
}

/*!
    Returns the number of days in the month (28 to 31) for this date.

    Returns 0 if the date is invalid.

    \sa day(), daysInYear()
*/

int QDate::daysInMonth() const
{
    if (isNull())
        return 0;

    int y, m;
    getDateFromJulianDay(jd, &y, &m, 0);
    if (m == 2 && isLeapYear(y))
        return 29;
    else
        return monthDays[m];
}

/*!
    Returns the number of days in the year (365 or 366) for this date.

    Returns 0 if the date is invalid.

    \sa day(), daysInMonth()
*/

int QDate::daysInYear() const
{
    if (isNull())
        return 0;

    int y;
    getDateFromJulianDay(jd, &y, 0, 0);
    return isLeapYear(y) ? 366 : 365;
}

/*!
    Returns the week number (1 to 53), and stores the year in
    *\a{yearNumber} unless \a yearNumber is null (the default).

    Returns 0 if the date is invalid.

    In accordance with ISO 8601, weeks start on Monday and the first
    Thursday of a year is always in week 1 of that year. Most years
    have 52 weeks, but some have 53.

    *\a{yearNumber} is not always the same as year(). For example, 1
    January 2000 has week number 52 in the year 1999, and 31 December
    2002 has week number 1 in the year 2003.

    \legalese
    Copyright (c) 1989 The Regents of the University of California.
    All rights reserved.

    Redistribution and use in source and binary forms are permitted
    provided that the above copyright notice and this paragraph are
    duplicated in all such forms and that any documentation,
    advertising materials, and other materials related to such
    distribution and use acknowledge that the software was developed
    by the University of California, Berkeley.  The name of the
    University may not be used to endorse or promote products derived
    from this software without specific prior written permission.
    THIS SOFTWARE IS PROVIDED "AS IS" AND WITHOUT ANY EXPRESS OR
    IMPLIED WARRANTIES, INCLUDING, WITHOUT LIMITATION, THE IMPLIED
    WARRANTIES OF MERCHANTABILITY AND FITNESS FOR A PARTICULAR PURPOSE.

    \sa isValid()
*/

int QDate::weekNumber(int *yearNumber) const
{
    if (!isValid())
        return 0;

    int year = QDate::year();
    int yday = dayOfYear() - 1;
    int wday = dayOfWeek();
    if (wday == 7)
        wday = 0;
    int w;

    for (;;) {
        int len;
        int bot;
        int top;

        len = isLeapYear(year) ? 366 : 365;
        /*
        ** What yday (-3 ... 3) does
        ** the ISO year begin on?
        */
        bot = ((yday + 11 - wday) % 7) - 3;
        /*
        ** What yday does the NEXT
        ** ISO year begin on?
        */
        top = bot - (len % 7);
        if (top < -3)
            top += 7;
        top += len;
        if (yday >= top) {
            ++year;
            w = 1;
            break;
        }
        if (yday >= bot) {
            w = 1 + ((yday - bot) / 7);
            break;
        }
        --year;
        yday += isLeapYear(year) ? 366 : 365;
    }
    if (yearNumber != 0)
        *yearNumber = year;
    return w;
}

#ifndef QT_NO_TEXTDATE
/*!
    \since 4.5

    Returns the short name of the \a month for the representation specified
    by \a type.

    The months are enumerated using the following convention:

    \list
    \li 1 = "Jan"
    \li 2 = "Feb"
    \li 3 = "Mar"
    \li 4 = "Apr"
    \li 5 = "May"
    \li 6 = "Jun"
    \li 7 = "Jul"
    \li 8 = "Aug"
    \li 9 = "Sep"
    \li 10 = "Oct"
    \li 11 = "Nov"
    \li 12 = "Dec"
    \endlist

    The month names will be localized according to the system's
    locale settings, i.e. using QLocale::system().

    Returns an empty string if the date is invalid.

    \sa toString(), longMonthName(), shortDayName(), longDayName()
*/

QString QDate::shortMonthName(int month, QDate::MonthNameType type)
{
    if (month < 1 || month > 12)
        return QString();

    switch (type) {
    case QDate::DateFormat:
        return QLocale::system().monthName(month, QLocale::ShortFormat);
    case QDate::StandaloneFormat:
        return QLocale::system().standaloneMonthName(month, QLocale::ShortFormat);
    default:
        break;
    }
    return QString();
}

/*!
    \since 4.5

    Returns the long name of the \a month for the representation specified
    by \a type.

    The months are enumerated using the following convention:

    \list
    \li 1 = "January"
    \li 2 = "February"
    \li 3 = "March"
    \li 4 = "April"
    \li 5 = "May"
    \li 6 = "June"
    \li 7 = "July"
    \li 8 = "August"
    \li 9 = "September"
    \li 10 = "October"
    \li 11 = "November"
    \li 12 = "December"
    \endlist

    The month names will be localized according to the system's
    locale settings, i.e. using QLocale::system().

    Returns an empty string if the date is invalid.

    \sa toString(), shortMonthName(), shortDayName(), longDayName()
*/

QString QDate::longMonthName(int month, MonthNameType type)
{
    if (month < 1 || month > 12)
        return QString();

    switch (type) {
    case QDate::DateFormat:
        return QLocale::system().monthName(month, QLocale::LongFormat);
    case QDate::StandaloneFormat:
        return QLocale::system().standaloneMonthName(month, QLocale::LongFormat);
    default:
        break;
    }
    return QString();
}

/*!
    \since 4.5

    Returns the short name of the \a weekday for the representation specified
    by \a type.

    The days are enumerated using the following convention:

    \list
    \li 1 = "Mon"
    \li 2 = "Tue"
    \li 3 = "Wed"
    \li 4 = "Thu"
    \li 5 = "Fri"
    \li 6 = "Sat"
    \li 7 = "Sun"
    \endlist

    The day names will be localized according to the system's
    locale settings, i.e. using QLocale::system().

    Returns an empty string if the date is invalid.

    \sa toString(), shortMonthName(), longMonthName(), longDayName()
*/

QString QDate::shortDayName(int weekday, MonthNameType type)
{
    if (weekday < 1 || weekday > 7)
        return QString();

    switch (type) {
    case QDate::DateFormat:
        return QLocale::system().dayName(weekday, QLocale::ShortFormat);
    case QDate::StandaloneFormat:
        return QLocale::system().standaloneDayName(weekday, QLocale::ShortFormat);
    default:
        break;
    }
    return QString();
}

/*!
    \since 4.5

    Returns the long name of the \a weekday for the representation specified
    by \a type.

    The days are enumerated using the following convention:

    \list
    \li 1 = "Monday"
    \li 2 = "Tuesday"
    \li 3 = "Wednesday"
    \li 4 = "Thursday"
    \li 5 = "Friday"
    \li 6 = "Saturday"
    \li 7 = "Sunday"
    \endlist

    The day names will be localized according to the system's
    locale settings, i.e. using QLocale::system().

    Returns an empty string if the date is invalid.

    \sa toString(), shortDayName(), shortMonthName(), longMonthName()
*/

QString QDate::longDayName(int weekday, MonthNameType type)
{
    if (weekday < 1 || weekday > 7)
        return QString();

    switch (type) {
    case QDate::DateFormat:
        return QLocale::system().dayName(weekday, QLocale::LongFormat);
    case QDate::StandaloneFormat:
        return QLocale::system().standaloneDayName(weekday, QLocale::LongFormat);
    default:
        break;
    }
    return QLocale::system().dayName(weekday, QLocale::LongFormat);
}
#endif //QT_NO_TEXTDATE

#ifndef QT_NO_DATESTRING

/*!
    \fn QString QDate::toString(Qt::DateFormat format) const

    \overload

    Returns the date as a string. The \a format parameter determines
    the format of the string.

    If the \a format is Qt::TextDate, the string is formatted in
    the default way. QDate::shortDayName() and QDate::shortMonthName()
    are used to generate the string, so the day and month names will
    be localized names using the system locale, i.e. QLocale::system(). An
    example of this formatting is "Sat May 20 1995".

    If the \a format is Qt::ISODate, the string format corresponds
    to the ISO 8601 extended specification for representations of
    dates and times, taking the form YYYY-MM-DD, where YYYY is the
    year, MM is the month of the year (between 01 and 12), and DD is
    the day of the month between 01 and 31.

    If the \a format is Qt::SystemLocaleShortDate or
    Qt::SystemLocaleLongDate, the string format depends on the locale
    settings of the system. Identical to calling
    QLocale::system().toString(date, QLocale::ShortFormat) or
    QLocale::system().toString(date, QLocale::LongFormat).

    If the \a format is Qt::DefaultLocaleShortDate or
    Qt::DefaultLocaleLongDate, the string format depends on the
    default application locale. This is the locale set with
    QLocale::setDefault(), or the system locale if no default locale
    has been set. Identical to calling
    \l {QLocale::toString()}{QLocale().toString(date, QLocale::ShortFormat) } or
    \l {QLocale::toString()}{QLocale().toString(date, QLocale::LongFormat)}.

    If the \a format is Qt::RFC2822Date, the string is formatted in
    an \l{RFC 2822} compatible way. An example of this formatting is
    "20 May 1995".

    If the date is invalid, an empty string will be returned.

    \warning The Qt::ISODate format is only valid for years in the
    range 0 to 9999. This restriction may apply to locale-aware
    formats as well, depending on the locale settings.

    \sa shortDayName(), shortMonthName()
*/
QString QDate::toString(Qt::DateFormat format) const
{
    if (!isValid())
        return QString();

    int y, m, d;

    switch (format) {
    case Qt::SystemLocaleDate:
    case Qt::SystemLocaleShortDate:
        return QLocale::system().toString(*this, QLocale::ShortFormat);
    case Qt::SystemLocaleLongDate:
        return QLocale::system().toString(*this, QLocale::LongFormat);
    case Qt::LocaleDate:
    case Qt::DefaultLocaleShortDate:
        return QLocale().toString(*this, QLocale::ShortFormat);
    case Qt::DefaultLocaleLongDate:
        return QLocale().toString(*this, QLocale::LongFormat);
    case Qt::RFC2822Date:
        return QLocale::c().toString(*this, QStringLiteral("dd MMM yyyy"));
    default:
#ifndef QT_NO_TEXTDATE
    case Qt::TextDate:
        getDateFromJulianDay(jd, &y, &m, &d);
        return QString::fromLatin1("%1 %2 %3 %4").arg(shortDayName(dayOfWeek()))
                                                 .arg(shortMonthName(m))
                                                 .arg(d)
                                                 .arg(y);
#endif
    case Qt::ISODate:
        getDateFromJulianDay(jd, &y, &m, &d);
        if (y < 0 || y > 9999)
            return QString();
        return QString::fromLatin1("%1-%2-%3").arg(y, 4, 10, QLatin1Char('0'))
                                              .arg(m, 2, 10, QLatin1Char('0'))
                                              .arg(d, 2, 10, QLatin1Char('0'));
    }
}

/*!
    Returns the date as a string. The \a format parameter determines
    the format of the result string.

    These expressions may be used:

    \table
    \header \li Expression \li Output
    \row \li d \li the day as number without a leading zero (1 to 31)
    \row \li dd \li the day as number with a leading zero (01 to 31)
    \row \li ddd
         \li the abbreviated localized day name (e.g. 'Mon' to 'Sun').
             Uses the system locale to localize the name, i.e. QLocale::system().
    \row \li dddd
         \li the long localized day name (e.g. 'Monday' to 'Sunday').
             Uses the system locale to localize the name, i.e. QLocale::system().
    \row \li M \li the month as number without a leading zero (1 to 12)
    \row \li MM \li the month as number with a leading zero (01 to 12)
    \row \li MMM
         \li the abbreviated localized month name (e.g. 'Jan' to 'Dec').
             Uses the system locale to localize the name, i.e. QLocale::system().
    \row \li MMMM
         \li the long localized month name (e.g. 'January' to 'December').
             Uses the system locale to localize the name, i.e. QLocale::system().
    \row \li yy \li the year as two digit number (00 to 99)
    \row \li yyyy \li the year as four digit number. If the year is negative,
            a minus sign is prepended in addition.
    \endtable

    All other input characters will be ignored. Any sequence of characters that
    are enclosed in single quotes will be treated as text and not be used as an
    expression. Two consecutive single quotes ("''") are replaced by a singlequote
    in the output. Formats without separators (e.g. "ddMM") are currently not supported.

    Example format strings (assuming that the QDate is the 20 July
    1969):

    \table
    \header \li Format            \li Result
    \row    \li dd.MM.yyyy        \li 20.07.1969
    \row    \li ddd MMMM d yy     \li Sun July 20 69
    \row    \li 'The day is' dddd \li The day is Sunday
    \endtable

    If the datetime is invalid, an empty string will be returned.

    \sa QDateTime::toString(), QTime::toString(), QLocale::toString()

*/
QString QDate::toString(const QString& format) const
{
    return QLocale::system().toString(*this, format);
}
#endif //QT_NO_DATESTRING

/*!
    \fn bool QDate::setYMD(int y, int m, int d)

    \deprecated in 5.0, use setDate() instead.

    Sets the date's year \a y, month \a m, and day \a d.

    If \a y is in the range 0 to 99, it is interpreted as 1900 to
    1999.
    Returns \c false if the date is invalid.

    Use setDate() instead.
*/

/*!
    \since 4.2

    Sets the date's \a year, \a month, and \a day. Returns \c true if
    the date is valid; otherwise returns \c false.

    If the specified date is invalid, the QDate object is set to be
    invalid.

    \sa isValid()
*/
bool QDate::setDate(int year, int month, int day)
{
    if (isValid(year, month, day))
        jd = julianDayFromDate(year, month, day);
    else
        jd = nullJd();

    return isValid();
}

/*!
    \since 4.5

    Extracts the date's year, month, and day, and assigns them to
    *\a year, *\a month, and *\a day. The pointers may be null.

    Returns 0 if the date is invalid.

    \sa year(), month(), day(), isValid()
*/
void QDate::getDate(int *year, int *month, int *day)
{
    if (isValid()) {
        getDateFromJulianDay(jd, year, month, day);
    } else {
        if (year)
            *year = 0;
        if (month)
            *month = 0;
        if (day)
            *day = 0;
    }
}

/*!
    Returns a QDate object containing a date \a ndays later than the
    date of this object (or earlier if \a ndays is negative).

    Returns a null date if the current date is invalid or the new date is
    out of range.

    \sa addMonths(), addYears(), daysTo()
*/

QDate QDate::addDays(qint64 ndays) const
{
    if (isNull())
        return QDate();

    // Due to limits on minJd() and maxJd() we know that any overflow
    // will be invalid and caught by fromJulianDay().
    return fromJulianDay(jd + ndays);
}

/*!
    Returns a QDate object containing a date \a nmonths later than the
    date of this object (or earlier if \a nmonths is negative).

    \note If the ending day/month combination does not exist in the
    resulting month/year, this function will return a date that is the
    latest valid date.

    \sa addDays(), addYears()
*/

QDate QDate::addMonths(int nmonths) const
{
    if (!isValid())
        return QDate();
    if (!nmonths)
        return *this;

    int old_y, y, m, d;
    getDateFromJulianDay(jd, &y, &m, &d);
    old_y = y;

    bool increasing = nmonths > 0;

    while (nmonths != 0) {
        if (nmonths < 0 && nmonths + 12 <= 0) {
            y--;
            nmonths+=12;
        } else if (nmonths < 0) {
            m+= nmonths;
            nmonths = 0;
            if (m <= 0) {
                --y;
                m += 12;
            }
        } else if (nmonths - 12 >= 0) {
            y++;
            nmonths -= 12;
        } else if (m == 12) {
            y++;
            m = 0;
        } else {
            m += nmonths;
            nmonths = 0;
            if (m > 12) {
                ++y;
                m -= 12;
            }
        }
    }

    // was there a sign change?
    if ((old_y > 0 && y <= 0) ||
        (old_y < 0 && y >= 0))
        // yes, adjust the date by +1 or -1 years
        y += increasing ? +1 : -1;

    return fixedDate(y, m, d);
}

/*!
    Returns a QDate object containing a date \a nyears later than the
    date of this object (or earlier if \a nyears is negative).

    \note If the ending day/month combination does not exist in the
    resulting year (i.e., if the date was Feb 29 and the final year is
    not a leap year), this function will return a date that is the
    latest valid date (that is, Feb 28).

    \sa addDays(), addMonths()
*/

QDate QDate::addYears(int nyears) const
{
    if (!isValid())
        return QDate();

    int y, m, d;
    getDateFromJulianDay(jd, &y, &m, &d);

    int old_y = y;
    y += nyears;

    // was there a sign change?
    if ((old_y > 0 && y <= 0) ||
        (old_y < 0 && y >= 0))
        // yes, adjust the date by +1 or -1 years
        y += nyears > 0 ? +1 : -1;

    return fixedDate(y, m, d);
}

/*!
    Returns the number of days from this date to \a d (which is
    negative if \a d is earlier than this date).

    Returns 0 if either date is invalid.

    Example:
    \snippet code/src_corelib_tools_qdatetime.cpp 0

    \sa addDays()
*/

qint64 QDate::daysTo(const QDate &d) const
{
    if (isNull() || d.isNull())
        return 0;

    // Due to limits on minJd() and maxJd() we know this will never overflow
    return d.jd - jd;
}


/*!
    \fn bool QDate::operator==(const QDate &d) const

    Returns \c true if this date is equal to \a d; otherwise returns
    false.

*/

/*!
    \fn bool QDate::operator!=(const QDate &d) const

    Returns \c true if this date is different from \a d; otherwise
    returns \c false.
*/

/*!
    \fn bool QDate::operator<(const QDate &d) const

    Returns \c true if this date is earlier than \a d; otherwise returns
    false.
*/

/*!
    \fn bool QDate::operator<=(const QDate &d) const

    Returns \c true if this date is earlier than or equal to \a d;
    otherwise returns \c false.
*/

/*!
    \fn bool QDate::operator>(const QDate &d) const

    Returns \c true if this date is later than \a d; otherwise returns
    false.
*/

/*!
    \fn bool QDate::operator>=(const QDate &d) const

    Returns \c true if this date is later than or equal to \a d;
    otherwise returns \c false.
*/

/*!
    \fn QDate::currentDate()
    Returns the current date, as reported by the system clock.

    \sa QTime::currentTime(), QDateTime::currentDateTime()
*/

#ifndef QT_NO_DATESTRING
/*!
    \fn QDate QDate::fromString(const QString &string, Qt::DateFormat format)

    Returns the QDate represented by the \a string, using the
    \a format given, or an invalid date if the string cannot be
    parsed.

    Note for Qt::TextDate: It is recommended that you use the
    English short month names (e.g. "Jan"). Although localized month
    names can also be used, they depend on the user's locale settings.
*/
QDate QDate::fromString(const QString& string, Qt::DateFormat format)
{
    if (string.isEmpty())
        return QDate();

    switch (format) {
    case Qt::SystemLocaleDate:
    case Qt::SystemLocaleShortDate:
        return QLocale::system().toDate(string, QLocale::ShortFormat);
    case Qt::SystemLocaleLongDate:
        return QLocale::system().toDate(string, QLocale::LongFormat);
    case Qt::LocaleDate:
    case Qt::DefaultLocaleShortDate:
        return QLocale().toDate(string, QLocale::ShortFormat);
    case Qt::DefaultLocaleLongDate:
        return QLocale().toDate(string, QLocale::LongFormat);
    case Qt::RFC2822Date: {
        QDate date;
        rfcDateImpl(string, &date);
        return date;
    }
    default:
#ifndef QT_NO_TEXTDATE
    case Qt::TextDate: {
        QVector<QStringRef> parts = string.splitRef(QLatin1Char(' '), QString::SkipEmptyParts);

        if (parts.count() != 4)
            return QDate();

        QStringRef monthName = parts.at(1);
        int month = -1;
        // Assume that English monthnames are the default
        for (int i = 0; i < 12; ++i) {
            if (monthName == QLatin1String(qt_shortMonthNames[i])) {
                month = i + 1;
                break;
            }
        }
        // If English names can't be found, search the localized ones
        if (month == -1) {
            for (int i = 1; i <= 12; ++i) {
                if (monthName == QDate::shortMonthName(i)) {
                    month = i;
                    break;
                }
            }
            if (month == -1)
                // Month name matches neither English nor other localised name.
                return QDate();
        }

        bool ok = false;
        int year = parts.at(3).toInt(&ok);
        if (!ok)
            return QDate();

        return QDate(year, month, parts.at(2).toInt());
        }
#endif // QT_NO_TEXTDATE
    case Qt::ISODate: {
        // Semi-strict parsing, must be long enough and have non-numeric separators
        if (string.size() < 10 || string.at(4).isDigit() || string.at(7).isDigit()
            || (string.size() > 10 && string.at(10).isDigit())) {
            return QDate();
        }
        const int year = string.midRef(0, 4).toInt();
        if (year <= 0 || year > 9999)
            return QDate();
        return QDate(year, string.midRef(5, 2).toInt(), string.midRef(8, 2).toInt());
        }
    }
    return QDate();
}

/*!
    \fn QDate::fromString(const QString &string, const QString &format)

    Returns the QDate represented by the \a string, using the \a
    format given, or an invalid date if the string cannot be parsed.

    These expressions may be used for the format:

    \table
    \header \li Expression \li Output
    \row \li d \li The day as a number without a leading zero (1 to 31)
    \row \li dd \li The day as a number with a leading zero (01 to 31)
    \row \li ddd
         \li The abbreviated localized day name (e.g. 'Mon' to 'Sun').
             Uses the system locale to localize the name, i.e. QLocale::system().
    \row \li dddd
         \li The long localized day name (e.g. 'Monday' to 'Sunday').
             Uses the system locale to localize the name, i.e. QLocale::system().
    \row \li M \li The month as a number without a leading zero (1 to 12)
    \row \li MM \li The month as a number with a leading zero (01 to 12)
    \row \li MMM
         \li The abbreviated localized month name (e.g. 'Jan' to 'Dec').
             Uses the system locale to localize the name, i.e. QLocale::system().
    \row \li MMMM
         \li The long localized month name (e.g. 'January' to 'December').
             Uses the system locale to localize the name, i.e. QLocale::system().
    \row \li yy \li The year as two digit number (00 to 99)
    \row \li yyyy \li The year as four digit number. If the year is negative,
            a minus sign is prepended in addition.
    \endtable

    All other input characters will be treated as text. Any sequence
    of characters that are enclosed in single quotes will also be
    treated as text and will not be used as an expression. For example:

    \snippet code/src_corelib_tools_qdatetime.cpp 1

    If the format is not satisfied, an invalid QDate is returned. The
    expressions that don't expect leading zeroes (d, M) will be
    greedy. This means that they will use two digits even if this
    will put them outside the accepted range of values and leaves too
    few digits for other sections. For example, the following format
    string could have meant January 30 but the M will grab two
    digits, resulting in an invalid date:

    \snippet code/src_corelib_tools_qdatetime.cpp 2

    For any field that is not represented in the format the following
    defaults are used:

    \table
    \header \li Field  \li Default value
    \row    \li Year   \li 1900
    \row    \li Month  \li 1
    \row    \li Day    \li 1
    \endtable

    The following examples demonstrate the default values:

    \snippet code/src_corelib_tools_qdatetime.cpp 3

    \sa QDateTime::fromString(), QTime::fromString(), QDate::toString(),
        QDateTime::toString(), QTime::toString()
*/

QDate QDate::fromString(const QString &string, const QString &format)
{
    QDate date;
#ifndef QT_BOOTSTRAPPED
    QDateTimeParser dt(QVariant::Date, QDateTimeParser::FromString);
    if (dt.parseFormat(format))
        dt.fromString(string, &date, 0);
#else
    Q_UNUSED(string);
    Q_UNUSED(format);
#endif
    return date;
}
#endif // QT_NO_DATESTRING

/*!
    \overload

    Returns \c true if the specified date (\a year, \a month, and \a
    day) is valid; otherwise returns \c false.

    Example:
    \snippet code/src_corelib_tools_qdatetime.cpp 4

    \sa isNull(), setDate()
*/

bool QDate::isValid(int year, int month, int day)
{
    // there is no year 0 in the Gregorian calendar
    if (year == 0)
        return false;

    return (day > 0 && month > 0 && month <= 12) &&
           (day <= monthDays[month] || (day == 29 && month == 2 && isLeapYear(year)));
}

/*!
    \fn bool QDate::isLeapYear(int year)

    Returns \c true if the specified \a year is a leap year; otherwise
    returns \c false.
*/

bool QDate::isLeapYear(int y)
{
    // No year 0 in Gregorian calendar, so -1, -5, -9 etc are leap years
    if ( y < 1)
        ++y;

    return (y % 4 == 0 && y % 100 != 0) || y % 400 == 0;
}

/*! \fn static QDate QDate::fromJulianDay(qint64 jd)

    Converts the Julian day \a jd to a QDate.

    \sa toJulianDay()
*/

/*! \fn int QDate::toJulianDay() const

    Converts the date to a Julian day.

    \sa fromJulianDay()
*/

/*****************************************************************************
  QTime member functions
 *****************************************************************************/

/*!
    \class QTime
    \inmodule QtCore
    \reentrant

    \brief The QTime class provides clock time functions.


    A QTime object contains a clock time, i.e. the number of hours,
    minutes, seconds, and milliseconds since midnight. It can read the
    current time from the system clock and measure a span of elapsed
    time. It provides functions for comparing times and for
    manipulating a time by adding a number of milliseconds.

    QTime uses the 24-hour clock format; it has no concept of AM/PM.
    Unlike QDateTime, QTime knows nothing about time zones or
    daylight savings time (DST).

    A QTime object is typically created either by giving the number
    of hours, minutes, seconds, and milliseconds explicitly, or by
    using the static function currentTime(), which creates a QTime
    object that contains the system's local time. Note that the
    accuracy depends on the accuracy of the underlying operating
    system; not all systems provide 1-millisecond accuracy.

    The hour(), minute(), second(), and msec() functions provide
    access to the number of hours, minutes, seconds, and milliseconds
    of the time. The same information is provided in textual format by
    the toString() function.

    QTime provides a full set of operators to compare two QTime
    objects. QTime A is considered smaller than QTime B if A is
    earlier than B.

    The addSecs() and addMSecs() functions provide the time a given
    number of seconds or milliseconds later than a given time.
    Correspondingly, the number of seconds or milliseconds
    between two times can be found using secsTo() or msecsTo().

    QTime can be used to measure a span of elapsed time using the
    start(), restart(), and elapsed() functions.

    \sa QDate, QDateTime
*/

/*!
    \fn QTime::QTime()

    Constructs a null time object. A null time can be a QTime(0, 0, 0, 0)
    (i.e., midnight) object, except that isNull() returns \c true and isValid()
    returns \c false.

    \sa isNull(), isValid()
*/

/*!
    Constructs a time with hour \a h, minute \a m, seconds \a s and
    milliseconds \a ms.

    \a h must be in the range 0 to 23, \a m and \a s must be in the
    range 0 to 59, and \a ms must be in the range 0 to 999.

    \sa isValid()
*/

QTime::QTime(int h, int m, int s, int ms)
{
    setHMS(h, m, s, ms);
}


/*!
    \fn bool QTime::isNull() const

    Returns \c true if the time is null (i.e., the QTime object was
    constructed using the default constructor); otherwise returns
    false. A null time is also an invalid time.

    \sa isValid()
*/

/*!
    Returns \c true if the time is valid; otherwise returns \c false. For example,
    the time 23:30:55.746 is valid, but 24:12:30 is invalid.

    \sa isNull()
*/

bool QTime::isValid() const
{
    return mds > NullTime && mds < MSECS_PER_DAY;
}


/*!
    Returns the hour part (0 to 23) of the time.

    Returns -1 if the time is invalid.

    \sa minute(), second(), msec()
*/

int QTime::hour() const
{
    if (!isValid())
        return -1;

    return ds() / MSECS_PER_HOUR;
}

/*!
    Returns the minute part (0 to 59) of the time.

    Returns -1 if the time is invalid.

    \sa hour(), second(), msec()
*/

int QTime::minute() const
{
    if (!isValid())
        return -1;

    return (ds() % MSECS_PER_HOUR) / MSECS_PER_MIN;
}

/*!
    Returns the second part (0 to 59) of the time.

    Returns -1 if the time is invalid.

    \sa hour(), minute(), msec()
*/

int QTime::second() const
{
    if (!isValid())
        return -1;

    return (ds() / 1000)%SECS_PER_MIN;
}

/*!
    Returns the millisecond part (0 to 999) of the time.

    Returns -1 if the time is invalid.

    \sa hour(), minute(), second()
*/

int QTime::msec() const
{
    if (!isValid())
        return -1;

    return ds() % 1000;
}

#ifndef QT_NO_DATESTRING
/*!
    \overload

    Returns the time as a string. The \a format parameter determines
    the format of the string.

    If \a format is Qt::TextDate, the string format is HH:mm:ss;
    e.g. 1 second before midnight would be "23:59:59".

    If \a format is Qt::ISODate, the string format corresponds to the
    ISO 8601 extended specification for representations of dates,
    which is also HH:mm:ss.

    If the \a format is Qt::SystemLocaleShortDate or
    Qt::SystemLocaleLongDate, the string format depends on the locale
    settings of the system. Identical to calling
    QLocale::system().toString(time, QLocale::ShortFormat) or
    QLocale::system().toString(time, QLocale::LongFormat).

    If the \a format is Qt::DefaultLocaleShortDate or
    Qt::DefaultLocaleLongDate, the string format depends on the
    default application locale. This is the locale set with
    QLocale::setDefault(), or the system locale if no default locale
    has been set. Identical to calling

    \l {QLocale::toString()}{QLocale().toString(time, QLocale::ShortFormat)} or
    \l {QLocale::toString()}{QLocale().toString(time, QLocale::LongFormat)}.

    If the \a format is Qt::RFC2822Date, the string is formatted in
    an \l{RFC 2822} compatible way. An example of this formatting is
    "23:59:20".

    If the time is invalid, an empty string will be returned.

    \sa QDate::toString(), QDateTime::toString()
*/

QString QTime::toString(Qt::DateFormat format) const
{
    if (!isValid())
        return QString();

    switch (format) {
    case Qt::SystemLocaleDate:
    case Qt::SystemLocaleShortDate:
        return QLocale::system().toString(*this, QLocale::ShortFormat);
    case Qt::SystemLocaleLongDate:
        return QLocale::system().toString(*this, QLocale::LongFormat);
    case Qt::LocaleDate:
    case Qt::DefaultLocaleShortDate:
        return QLocale().toString(*this, QLocale::ShortFormat);
    case Qt::DefaultLocaleLongDate:
        return QLocale().toString(*this, QLocale::LongFormat);
    case Qt::RFC2822Date:
    case Qt::ISODate:
    case Qt::TextDate:
    default:
        return QString::fromLatin1("%1:%2:%3").arg(hour(), 2, 10, QLatin1Char('0'))
                                              .arg(minute(), 2, 10, QLatin1Char('0'))
                                              .arg(second(), 2, 10, QLatin1Char('0'));
    }
}

/*!
    Returns the time as a string. The \a format parameter determines
    the format of the result string.

    These expressions may be used:

    \table
    \header \li Expression \li Output
    \row \li h
         \li the hour without a leading zero (0 to 23 or 1 to 12 if AM/PM display)
    \row \li hh
         \li the hour with a leading zero (00 to 23 or 01 to 12 if AM/PM display)
    \row \li H
         \li the hour without a leading zero (0 to 23, even with AM/PM display)
    \row \li HH
         \li the hour with a leading zero (00 to 23, even with AM/PM display)
    \row \li m \li the minute without a leading zero (0 to 59)
    \row \li mm \li the minute with a leading zero (00 to 59)
    \row \li s \li the second without a leading zero (0 to 59)
    \row \li ss \li the second with a leading zero (00 to 59)
    \row \li z \li the milliseconds without leading zeroes (0 to 999)
    \row \li zzz \li the milliseconds with leading zeroes (000 to 999)
    \row \li AP or A
         \li use AM/PM display. \e A/AP will be replaced by either "AM" or "PM".
    \row \li ap or a
         \li use am/pm display. \e a/ap will be replaced by either "am" or "pm".
    \row \li t \li the timezone (for example "CEST")
    \endtable

    All other input characters will be ignored. Any sequence of characters that
    are enclosed in single quotes will be treated as text and not be used as an
    expression. Two consecutive single quotes ("''") are replaced by a singlequote
    in the output. Formats without separators (e.g. "HHmm") are currently not supported.

    Example format strings (assuming that the QTime is 14:13:09.042)

    \table
    \header \li Format \li Result
    \row \li hh:mm:ss.zzz \li 14:13:09.042
    \row \li h:m:s ap     \li 2:13:9 pm
    \row \li H:m:s a      \li 14:13:9 pm
    \endtable

    If the time is invalid, an empty string will be returned.
    If \a format is empty, the default format "hh:mm:ss" is used.

    \sa QDate::toString(), QDateTime::toString(), QLocale::toString()
*/
QString QTime::toString(const QString& format) const
{
    return QLocale::system().toString(*this, format);
}
#endif //QT_NO_DATESTRING
/*!
    Sets the time to hour \a h, minute \a m, seconds \a s and
    milliseconds \a ms.

    \a h must be in the range 0 to 23, \a m and \a s must be in the
    range 0 to 59, and \a ms must be in the range 0 to 999.
    Returns \c true if the set time is valid; otherwise returns \c false.

    \sa isValid()
*/

bool QTime::setHMS(int h, int m, int s, int ms)
{
#if defined(Q_OS_WINCE)
    startTick = NullTime;
#endif
    if (!isValid(h,m,s,ms)) {
        mds = NullTime;                // make this invalid
        return false;
    }
    mds = (h*SECS_PER_HOUR + m*SECS_PER_MIN + s)*1000 + ms;
    return true;
}

/*!
    Returns a QTime object containing a time \a s seconds later
    than the time of this object (or earlier if \a s is negative).

    Note that the time will wrap if it passes midnight.

    Returns a null time if this time is invalid.

    Example:

    \snippet code/src_corelib_tools_qdatetime.cpp 5

    \sa addMSecs(), secsTo(), QDateTime::addSecs()
*/

QTime QTime::addSecs(int s) const
{
    return addMSecs(s * 1000);
}

/*!
    Returns the number of seconds from this time to \a t.
    If \a t is earlier than this time, the number of seconds returned
    is negative.

    Because QTime measures time within a day and there are 86400
    seconds in a day, the result is always between -86400 and 86400.

    secsTo() does not take into account any milliseconds.

    Returns 0 if either time is invalid.

    \sa addSecs(), QDateTime::secsTo()
*/

int QTime::secsTo(const QTime &t) const
{
    if (!isValid() || !t.isValid())
        return 0;

    // Truncate milliseconds as we do not want to consider them.
    int ourSeconds = ds() / 1000;
    int theirSeconds = t.ds() / 1000;
    return theirSeconds - ourSeconds;
}

/*!
    Returns a QTime object containing a time \a ms milliseconds later
    than the time of this object (or earlier if \a ms is negative).

    Note that the time will wrap if it passes midnight. See addSecs()
    for an example.

    Returns a null time if this time is invalid.

    \sa addSecs(), msecsTo(), QDateTime::addMSecs()
*/

QTime QTime::addMSecs(int ms) const
{
    QTime t;
    if (isValid()) {
        if (ms < 0) {
            // % not well-defined for -ve, but / is.
            int negdays = (MSECS_PER_DAY - ms) / MSECS_PER_DAY;
            t.mds = (ds() + ms + negdays * MSECS_PER_DAY) % MSECS_PER_DAY;
        } else {
            t.mds = (ds() + ms) % MSECS_PER_DAY;
        }
    }
#if defined(Q_OS_WINCE)
    if (startTick > NullTime)
        t.startTick = (startTick + ms) % MSECS_PER_DAY;
#endif
    return t;
}

/*!
    Returns the number of milliseconds from this time to \a t.
    If \a t is earlier than this time, the number of milliseconds returned
    is negative.

    Because QTime measures time within a day and there are 86400
    seconds in a day, the result is always between -86400000 and
    86400000 ms.

    Returns 0 if either time is invalid.

    \sa secsTo(), addMSecs(), QDateTime::msecsTo()
*/

int QTime::msecsTo(const QTime &t) const
{
    if (!isValid() || !t.isValid())
        return 0;
#if defined(Q_OS_WINCE)
    // GetLocalTime() for Windows CE has no milliseconds resolution
    if (t.startTick > NullTime && startTick > NullTime)
        return t.startTick - startTick;
    else
#endif
        return t.ds() - ds();
}


/*!
    \fn bool QTime::operator==(const QTime &t) const

    Returns \c true if this time is equal to \a t; otherwise returns \c false.
*/

/*!
    \fn bool QTime::operator!=(const QTime &t) const

    Returns \c true if this time is different from \a t; otherwise returns \c false.
*/

/*!
    \fn bool QTime::operator<(const QTime &t) const

    Returns \c true if this time is earlier than \a t; otherwise returns \c false.
*/

/*!
    \fn bool QTime::operator<=(const QTime &t) const

    Returns \c true if this time is earlier than or equal to \a t;
    otherwise returns \c false.
*/

/*!
    \fn bool QTime::operator>(const QTime &t) const

    Returns \c true if this time is later than \a t; otherwise returns \c false.
*/

/*!
    \fn bool QTime::operator>=(const QTime &t) const

    Returns \c true if this time is later than or equal to \a t;
    otherwise returns \c false.
*/

/*!
    \fn QTime QTime::fromMSecsSinceStartOfDay(int msecs)

    Returns a new QTime instance with the time set to the number of \a msecs
    since the start of the day, i.e. since 00:00:00.

    If \a msecs falls outside the valid range an invalid QTime will be returned.

    \sa msecsSinceStartOfDay()
*/

/*!
    \fn int QTime::msecsSinceStartOfDay() const

    Returns the number of msecs since the start of the day, i.e. since 00:00:00.

    \sa fromMSecsSinceStartOfDay()
*/

/*!
    \fn QTime::currentTime()

    Returns the current time as reported by the system clock.

    Note that the accuracy depends on the accuracy of the underlying
    operating system; not all systems provide 1-millisecond accuracy.
*/

#ifndef QT_NO_DATESTRING

static QTime fromIsoTimeString(const QStringRef &string, Qt::DateFormat format, bool *isMidnight24)
{
    if (isMidnight24)
        *isMidnight24 = false;

    const int size = string.size();
    if (size < 5)
        return QTime();

    bool ok = false;
    int hour = string.mid(0, 2).toInt(&ok);
    if (!ok)
        return QTime();
    const int minute = string.mid(3, 2).toInt(&ok);
    if (!ok)
        return QTime();
    int second = 0;
    int msec = 0;

    if (size == 5) {
        // HH:mm format
        second = 0;
        msec = 0;
    } else if (string.at(5) == QLatin1Char(',') || string.at(5) == QLatin1Char('.')) {
        if (format == Qt::TextDate)
            return QTime();
        // ISODate HH:mm.ssssss format
        // We only want 5 digits worth of fraction of minute. This follows the existing
        // behavior that determines how milliseconds are read; 4 millisecond digits are
        // read and then rounded to 3. If we read at most 5 digits for fraction of minute,
        // the maximum amount of millisecond digits it will expand to once converted to
        // seconds is 4. E.g. 12:34,99999 will expand to 12:34:59.9994. The milliseconds
        // will then be rounded up AND clamped to 999.

        const QStringRef minuteFractionStr = string.mid(6, 5);
        const long minuteFractionInt = minuteFractionStr.toLong(&ok);
        if (!ok)
            return QTime();
        const float minuteFraction = double(minuteFractionInt) / (std::pow(double(10), minuteFractionStr.count()));

        const float secondWithMs = minuteFraction * 60;
        const float secondNoMs = std::floor(secondWithMs);
        const float secondFraction = secondWithMs - secondNoMs;
        second = secondNoMs;
        msec = qMin(qRound(secondFraction * 1000.0), 999);
    } else {
        // HH:mm:ss or HH:mm:ss.zzz
        second = string.mid(6, 2).toInt(&ok);
        if (!ok)
            return QTime();
        if (size > 8 && (string.at(8) == QLatin1Char(',') || string.at(8) == QLatin1Char('.'))) {
            const QStringRef msecStr(string.mid(9, 4));
            int msecInt = msecStr.isEmpty() ? 0 : msecStr.toInt(&ok);
            if (!ok)
                return QTime();
            const double secondFraction(msecInt / (std::pow(double(10), msecStr.count())));
            msec = qMin(qRound(secondFraction * 1000.0), 999);
        }
    }

    if (format == Qt::ISODate && hour == 24 && minute == 0 && second == 0 && msec == 0) {
        if (isMidnight24)
            *isMidnight24 = true;
        hour = 0;
    }

    return QTime(hour, minute, second, msec);
}

/*!
    \fn QTime QTime::fromString(const QString &string, Qt::DateFormat format)

    Returns the time represented in the \a string as a QTime using the
    \a format given, or an invalid time if this is not possible.

    Note that fromString() uses a "C" locale encoded string to convert
    milliseconds to a float value. If the default locale is not "C",
    this may result in two conversion attempts (if the conversion
    fails for the default locale). This should be considered an
    implementation detail.
*/
QTime QTime::fromString(const QString& string, Qt::DateFormat format)
{
    if (string.isEmpty())
        return QTime();

    switch (format) {
    case Qt::SystemLocaleDate:
    case Qt::SystemLocaleShortDate:
        return QLocale::system().toTime(string, QLocale::ShortFormat);
    case Qt::SystemLocaleLongDate:
        return QLocale::system().toTime(string, QLocale::LongFormat);
    case Qt::LocaleDate:
    case Qt::DefaultLocaleShortDate:
        return QLocale().toTime(string, QLocale::ShortFormat);
    case Qt::DefaultLocaleLongDate:
        return QLocale().toTime(string, QLocale::LongFormat);
    case Qt::RFC2822Date: {
        QTime time;
        rfcDateImpl(string, 0, &time);
        return time;
    }
    case Qt::ISODate:
    case Qt::TextDate:
    default:
        return fromIsoTimeString(&string, format, 0);
    }
}

/*!
    \fn QTime::fromString(const QString &string, const QString &format)

    Returns the QTime represented by the \a string, using the \a
    format given, or an invalid time if the string cannot be parsed.

    These expressions may be used for the format:

    \table
    \header \li Expression \li Output
    \row \li h
         \li the hour without a leading zero (0 to 23 or 1 to 12 if AM/PM display)
    \row \li hh
         \li the hour with a leading zero (00 to 23 or 01 to 12 if AM/PM display)
    \row \li m \li the minute without a leading zero (0 to 59)
    \row \li mm \li the minute with a leading zero (00 to 59)
    \row \li s \li the second without a leading zero (0 to 59)
    \row \li ss \li the second with a leading zero (00 to 59)
    \row \li z \li the milliseconds without leading zeroes (0 to 999)
    \row \li zzz \li the milliseconds with leading zeroes (000 to 999)
    \row \li AP
         \li interpret as an AM/PM time. \e AP must be either "AM" or "PM".
    \row \li ap
         \li Interpret as an AM/PM time. \e ap must be either "am" or "pm".
    \endtable

    All other input characters will be treated as text. Any sequence
    of characters that are enclosed in single quotes will also be
    treated as text and not be used as an expression.

    \snippet code/src_corelib_tools_qdatetime.cpp 6

    If the format is not satisfied, an invalid QTime is returned.
    Expressions that do not expect leading zeroes to be given (h, m, s
    and z) are greedy. This means that they will use two digits even if
    this puts them outside the range of accepted values and leaves too
    few digits for other sections. For example, the following string
    could have meant 00:07:10, but the m will grab two digits, resulting
    in an invalid time:

    \snippet code/src_corelib_tools_qdatetime.cpp 7

    Any field that is not represented in the format will be set to zero.
    For example:

    \snippet code/src_corelib_tools_qdatetime.cpp 8

    \sa QDateTime::fromString(), QDate::fromString(), QDate::toString(),
    QDateTime::toString(), QTime::toString()
*/

QTime QTime::fromString(const QString &string, const QString &format)
{
    QTime time;
#ifndef QT_BOOTSTRAPPED
    QDateTimeParser dt(QVariant::Time, QDateTimeParser::FromString);
    if (dt.parseFormat(format))
        dt.fromString(string, 0, &time);
#else
    Q_UNUSED(string);
    Q_UNUSED(format);
#endif
    return time;
}

#endif // QT_NO_DATESTRING


/*!
    \overload

    Returns \c true if the specified time is valid; otherwise returns
    false.

    The time is valid if \a h is in the range 0 to 23, \a m and
    \a s are in the range 0 to 59, and \a ms is in the range 0 to 999.

    Example:

    \snippet code/src_corelib_tools_qdatetime.cpp 9
*/

bool QTime::isValid(int h, int m, int s, int ms)
{
    return (uint)h < 24 && (uint)m < 60 && (uint)s < 60 && (uint)ms < 1000;
}


/*!
    Sets this time to the current time. This is practical for timing:

    \snippet code/src_corelib_tools_qdatetime.cpp 10

    \sa restart(), elapsed(), currentTime()
*/

void QTime::start()
{
    *this = currentTime();
}

/*!
    Sets this time to the current time and returns the number of
    milliseconds that have elapsed since the last time start() or
    restart() was called.

    This function is guaranteed to be atomic and is thus very handy
    for repeated measurements. Call start() to start the first
    measurement, and restart() for each later measurement.

    Note that the counter wraps to zero 24 hours after the last call
    to start() or restart().

    \warning If the system's clock setting has been changed since the
    last time start() or restart() was called, the result is
    undefined. This can happen when daylight savings time is turned on
    or off.

    \sa start(), elapsed(), currentTime()
*/

int QTime::restart()
{
    QTime t = currentTime();
    int n = msecsTo(t);
    if (n < 0)                                // passed midnight
        n += 86400*1000;
    *this = t;
    return n;
}

/*!
    Returns the number of milliseconds that have elapsed since the
    last time start() or restart() was called.

    Note that the counter wraps to zero 24 hours after the last call
    to start() or restart.

    Note that the accuracy depends on the accuracy of the underlying
    operating system; not all systems provide 1-millisecond accuracy.

    \warning If the system's clock setting has been changed since the
    last time start() or restart() was called, the result is
    undefined. This can happen when daylight savings time is turned on
    or off.

    \sa start(), restart()
*/

int QTime::elapsed() const
{
    int n = msecsTo(currentTime());
    if (n < 0)                                // passed midnight
        n += 86400 * 1000;
    return n;
}

/*****************************************************************************
  QDateTime static helper functions
 *****************************************************************************/

// Calls the platform variant of tzset
static void qt_tzset()
{
#if defined(Q_OS_WINCE)
    // WinCE doesn't use tzset
    return;
#elif defined(Q_OS_WIN)
    _tzset();
#else
    tzset();
#endif // Q_OS_WIN
}

// Returns the platform variant of timezone, i.e. the standard time offset
// The timezone external variable is documented as always holding the
// Standard Time offset as seconds west of Greenwich, i.e. UTC+01:00 is -3600
// Note this may not be historicaly accurate.
// Relies on tzset, mktime, or localtime having been called to populate timezone
static int qt_timezone()
{
#if defined(Q_OS_WINCE)
        TIME_ZONE_INFORMATION tzi;
        GetTimeZoneInformation(&tzi);
        // Expressed in minutes, convert to seconds
        return (tzi.Bias + tzi.StandardBias) * 60;
#elif defined(_MSC_VER) && _MSC_VER >= 1400
        long offset;
        _get_timezone(&offset);
        return offset;
#elif defined(Q_OS_BSD4) && !defined(Q_OS_DARWIN)
        time_t clock = time(NULL);
        struct tm t;
        localtime_r(&clock, &t);
        // QTBUG-36080 Workaround for systems without the POSIX timezone
        // variable. This solution is not very efficient but fixing it is up to
        // the libc implementations.
        //
        // tm_gmtoff has some important differences compared to the timezone
        // variable:
        // - It returns the number of seconds east of UTC, and we want the
        //   number of seconds west of UTC.
        // - It also takes DST into account, so we need to adjust it to always
        //   get the Standard Time offset.
        return -t.tm_gmtoff + (t.tm_isdst ? SECS_PER_HOUR : 0L);
#else
        return timezone;
#endif // Q_OS_WIN
}

// Returns the tzname, assume tzset has been called already
static QString qt_tzname(QDateTimePrivate::DaylightStatus daylightStatus)
{
#if defined(Q_OS_WINCE)
    TIME_ZONE_INFORMATION tzi;
    DWORD res = GetTimeZoneInformation(&tzi);
    if (res == TIME_ZONE_ID_UNKNOWN)
        return QString();
    else if (daylightStatus == QDateTimePrivate::DaylightTime)
        return QString::fromWCharArray(tzi.DaylightName);
    else
        return QString::fromWCharArray(tzi.StandardName);
#else
    int isDst = (daylightStatus == QDateTimePrivate::DaylightTime) ? 1 : 0;
#if defined(_MSC_VER) && _MSC_VER >= 1400
    size_t s = 0;
    char name[512];
    if (_get_tzname(&s, name, 512, isDst))
        return QString();
    return QString::fromLocal8Bit(name);
#else
    return QString::fromLocal8Bit(tzname[isDst]);
#endif // Q_OS_WIN
#endif // Q_OS_WINCE
}

// Calls the platform variant of mktime for the given date, time and daylightStatus,
// and updates the date, time, daylightStatus and abbreviation with the returned values
// If the date falls outside the 1970 to 2037 range supported by mktime / time_t
// then null date/time will be returned, you should adjust the date first if
// you need a guaranteed result.
static qint64 qt_mktime(QDate *date, QTime *time, QDateTimePrivate::DaylightStatus *daylightStatus,
                        QString *abbreviation, bool *ok)
{
    const qint64 msec = time->msec();
    int yy, mm, dd;
    date->getDate(&yy, &mm, &dd);

#if defined(Q_OS_WINCE)
    // WinCE doesn't provide standard C library time functions
    SYSTEMTIME st;
    memset(&st, 0, sizeof(SYSTEMTIME));
    st.wSecond = time->second();
    st.wMinute = time->minute();
    st.wHour = time->hour();
    st.wDay = dd;
    st.wMonth = mm;
    st.wYear = yy;
    FILETIME lft;
    bool valid = SystemTimeToFileTime(&st, &lft);
    FILETIME ft;
    if (valid)
        valid = LocalFileTimeToFileTime(&lft, &ft);
    const time_t secsSinceEpoch = ftToTime_t(ft);
    const time_t localSecs = ftToTime_t(lft);
    TIME_ZONE_INFORMATION tzi;
    GetTimeZoneInformation(&tzi);
    bool isDaylight = false;
    // Check for overflow
    qint64 localDiff = qAbs(localSecs - secsSinceEpoch);
    int daylightOffset = qAbs(tzi.Bias + tzi.DaylightBias) * 60;
    if (localDiff > daylightOffset)
        valid = false;
    else
        isDaylight = (localDiff == daylightOffset);
    if (daylightStatus) {
        if (isDaylight)
            *daylightStatus = QDateTimePrivate::DaylightTime;
        else
            *daylightStatus = QDateTimePrivate::StandardTime;
    }
    if (abbreviation) {
        if (isDaylight)
            *abbreviation = QString::fromWCharArray(tzi.DaylightName);
        else
            *abbreviation = QString::fromWCharArray(tzi.StandardName);
    }
    if (ok)
        *ok = valid;
#else
    // All other platforms provide standard C library time functions
    tm local;
    local.tm_sec = time->second();
    local.tm_min = time->minute();
    local.tm_hour = time->hour();
    local.tm_mday = dd;
    local.tm_mon = mm - 1;
    local.tm_year = yy - 1900;
    local.tm_wday = 0;
    local.tm_yday = 0;
    if (daylightStatus)
        local.tm_isdst = int(*daylightStatus);
    else
        local.tm_isdst = -1;
#if defined(Q_OS_WIN)
    int hh = local.tm_hour;
#endif // Q_OS_WIN
    time_t secsSinceEpoch = mktime(&local);
    if (secsSinceEpoch != time_t(-1)) {
        *date = QDate(local.tm_year + 1900, local.tm_mon + 1, local.tm_mday);
        *time = QTime(local.tm_hour, local.tm_min, local.tm_sec, msec);
#if defined(Q_OS_WIN)
        // Windows mktime for the missing hour subtracts 1 hour from the time
        // instead of adding 1 hour.  If time differs and is standard time then
        // this has happened, so add 2 hours to the time and 1 hour to the msecs
        if (local.tm_isdst == 0 && local.tm_hour != hh) {
            if (time->hour() >= 22)
                *date = date->addDays(1);
            *time = time->addSecs(2 * SECS_PER_HOUR);
            secsSinceEpoch += SECS_PER_HOUR;
            local.tm_isdst = 1;
        }
#endif // Q_OS_WIN
        if (local.tm_isdst >= 1) {
            if (daylightStatus)
                *daylightStatus = QDateTimePrivate::DaylightTime;
            if (abbreviation)
                *abbreviation = qt_tzname(QDateTimePrivate::DaylightTime);
        } else if (local.tm_isdst == 0) {
            if (daylightStatus)
                *daylightStatus = QDateTimePrivate::StandardTime;
            if (abbreviation)
                *abbreviation = qt_tzname(QDateTimePrivate::StandardTime);
        } else {
            if (daylightStatus)
                *daylightStatus = QDateTimePrivate::UnknownDaylightTime;
            if (abbreviation)
                *abbreviation = qt_tzname(QDateTimePrivate::StandardTime);
        }
        if (ok)
            *ok = true;
    } else {
        *date = QDate();
        *time = QTime();
        if (daylightStatus)
            *daylightStatus = QDateTimePrivate::UnknownDaylightTime;
        if (abbreviation)
            *abbreviation = QString();
        if (ok)
            *ok = false;
    }
#endif // Q_OS_WINCE

    return ((qint64)secsSinceEpoch * 1000) + msec;
}

// Calls the platform variant of localtime for the given msecs, and updates
// the date, time, and daylight status with the returned values.
static bool qt_localtime(qint64 msecsSinceEpoch, QDate *localDate, QTime *localTime,
                         QDateTimePrivate::DaylightStatus *daylightStatus)
{
    const time_t secsSinceEpoch = msecsSinceEpoch / 1000;
    const int msec = msecsSinceEpoch % 1000;

    tm local;
    bool valid = false;

#if defined(Q_OS_WINCE)
    FILETIME utcTime = time_tToFt(secsSinceEpoch);
    FILETIME resultTime;
    valid = FileTimeToLocalFileTime(&utcTime , &resultTime);
    SYSTEMTIME sysTime;
    if (valid)
        valid = FileTimeToSystemTime(&resultTime , &sysTime);

    if (valid) {
        local.tm_sec = sysTime.wSecond;
        local.tm_min = sysTime.wMinute;
        local.tm_hour = sysTime.wHour;
        local.tm_mday = sysTime.wDay;
        local.tm_mon = sysTime.wMonth - 1;
        local.tm_year = sysTime.wYear - 1900;
    }
#elif !defined(QT_NO_THREAD) && defined(_POSIX_THREAD_SAFE_FUNCTIONS)
    // localtime() is required to work as if tzset() was called before it.
    // localtime_r() does not have this requirement, so make an explicit call.
    qt_tzset();
    // Use the reentrant version of localtime() where available
    // as is thread-safe and doesn't use a shared static data area
    tm *res = 0;
    res = localtime_r(&secsSinceEpoch, &local);
    if (res)
        valid = true;
#elif defined(_MSC_VER) && _MSC_VER >= 1400
    if (!_localtime64_s(&local, &secsSinceEpoch))
        valid = true;
#else
    // Returns shared static data which may be overwritten at any time
    // So copy the result asap
    tm *res = 0;
    res = localtime(&secsSinceEpoch);
    if (res) {
        local = *res;
        valid = true;
    }
#endif
    if (valid) {
        *localDate = QDate(local.tm_year + 1900, local.tm_mon + 1, local.tm_mday);
        *localTime = QTime(local.tm_hour, local.tm_min, local.tm_sec, msec);
        if (daylightStatus) {
            if (local.tm_isdst > 0)
                *daylightStatus = QDateTimePrivate::DaylightTime;
            else if (local.tm_isdst < 0)
                *daylightStatus = QDateTimePrivate::UnknownDaylightTime;
            else
                *daylightStatus = QDateTimePrivate::StandardTime;
        }
        return true;
    } else {
        *localDate = QDate();
        *localTime = QTime();
        if (daylightStatus)
            *daylightStatus = QDateTimePrivate::UnknownDaylightTime;
        return false;
    }
}

// Converts an msecs value into a date and time
static void msecsToTime(qint64 msecs, QDate *date, QTime *time)
{
    qint64 jd = JULIAN_DAY_FOR_EPOCH;
    qint64 ds = 0;

    if (qAbs(msecs) >= MSECS_PER_DAY) {
        jd += (msecs / MSECS_PER_DAY);
        msecs %= MSECS_PER_DAY;
    }

    if (msecs < 0) {
        ds = MSECS_PER_DAY - msecs - 1;
        jd -= ds / MSECS_PER_DAY;
        ds = ds % MSECS_PER_DAY;
        ds = MSECS_PER_DAY - ds - 1;
    } else {
        ds = msecs;
    }

    if (date)
        *date = QDate::fromJulianDay(jd);
    if (time)
        *time = QTime::fromMSecsSinceStartOfDay(ds);
}

// Converts a date/time value into msecs
static qint64 timeToMSecs(const QDate &date, const QTime &time)
{
    return ((date.toJulianDay() - JULIAN_DAY_FOR_EPOCH) * MSECS_PER_DAY)
           + time.msecsSinceStartOfDay();
}

// Convert an MSecs Since Epoch into Local Time
static bool epochMSecsToLocalTime(qint64 msecs, QDate *localDate, QTime *localTime,
                                  QDateTimePrivate::DaylightStatus *daylightStatus = 0)
{
    if (msecs < 0) {
        // Docs state any LocalTime before 1970-01-01 will *not* have any Daylight Time applied
        // Instead just use the standard offset from UTC to convert to UTC time
        qt_tzset();
        msecsToTime(msecs - qt_timezone() * 1000, localDate, localTime);
        if (daylightStatus)
            *daylightStatus = QDateTimePrivate::StandardTime;
        return true;
    } else if (msecs > (qint64(TIME_T_MAX) * 1000)) {
        // Docs state any LocalTime after 2037-12-31 *will* have any Daylight Time applied
        // but this may fall outside the supported time_t range, so need to fake it.
        // Use existing method to fake the conversion, but this is deeply flawed as it may
        // apply the conversion from the wrong day number, e.g. if rule is last Sunday of month
        // TODO Use QTimeZone when available to apply the future rule correctly
        QDate utcDate;
        QTime utcTime;
        msecsToTime(msecs, &utcDate, &utcTime);
        int year, month, day;
        utcDate.getDate(&year, &month, &day);
        // 2037 is not a leap year, so make sure date isn't Feb 29
        if (month == 2 && day == 29)
            --day;
        QDate fakeDate(2037, month, day);
        qint64 fakeMsecs = QDateTime(fakeDate, utcTime, Qt::UTC).toMSecsSinceEpoch();
        bool res = qt_localtime(fakeMsecs, localDate, localTime, daylightStatus);
        *localDate = localDate->addDays(fakeDate.daysTo(utcDate));
        return res;
    } else {
        // Falls inside time_t suported range so can use localtime
        return qt_localtime(msecs, localDate, localTime, daylightStatus);
    }
}

// Convert a LocalTime expressed in local msecs encoding into a UTC epoch msecs
// Optionally populate the returned values from mktime for the adjusted local
// date and time and daylight status.  Uses daylightStatus in calculation if populated.
static qint64 localMSecsToEpochMSecs(qint64 localMsecs, QDate *localDate = 0, QTime *localTime = 0,
                                     QDateTimePrivate::DaylightStatus *daylightStatus = 0,
                                     QString *abbreviation = 0, bool *ok = 0)
{
    QDate dt;
    QTime tm;
    msecsToTime(localMsecs, &dt, &tm);

    qint64 msecsMax = qint64(TIME_T_MAX) * 1000;

    if (localMsecs <= qint64(MSECS_PER_DAY)) {

        // Docs state any LocalTime before 1970-01-01 will *not* have any Daylight Time applied

        // First, if localMsecs is within +/- 1 day of minimum time_t try mktime in case it does
        // fall after minimum and needs proper daylight conversion
        if (localMsecs >= -qint64(MSECS_PER_DAY)) {
            bool valid;
            qint64 utcMsecs = qt_mktime(&dt, &tm, daylightStatus, abbreviation, &valid);
            if (valid && utcMsecs >= 0) {
                // mktime worked and falls in valid range, so use it
                if (localDate)
                    *localDate = dt;
                if (localTime)
                    *localTime = tm;
                if (ok)
                    *ok = true;
                return utcMsecs;
            }
        } else {
            // If we don't call mktime then need to call tzset to get offset
            qt_tzset();
        }
        // Time is clearly before 1970-01-01 so just use standard offset to convert
        qint64 utcMsecs = localMsecs + qt_timezone() * 1000;
        if (localDate || localTime)
            msecsToTime(localMsecs, localDate, localTime);
        if (daylightStatus)
            *daylightStatus = QDateTimePrivate::StandardTime;
        if (abbreviation)
            *abbreviation = qt_tzname(QDateTimePrivate::StandardTime);
        if (ok)
            *ok = true;
        return utcMsecs;

    } else if (localMsecs >= msecsMax - MSECS_PER_DAY) {

        // Docs state any LocalTime after 2037-12-31 *will* have any Daylight Time applied
        // but this may fall outside the supported time_t range, so need to fake it.

        // First, if localMsecs is within +/- 1 day of maximum time_t try mktime in case it does
        // fall before maximum and can use proper daylight conversion
        if (localMsecs <= msecsMax + MSECS_PER_DAY) {
            bool valid;
            qint64 utcMsecs = qt_mktime(&dt, &tm, daylightStatus, abbreviation, &valid);
            if (valid && utcMsecs <= msecsMax) {
                // mktime worked and falls in valid range, so use it
                if (localDate)
                    *localDate = dt;
                if (localTime)
                    *localTime = tm;
                if (ok)
                    *ok = true;
                return utcMsecs;
            }
        }
        // Use existing method to fake the conversion, but this is deeply flawed as it may
        // apply the conversion from the wrong day number, e.g. if rule is last Sunday of month
        // TODO Use QTimeZone when available to apply the future rule correctly
        int year, month, day;
        dt.getDate(&year, &month, &day);
        // 2037 is not a leap year, so make sure date isn't Feb 29
        if (month == 2 && day == 29)
            --day;
        QDate fakeDate(2037, month, day);
        qint64 fakeDiff = fakeDate.daysTo(dt);
        qint64 utcMsecs = qt_mktime(&fakeDate, &tm, daylightStatus, abbreviation, ok);
        if (localDate)
            *localDate = fakeDate.addDays(fakeDiff);
        if (localTime)
            *localTime = tm;
        QDate utcDate;
        QTime utcTime;
        msecsToTime(utcMsecs, &utcDate, &utcTime);
        utcDate = utcDate.addDays(fakeDiff);
        utcMsecs = timeToMSecs(utcDate, utcTime);
        return utcMsecs;

    } else {

        // Clearly falls inside 1970-2037 suported range so can use mktime
        qint64 utcMsecs = qt_mktime(&dt, &tm, daylightStatus, abbreviation, ok);
        if (localDate)
            *localDate = dt;
        if (localTime)
            *localTime = tm;
        return utcMsecs;

    }
}

/*****************************************************************************
  QDateTimePrivate member functions
 *****************************************************************************/

QDateTimePrivate::QDateTimePrivate(const QDate &toDate, const QTime &toTime, Qt::TimeSpec toSpec,
                                   int offsetSeconds)
    : m_msecs(0),
      m_spec(Qt::LocalTime),
      m_offsetFromUtc(0),
      m_status(0)
{
    setTimeSpec(toSpec, offsetSeconds);
    setDateTime(toDate, toTime);
}

#ifndef QT_BOOTSTRAPPED
QDateTimePrivate::QDateTimePrivate(const QDate &toDate, const QTime &toTime,
                                   const QTimeZone &toTimeZone)
    : m_spec(Qt::TimeZone),
      m_offsetFromUtc(0),
      m_timeZone(toTimeZone),
      m_status(0)
{
    setDateTime(toDate, toTime);
}
#endif // QT_BOOTSTRAPPED

void QDateTimePrivate::setTimeSpec(Qt::TimeSpec spec, int offsetSeconds)
{
    clearValidDateTime();
    clearTimeZoneCached();
    clearSetToDaylightStatus();

#ifndef QT_BOOTSTRAPPED
    m_timeZone = QTimeZone();
#endif // QT_BOOTSTRAPPED

    switch (spec) {
    case Qt::OffsetFromUTC:
        if (offsetSeconds == 0) {
            m_spec = Qt::UTC;
            m_offsetFromUtc = 0;
        } else {
            m_spec = Qt::OffsetFromUTC;
            m_offsetFromUtc = offsetSeconds;
        }
        break;
    case Qt::TimeZone:
        // Use system time zone instead
        m_spec = Qt::LocalTime;
        m_offsetFromUtc = 0;
        break;
    case Qt::UTC:
    case Qt::LocalTime:
        m_spec = spec;
        m_offsetFromUtc = 0;
        break;
    }
}

void QDateTimePrivate::setDateTime(const QDate &date, const QTime &time)
{
    // If the date is valid and the time is not we set time to 00:00:00
    QTime useTime = time;
    if (!useTime.isValid() && date.isValid())
        useTime = QTime::fromMSecsSinceStartOfDay(0);

    // Reset the status
    m_status = 0;

    // Set date value and status
    qint64 days = 0;
    if (date.isValid()) {
        days = date.toJulianDay() - JULIAN_DAY_FOR_EPOCH;
        m_status = ValidDate;
    } else if (date.isNull()) {
        m_status = NullDate;
    }

    // Set time value and status
    int ds = 0;
    if (useTime.isValid()) {
        ds = useTime.msecsSinceStartOfDay();
        m_status = m_status | ValidTime;
    } else if (time.isNull()) {
        m_status = m_status | NullTime;
    }

    // Set msecs serial value
    m_msecs = (days * MSECS_PER_DAY) + ds;

    // Set if date and time are valid
    checkValidDateTime();
}

void QDateTimePrivate::getDateTime(QDate *date, QTime *time) const
{
    msecsToTime(m_msecs, date, time);

    if (date && isNullDate())
        *date = QDate();

    if (time && isNullTime())
        *time = QTime();
}

// Set the Daylight Status if LocalTime set via msecs
void QDateTimePrivate::setDaylightStatus(QDateTimePrivate::DaylightStatus status)
{
    if (status == DaylightTime) {
        m_status = m_status & ~SetToStandardTime;
        m_status = m_status | SetToDaylightTime;
    } else if (status == StandardTime) {
        m_status = m_status & ~SetToDaylightTime;
        m_status = m_status | SetToStandardTime;
    } else {
        clearSetToDaylightStatus();
    }
}

// Get the Daylight Status if LocalTime set via msecs
QDateTimePrivate::DaylightStatus QDateTimePrivate::daylightStatus() const
{
    if ((m_status & SetToDaylightTime) == SetToDaylightTime)
        return DaylightTime;
    if ((m_status & SetToStandardTime) == SetToStandardTime)
        return StandardTime;
    return UnknownDaylightTime;
}

// Check the UTC / offsetFromUTC validity
void QDateTimePrivate::checkValidDateTime()
{
    switch (m_spec) {
    case Qt::OffsetFromUTC:
    case Qt::UTC:
        if (isValidDate() && isValidTime())
            setValidDateTime();
        else
            clearValidDateTime();
        break;
    case Qt::TimeZone:
        // Defer checking until required as can be expensive
        clearValidDateTime();
        clearTimeZoneCached();
        m_offsetFromUtc = 0;
        break;
    case Qt::LocalTime:
        // Defer checking until required as can be expensive
        clearValidDateTime();
        m_offsetFromUtc = 0;
        break;
    }
}

// Refresh the LocalTime validity and offset
void QDateTimePrivate::refreshDateTime()
{
    switch (m_spec) {
    case Qt::OffsetFromUTC:
    case Qt::UTC:
        // Always set by setDateTime so just return
        return;
    case Qt::TimeZone:
        // If already cached then don't need to refresh as tz won't change
        if (isTimeZoneCached())
            return;
        // Flag that will have a cached result after calculations
        setTimeZoneCached();
        break;
    case Qt::LocalTime:
        break;
    }

    // If not valid date and time then is invalid
    if (!isValidDate() || !isValidTime()) {
        clearValidDateTime();
        m_offsetFromUtc = 0;
        return;
    }

#ifndef QT_BOOTSTRAPPED
    // If not valid time zone then is invalid
    if (m_spec == Qt::TimeZone && !m_timeZone.isValid()) {
        clearValidDateTime();
        m_offsetFromUtc = 0;
        return;
    }
#endif // QT_BOOTSTRAPPED

    // We have a valid date and time and a Qt::LocalTime or Qt::TimeZone that needs calculating
    // LocalTime and TimeZone might fall into "missing" DaylightTime transition hour
    // Calling toEpochMSecs will adjust the returned date/time if it does
    QDate testDate;
    QTime testTime;
    qint64 epochMSecs = 0;
    if (m_spec == Qt::LocalTime) {
        DaylightStatus status = daylightStatus();
        epochMSecs = localMSecsToEpochMSecs(m_msecs, &testDate, &testTime, &status);
#ifndef QT_BOOTSTRAPPED
    } else {
        epochMSecs = zoneMSecsToEpochMSecs(m_msecs, m_timeZone, &testDate, &testTime);
#endif // QT_BOOTSTRAPPED
    }
    if (timeToMSecs(testDate, testTime) == m_msecs) {
        setValidDateTime();
        // Cache the offset to use in toMSecsSinceEpoch()
        m_offsetFromUtc = (m_msecs - epochMSecs) / 1000;
    } else {
        clearValidDateTime();
        m_offsetFromUtc = 0;
    }
}

#ifndef QT_BOOTSTRAPPED
// Convert a TimeZone time expressed in zone msecs encoding into a UTC epoch msecs
qint64 QDateTimePrivate::zoneMSecsToEpochMSecs(qint64 zoneMSecs, const QTimeZone &zone,
                                               QDate *localDate, QTime *localTime)
{
    // Get the effective data from QTimeZone
    QTimeZonePrivate::Data data = zone.d->dataForLocalTime(zoneMSecs);
    // Docs state any LocalTime before 1970-01-01 will *not* have any Daylight Time applied
    // but all times afterwards will have Daylight Time applied.
    if (data.atMSecsSinceEpoch >= 0) {
        msecsToTime(data.atMSecsSinceEpoch + (data.offsetFromUtc * 1000), localDate, localTime);
        return data.atMSecsSinceEpoch;
    } else {
        msecsToTime(zoneMSecs, localDate, localTime);
        return zoneMSecs - (data.standardTimeOffset * 1000);
    }
}
#endif // QT_BOOTSTRAPPED

/*****************************************************************************
  QDateTime member functions
 *****************************************************************************/

/*!
    \class QDateTime
    \inmodule QtCore
    \ingroup shared
    \reentrant
    \brief The QDateTime class provides date and time functions.


    A QDateTime object contains a calendar date and a clock time (a
    "datetime"). It is a combination of the QDate and QTime classes.
    It can read the current datetime from the system clock. It
    provides functions for comparing datetimes and for manipulating a
    datetime by adding a number of seconds, days, months, or years.

    A QDateTime object is typically created either by giving a date
    and time explicitly in the constructor, or by using the static
    function currentDateTime() that returns a QDateTime object set
    to the system clock's time. The date and time can be changed with
    setDate() and setTime(). A datetime can also be set using the
    setTime_t() function that takes a POSIX-standard "number of
    seconds since 00:00:00 on January 1, 1970" value. The fromString()
    function returns a QDateTime, given a string and a date format
    used to interpret the date within the string.

    The date() and time() functions provide access to the date and
    time parts of the datetime. The same information is provided in
    textual format by the toString() function.

    QDateTime provides a full set of operators to compare two
    QDateTime objects, where smaller means earlier and larger means
    later.

    You can increment (or decrement) a datetime by a given number of
    milliseconds using addMSecs(), seconds using addSecs(), or days
    using addDays(). Similarly, you can use addMonths() and addYears().
    The daysTo() function returns the number of days between two datetimes,
    secsTo() returns the number of seconds between two datetimes, and
    msecsTo() returns the number of milliseconds between two datetimes.

    QDateTime can store datetimes as \l{Qt::LocalTime}{local time} or
    as \l{Qt::UTC}{UTC}. QDateTime::currentDateTime() returns a
    QDateTime expressed as local time; use toUTC() to convert it to
    UTC. You can also use timeSpec() to find out if a QDateTime
    object stores a UTC time or a local time. Operations such as
    addSecs() and secsTo() are aware of daylight saving time (DST).

    \note QDateTime does not account for leap seconds.

    \section1

    \section2 No Year 0

    There is no year 0. Dates in that year are considered invalid. The
    year -1 is the year "1 before Christ" or "1 before current era."
    The day before 1 January 1 CE is 31 December 1 BCE.

    \section2 Range of Valid Dates

    The range of valid values able to be stored in QDateTime is dependent on
    the internal storage implementation. QDateTime is currently stored in a
    qint64 as a serial msecs value encoding the date and time.  This restricts
    the date range to about +/- 292 million years, compared to the QDate range
    of +/- 2 billion years.  Care must be taken when creating a QDateTime with
    extreme values that you do not overflow the storage.  The exact range of
    supported values varies depending on the Qt::TimeSpec and time zone.

    \section2
    Use of System Timezone

    QDateTime uses the system's time zone information to determine the
    offset of local time from UTC. If the system is not configured
    correctly or not up-to-date, QDateTime will give wrong results as
    well.

    \section2 Daylight Savings Time (DST)

    QDateTime takes into account the system's time zone information
    when dealing with DST. On modern Unix systems, this means it
    applies the correct historical DST data whenever possible. On
    Windows and Windows CE, where the system doesn't support
    historical DST data, historical accuracy is not maintained with
    respect to DST.

    The range of valid dates taking DST into account is 1970-01-01 to
    the present, and rules are in place for handling DST correctly
    until 2037-12-31, but these could change. For dates falling
    outside that range, QDateTime makes a \e{best guess} using the
    rules for year 1970 or 2037, but we can't guarantee accuracy. This
    means QDateTime doesn't take into account changes in a locale's
    time zone before 1970, even if the system's time zone database
    supports that information.

    QDateTime takes into consideration the Standard Time to Daylight Time
    transition.  For example if the transition is at 2am and the clock goes
    forward to 3am, then there is a "missing" hour from 02:00:00 to 02:59:59.999
    which QDateTime considers to be invalid.  Any date maths performed
    will take this missing hour into account and return a valid result.

    \section2 Offset From UTC

    A Qt::TimeSpec of Qt::OffsetFromUTC is also supported. This allows you
    to define a QDateTime relative to UTC at a fixed offset of a given number
    of seconds from UTC.  For example, an offset of +3600 seconds is one hour
    ahead of UTC and is usually written in ISO standard notation as
    "UTC+01:00".  Daylight Savings Time never applies with this TimeSpec.

    There is no explicit size restriction to the offset seconds, but there is
    an implicit limit imposed when using the toString() and fromString()
    methods which use a format of [+|-]hh:mm, effectively limiting the range
    to +/- 99 hours and 59 minutes and whole minutes only.  Note that currently
    no time zone lies outside the range of +/- 14 hours.

    \section2 Time Zone Support

    A Qt::TimeSpec of Qt::TimeZone is also supported in conjunction with the
    QTimeZone class.  This allows you to define a datetime in a named time zone
    adhering to a consistent set of daylight savings transition rules.  For
    example a time zone of "Europe/Berlin" will apply the daylight savings
    rules as used in Germany since 1970.  Note that the transition rules
    applied depend on the platform support.  See the QTimeZone documentation
    for more details.

    \sa QDate, QTime, QDateTimeEdit, QTimeZone
*/

/*!
    Constructs a null datetime (i.e. null date and null time). A null
    datetime is invalid, since the date is invalid.

    \sa isValid()
*/
QDateTime::QDateTime()
    : d(new QDateTimePrivate)
{
}


/*!
    Constructs a datetime with the given \a date, a valid
    time(00:00:00.000), and sets the timeSpec() to Qt::LocalTime.
*/

QDateTime::QDateTime(const QDate &date)
    : d(new QDateTimePrivate(date, QTime(0, 0, 0), Qt::LocalTime, 0))
{
}

/*!
    Constructs a datetime with the given \a date and \a time, using
    the time specification defined by \a spec.

    If \a date is valid and \a time is not, the time will be set to midnight.

    If \a spec is Qt::OffsetFromUTC then it will be set to Qt::UTC, i.e. an
    offset of 0 seconds. To create a Qt::OffsetFromUTC datetime use the
    correct constructor.

    If \a spec is Qt::TimeZone then the spec will be set to Qt::LocalTime,
    i.e. the current system time zone.  To create a Qt::TimeZone datetime
    use the correct constructor.
*/

QDateTime::QDateTime(const QDate &date, const QTime &time, Qt::TimeSpec spec)
    : d(new QDateTimePrivate(date, time, spec, 0))
{
}

/*!
    \since 5.2

    Constructs a datetime with the given \a date and \a time, using
    the time specification defined by \a spec and \a offsetSeconds seconds.

    If \a date is valid and \a time is not, the time will be set to midnight.

    If the \a spec is not Qt::OffsetFromUTC then \a offsetSeconds will be ignored.

    If the \a spec is Qt::OffsetFromUTC and \a offsetSeconds is 0 then the
    timeSpec() will be set to Qt::UTC, i.e. an offset of 0 seconds.

    If \a spec is Qt::TimeZone then the spec will be set to Qt::LocalTime,
    i.e. the current system time zone.  To create a Qt::TimeZone datetime
    use the correct constructor.
*/

QDateTime::QDateTime(const QDate &date, const QTime &time, Qt::TimeSpec spec, int offsetSeconds)
         : d(new QDateTimePrivate(date, time, spec, offsetSeconds))
{
}

#ifndef QT_BOOTSTRAPPED
/*!
    \since 5.2

    Constructs a datetime with the given \a date and \a time, using
    the Time Zone specified by \a timeZone.

    If \a date is valid and \a time is not, the time will be set to 00:00:00.

    If \a timeZone is invalid then the datetime will be invalid.
*/

QDateTime::QDateTime(const QDate &date, const QTime &time, const QTimeZone &timeZone)
    : d(new QDateTimePrivate(date, time, timeZone))
{
}
#endif // QT_BOOTSTRAPPED

/*!
    Constructs a copy of the \a other datetime.
*/

QDateTime::QDateTime(const QDateTime &other)
    : d(other.d)
{
}

/*!
    Destroys the datetime.
*/
QDateTime::~QDateTime()
{
}

/*!
    Makes a copy of the \a other datetime and returns a reference to the
    copy.
*/

QDateTime &QDateTime::operator=(const QDateTime &other)
{
    d = other.d;
    return *this;
}
/*!
    \fn void QDateTime::swap(QDateTime &other)
    \since 5.0

    Swaps this datetime with \a other. This operation is very fast
    and never fails.
*/

/*!
    Returns \c true if both the date and the time are null; otherwise
    returns \c false. A null datetime is invalid.

    \sa QDate::isNull(), QTime::isNull(), isValid()
*/

bool QDateTime::isNull() const
{
    return d->isNullDate() && d->isNullTime();
}

/*!
    Returns \c true if both the date and the time are valid and they are valid in
    the current Qt::TimeSpec, otherwise returns \c false.

    If the timeSpec() is Qt::LocalTime or Qt::TimeZone then the date and time are
    checked to see if they fall in the Standard Time to Daylight Time transition
    hour, i.e. if the transition is at 2am and the clock goes forward to 3am
    then the time from 02:00:00 to 02:59:59.999 is considered to be invalid.

    \sa QDate::isValid(), QTime::isValid()
*/

bool QDateTime::isValid() const
{
    d->refreshDateTime();
    return (d->isValidDateTime());
}

/*!
    Returns the date part of the datetime.

    \sa setDate(), time(), timeSpec()
*/

QDate QDateTime::date() const
{
    if (d->isNullDate())
        return QDate();
    QDate dt;
    msecsToTime(d->m_msecs, &dt, 0);
    return dt;
}

/*!
    Returns the time part of the datetime.

    \sa setTime(), date(), timeSpec()
*/

QTime QDateTime::time() const
{
    if (d->isNullTime())
        return QTime();
    QTime tm;
    msecsToTime(d->m_msecs, 0, &tm);
    return tm;
}

/*!
    Returns the time specification of the datetime.

    \sa setTimeSpec(), date(), time(), Qt::TimeSpec
*/

Qt::TimeSpec QDateTime::timeSpec() const
{
    return d->m_spec;
}

#ifndef QT_BOOTSTRAPPED
/*!
    \since 5.2

    Returns the time zone of the datetime.

    If the timeSpec() is Qt::LocalTime then an instance of the current system
    time zone will be returned. Note however that if you copy this time zone
    the instance will not remain in sync if the system time zone changes.

    \sa setTimeZone(), Qt::TimeSpec
*/

QTimeZone QDateTime::timeZone() const
{
    switch (d->m_spec) {
    case Qt::OffsetFromUTC:
        if (!d->m_timeZone.isValid())
            d->m_timeZone = QTimeZone(d->m_offsetFromUtc);
        return d->m_timeZone;
    case Qt::UTC:
        return QTimeZone::utc();
    case Qt::TimeZone:
        return d->m_timeZone;
    case Qt::LocalTime:
        return QTimeZone::systemTimeZone();
    }
    return QTimeZone();
}
#endif // QT_BOOTSTRAPPED

/*!
    \since 5.2

    Returns the current Offset From UTC in seconds.

    If the timeSpec() is Qt::OffsetFromUTC this will be the value originally set.

    If the timeSpec() is Qt::TimeZone this will be the offset effective in the
    Time Zone including any Daylight Saving Offset.

    If the timeSpec() is Qt::LocalTime this will be the difference between the
    Local Time and UTC including any Daylight Saving Offset.

    If the timeSpec() is Qt::UTC this will be 0.

    \sa setOffsetFromUtc()
*/

int QDateTime::offsetFromUtc() const
{
    d->refreshDateTime();
    return d->m_offsetFromUtc;
}

/*!
    \since 5.2

    Returns the Time Zone Abbreviation for the datetime.

    If the timeSpec() is Qt::UTC this will be "UTC".

    If the timeSpec() is Qt::OffsetFromUTC this will be in the format
    "UTC[+-]00:00".

    If the timeSpec() is Qt::LocalTime then the host system is queried for the
    correct abbreviation.

    Note that abbreviations may or may not be localized.

    Note too that the abbreviation is not guaranteed to be a unique value,
    i.e. different time zones may have the same abbreviation.

    \sa timeSpec()
*/

QString QDateTime::timeZoneAbbreviation() const
{
    switch (d->m_spec) {
    case Qt::UTC:
        return QTimeZonePrivate::utcQString();
    case Qt::OffsetFromUTC:
        return QTimeZonePrivate::utcQString() + toOffsetString(Qt::ISODate, d->m_offsetFromUtc);
    case Qt::TimeZone:
#ifndef QT_BOOTSTRAPPED
        return d->m_timeZone.d->abbreviation(d->toMSecsSinceEpoch());
#endif // QT_BOOTSTRAPPED
    case Qt::LocalTime:  {
        QString abbrev;
        QDateTimePrivate::DaylightStatus status = d->daylightStatus();
        localMSecsToEpochMSecs(d->m_msecs, 0, 0, &status, &abbrev);
        return abbrev;
        }
    }
    return QString();
}

/*!
    \since 5.2

    Returns if this datetime falls in Daylight Savings Time.

    If the Qt::TimeSpec is not Qt::LocalTime or Qt::TimeZone then will always
    return false.

    \sa timeSpec()
*/

bool QDateTime::isDaylightTime() const
{
    switch (d->m_spec) {
    case Qt::UTC:
    case Qt::OffsetFromUTC:
        return false;
    case Qt::TimeZone:
#ifndef QT_BOOTSTRAPPED
        return d->m_timeZone.d->isDaylightTime(toMSecsSinceEpoch());
#endif // QT_BOOTSTRAPPED
    case Qt::LocalTime: {
        QDateTimePrivate::DaylightStatus status = d->daylightStatus();
        if (status == QDateTimePrivate::UnknownDaylightTime)
            localMSecsToEpochMSecs(d->m_msecs, 0, 0, &status, 0);
        return (status == QDateTimePrivate::DaylightTime);
        }
    }
    return false;
}

/*!
    Sets the date part of this datetime to \a date. If no time is set yet, it
    is set to midnight. If \a date is invalid, this QDateTime becomes invalid.

    \sa date(), setTime(), setTimeSpec()
*/

void QDateTime::setDate(const QDate &date)
{
    detach();
    d->setDateTime(date, time());
}

/*!
    Sets the time part of this datetime to \a time. If \a time is not valid,
    this function sets it to midnight. Therefore, it's possible to clear any
    set time in a QDateTime by setting it to a default QTime:

    \code
        QDateTime dt = QDateTime::currentDateTime();
        dt.setTime(QTime());
    \endcode

    \sa time(), setDate(), setTimeSpec()
*/

void QDateTime::setTime(const QTime &time)
{
    detach();
    d->setDateTime(date(), time);
}

/*!
    Sets the time specification used in this datetime to \a spec.
    The datetime will refer to a different point in time.

    If \a spec is Qt::OffsetFromUTC then the timeSpec() will be set
    to Qt::UTC, i.e. an effective offset of 0.

    If \a spec is Qt::TimeZone then the spec will be set to Qt::LocalTime,
    i.e. the current system time zone.

    Example:
    \snippet code/src_corelib_tools_qdatetime.cpp 19

    \sa timeSpec(), setDate(), setTime(), setTimeZone(), Qt::TimeSpec
*/

void QDateTime::setTimeSpec(Qt::TimeSpec spec)
{
    detach();
    d->setTimeSpec(spec, 0);
    d->checkValidDateTime();
}

/*!
    \since 5.2

    Sets the timeSpec() to Qt::OffsetFromUTC and the offset to \a offsetSeconds.
    The datetime will refer to a different point in time.

    The maximum and minimum offset is 14 positive or negative hours.  If
    \a offsetSeconds is larger or smaller than that, then the result is
    undefined.

    If \a offsetSeconds is 0 then the timeSpec() will be set to Qt::UTC.

    \sa isValid(), offsetFromUtc()
*/

void QDateTime::setOffsetFromUtc(int offsetSeconds)
{
    detach();
    d->setTimeSpec(Qt::OffsetFromUTC, offsetSeconds);
    d->checkValidDateTime();
}

#ifndef QT_BOOTSTRAPPED
/*!
    \since 5.2

    Sets the time zone used in this datetime to \a toZone.
    The datetime will refer to a different point in time.

    If \a toZone is invalid then the datetime will be invalid.

    \sa timeZone(), Qt::TimeSpec
*/

void QDateTime::setTimeZone(const QTimeZone &toZone)
{
    detach();
    d->m_spec = Qt::TimeZone;
    d->m_offsetFromUtc = 0;
    d->m_timeZone = toZone;
    d->m_status = d->m_status & ~QDateTimePrivate::ValidDateTime & ~QDateTimePrivate::TimeZoneCached;
}
#endif // QT_BOOTSTRAPPED

/*!
    \since 4.7

    Returns the datetime as the number of milliseconds that have passed
    since 1970-01-01T00:00:00.000, Coordinated Universal Time (Qt::UTC).

    On systems that do not support time zones, this function will
    behave as if local time were Qt::UTC.

    The behavior for this function is undefined if the datetime stored in
    this object is not valid. However, for all valid dates, this function
    returns a unique value.

    \sa toTime_t(), setMSecsSinceEpoch()
*/
qint64 QDateTime::toMSecsSinceEpoch() const
{
    d->refreshDateTime();
    return d->toMSecsSinceEpoch();
}

/*!
    Returns the datetime as the number of seconds that have passed
    since 1970-01-01T00:00:00, Coordinated Universal Time (Qt::UTC).

    On systems that do not support time zones, this function will
    behave as if local time were Qt::UTC.

    \note This function returns a 32-bit unsigned integer, so it does not
    support dates before 1970, but it does support dates after
    2038-01-19T03:14:06, which may not be valid time_t values. Be careful
    when passing those time_t values to system functions, which could
    interpret them as negative dates.

    If the date is outside the range 1970-01-01T00:00:00 to
    2106-02-07T06:28:14, this function returns -1 cast to an unsigned integer
    (i.e., 0xFFFFFFFF).

    To get an extended range, use toMSecsSinceEpoch().

    \sa toMSecsSinceEpoch(), setTime_t()
*/

uint QDateTime::toTime_t() const
{
    if (!isValid())
        return uint(-1);
    qint64 retval = d->toMSecsSinceEpoch() / 1000;
    if (quint64(retval) >= Q_UINT64_C(0xFFFFFFFF))
        return uint(-1);
    return uint(retval);
}

/*!
    \since 4.7

    Sets the date and time given the number of milliseconds \a msecs that have
    passed since 1970-01-01T00:00:00.000, Coordinated Universal Time
    (Qt::UTC). On systems that do not support time zones this function
    will behave as if local time were Qt::UTC.

    Note that passing the minimum of \c qint64
    (\c{std::numeric_limits<qint64>::min()}) to \a msecs will result in
    undefined behavior.

    \sa toMSecsSinceEpoch(), setTime_t()
*/
void QDateTime::setMSecsSinceEpoch(qint64 msecs)
{
    detach();

    d->m_status = 0;
    switch (d->m_spec) {
    case Qt::UTC:
        d->m_msecs = msecs;
        d->m_status = d->m_status
                    | QDateTimePrivate::ValidDate
                    | QDateTimePrivate::ValidTime
                    | QDateTimePrivate::ValidDateTime;
        break;
    case Qt::OffsetFromUTC:
        d->m_msecs = msecs + (d->m_offsetFromUtc * 1000);
        d->m_status = d->m_status
                    | QDateTimePrivate::ValidDate
                    | QDateTimePrivate::ValidTime
                    | QDateTimePrivate::ValidDateTime;
        break;
    case Qt::TimeZone:
#ifndef QT_BOOTSTRAPPED
        // Docs state any LocalTime before 1970-01-01 will *not* have any Daylight Time applied
        // but all times afterwards will have Daylight Time applied.
        if (msecs >= 0)
            d->m_offsetFromUtc = d->m_timeZone.d->offsetFromUtc(msecs);
        else
            d->m_offsetFromUtc = d->m_timeZone.d->standardTimeOffset(msecs);
        d->m_msecs = msecs + (d->m_offsetFromUtc * 1000);
        d->m_status = d->m_status
                    | QDateTimePrivate::ValidDate
                    | QDateTimePrivate::ValidTime
                    | QDateTimePrivate::ValidDateTime
                    | QDateTimePrivate::TimeZoneCached;
#endif // QT_BOOTSTRAPPED
        break;
    case Qt::LocalTime: {
        QDate dt;
        QTime tm;
        QDateTimePrivate::DaylightStatus status;
        epochMSecsToLocalTime(msecs, &dt, &tm, &status);
        d->setDateTime(dt, tm);
        d->setDaylightStatus(status);
        break;
        }
    }
}

/*!
    \fn void QDateTime::setTime_t(uint seconds)

    Sets the date and time given the number of \a seconds that have
    passed since 1970-01-01T00:00:00, Coordinated Universal Time
    (Qt::UTC). On systems that do not support time zones this function
    will behave as if local time were Qt::UTC.

    \sa toTime_t()
*/

void QDateTime::setTime_t(uint secsSince1Jan1970UTC)
{
    setMSecsSinceEpoch((qint64)secsSince1Jan1970UTC * 1000);
}

#ifndef QT_NO_DATESTRING
/*!
    \fn QString QDateTime::toString(Qt::DateFormat format) const

    \overload

    Returns the datetime as a string in the \a format given.

    If the \a format is Qt::TextDate, the string is formatted in
    the default way. QDate::shortDayName(), QDate::shortMonthName(),
    and QTime::toString() are used to generate the string, so the
    day and month names will be localized names using the system locale,
    i.e. QLocale::system(). An example of this formatting is
    "Wed May 20 03:40:13 1998".

    If the \a format is Qt::ISODate, the string format corresponds
    to the ISO 8601 extended specification for representations of
    dates and times, taking the form YYYY-MM-DDTHH:mm:ss[Z|[+|-]HH:mm],
    depending on the timeSpec() of the QDateTime. If the timeSpec()
    is Qt::UTC, Z will be appended to the string; if the timeSpec() is
    Qt::OffsetFromUTC, the offset in hours and minutes from UTC will
    be appended to the string.

    If the \a format is Qt::SystemLocaleShortDate or
    Qt::SystemLocaleLongDate, the string format depends on the locale
    settings of the system. Identical to calling
    QLocale::system().toString(datetime, QLocale::ShortFormat) or
    QLocale::system().toString(datetime, QLocale::LongFormat).

    If the \a format is Qt::DefaultLocaleShortDate or
    Qt::DefaultLocaleLongDate, the string format depends on the
    default application locale. This is the locale set with
    QLocale::setDefault(), or the system locale if no default locale
    has been set. Identical to calling QLocale().toString(datetime,
    QLocale::ShortFormat) or QLocale().toString(datetime,
    QLocale::LongFormat).

    If the \a format is Qt::RFC2822Date, the string is formatted
    following \l{RFC 2822}.

    If the datetime is invalid, an empty string will be returned.

    \warning The Qt::ISODate format is only valid for years in the
    range 0 to 9999. This restriction may apply to locale-aware
    formats as well, depending on the locale settings.

    \sa QDate::toString(), QTime::toString(), Qt::DateFormat
*/

QString QDateTime::toString(Qt::DateFormat format) const
{
    QString buf;
    if (!isValid())
        return buf;

    switch (format) {
    case Qt::SystemLocaleDate:
    case Qt::SystemLocaleShortDate:
        return QLocale::system().toString(*this, QLocale::ShortFormat);
    case Qt::SystemLocaleLongDate:
        return QLocale::system().toString(*this, QLocale::LongFormat);
    case Qt::LocaleDate:
    case Qt::DefaultLocaleShortDate:
        return QLocale().toString(*this, QLocale::ShortFormat);
    case Qt::DefaultLocaleLongDate:
        return QLocale().toString(*this, QLocale::LongFormat);
    case Qt::RFC2822Date: {
        buf = QLocale::c().toString(*this, QStringLiteral("dd MMM yyyy hh:mm:ss "));
        buf += toOffsetString(Qt::TextDate, d->m_offsetFromUtc);
        return buf;
    }
    default:
#ifndef QT_NO_TEXTDATE
    case Qt::TextDate: {
        QDate dt;
        QTime tm;
        d->getDateTime(&dt, &tm);
        //We cant use date.toString(Qt::TextDate) as we need to insert the time before the year
        buf = QString::fromLatin1("%1 %2 %3 %4 %5").arg(dt.shortDayName(dt.dayOfWeek()))
                                                   .arg(dt.shortMonthName(dt.month()))
                                                   .arg(dt.day())
                                                   .arg(tm.toString(Qt::TextDate))
                                                   .arg(dt.year());
        if (timeSpec() != Qt::LocalTime) {
            buf += QStringLiteral(" GMT");
            if (d->m_spec == Qt::OffsetFromUTC)
                buf += toOffsetString(Qt::TextDate, d->m_offsetFromUtc);
        }
        return buf;
    }
#endif
    case Qt::ISODate: {
        QDate dt;
        QTime tm;
        d->getDateTime(&dt, &tm);
        buf = dt.toString(Qt::ISODate);
        if (buf.isEmpty())
            return QString();   // failed to convert
        buf += QLatin1Char('T');
        buf += tm.toString(Qt::ISODate);
        switch (d->m_spec) {
        case Qt::UTC:
            buf += QLatin1Char('Z');
            break;
        case Qt::OffsetFromUTC:
            buf += toOffsetString(Qt::ISODate, d->m_offsetFromUtc);
            break;
        default:
            break;
        }
        return buf;
    }
    }
}

/*!
    Returns the datetime as a string. The \a format parameter
    determines the format of the result string.

    These expressions may be used for the date:

    \table
    \header \li Expression \li Output
    \row \li d \li the day as number without a leading zero (1 to 31)
    \row \li dd \li the day as number with a leading zero (01 to 31)
    \row \li ddd
            \li the abbreviated localized day name (e.g. 'Mon' to 'Sun').
            Uses the system locale to localize the name, i.e. QLocale::system().
    \row \li dddd
            \li the long localized day name (e.g. 'Monday' to 'Qt::Sunday').
            Uses the system locale to localize the name, i.e. QLocale::system().
    \row \li M \li the month as number without a leading zero (1-12)
    \row \li MM \li the month as number with a leading zero (01-12)
    \row \li MMM
            \li the abbreviated localized month name (e.g. 'Jan' to 'Dec').
            Uses the system locale to localize the name, i.e. QLocale::system().
    \row \li MMMM
            \li the long localized month name (e.g. 'January' to 'December').
            Uses the system locale to localize the name, i.e. QLocale::system().
    \row \li yy \li the year as two digit number (00-99)
    \row \li yyyy \li the year as four digit number
    \endtable

    These expressions may be used for the time:

    \table
    \header \li Expression \li Output
    \row \li h
         \li the hour without a leading zero (0 to 23 or 1 to 12 if AM/PM display)
    \row \li hh
         \li the hour with a leading zero (00 to 23 or 01 to 12 if AM/PM display)
    \row \li H
         \li the hour without a leading zero (0 to 23, even with AM/PM display)
    \row \li HH
         \li the hour with a leading zero (00 to 23, even with AM/PM display)
    \row \li m \li the minute without a leading zero (0 to 59)
    \row \li mm \li the minute with a leading zero (00 to 59)
    \row \li s \li the second without a leading zero (0 to 59)
    \row \li ss \li the second with a leading zero (00 to 59)
    \row \li z \li the milliseconds without leading zeroes (0 to 999)
    \row \li zzz \li the milliseconds with leading zeroes (000 to 999)
    \row \li AP or A
         \li use AM/PM display. \e A/AP will be replaced by either "AM" or "PM".
    \row \li ap or a
         \li use am/pm display. \e a/ap will be replaced by either "am" or "pm".
    \row \li t \li the timezone (for example "CEST")
    \endtable

    All other input characters will be ignored. Any sequence of characters that
    are enclosed in single quotes will be treated as text and not be used as an
    expression. Two consecutive single quotes ("''") are replaced by a singlequote
    in the output. Formats without separators (e.g. "HHmm") are currently not supported.

    Example format strings (assumed that the QDateTime is 21 May 2001
    14:13:09):

    \table
    \header \li Format       \li Result
    \row \li dd.MM.yyyy      \li 21.05.2001
    \row \li ddd MMMM d yy   \li Tue May 21 01
    \row \li hh:mm:ss.zzz    \li 14:13:09.042
    \row \li h:m:s ap        \li 2:13:9 pm
    \endtable

    If the datetime is invalid, an empty string will be returned.

    \sa QDate::toString(), QTime::toString(), QLocale::toString()
*/
QString QDateTime::toString(const QString& format) const
{
    return QLocale::system().toString(*this, format);
}
#endif //QT_NO_DATESTRING

/*!
    Returns a QDateTime object containing a datetime \a ndays days
    later than the datetime of this object (or earlier if \a ndays is
    negative).

    If the timeSpec() is Qt::LocalTime and the resulting
    date and time fall in the Standard Time to Daylight Time transition
    hour then the result will be adjusted accordingly, i.e. if the transition
    is at 2am and the clock goes forward to 3am and the result falls between
    2am and 3am then the result will be adjusted to fall after 3am.

    \sa daysTo(), addMonths(), addYears(), addSecs()
*/

QDateTime QDateTime::addDays(qint64 ndays) const
{
    QDateTime dt(*this);
    dt.detach();
    QDate date;
    QTime time;
    d->getDateTime(&date, &time);
    date = date.addDays(ndays);
    // Result might fall into "missing" DaylightTime transition hour,
    // so call conversion and use the adjusted returned time
    if (d->m_spec == Qt::LocalTime)
        localMSecsToEpochMSecs(timeToMSecs(date, time), &date, &time);
#ifndef QT_BOOTSTRAPPED
    else if (d->m_spec == Qt::TimeZone)
        QDateTimePrivate::zoneMSecsToEpochMSecs(timeToMSecs(date, time), d->m_timeZone, &date, &time);
#endif // QT_BOOTSTRAPPED
    dt.d->setDateTime(date, time);
    return dt;
}

/*!
    Returns a QDateTime object containing a datetime \a nmonths months
    later than the datetime of this object (or earlier if \a nmonths
    is negative).

    If the timeSpec() is Qt::LocalTime and the resulting
    date and time fall in the Standard Time to Daylight Time transition
    hour then the result will be adjusted accordingly, i.e. if the transition
    is at 2am and the clock goes forward to 3am and the result falls between
    2am and 3am then the result will be adjusted to fall after 3am.

    \sa daysTo(), addDays(), addYears(), addSecs()
*/

QDateTime QDateTime::addMonths(int nmonths) const
{
    QDateTime dt(*this);
    dt.detach();
    QDate date;
    QTime time;
    d->getDateTime(&date, &time);
    date = date.addMonths(nmonths);
    // Result might fall into "missing" DaylightTime transition hour,
    // so call conversion and use the adjusted returned time
    if (d->m_spec == Qt::LocalTime)
        localMSecsToEpochMSecs(timeToMSecs(date, time), &date, &time);
#ifndef QT_BOOTSTRAPPED
    else if (d->m_spec == Qt::TimeZone)
        QDateTimePrivate::zoneMSecsToEpochMSecs(timeToMSecs(date, time), d->m_timeZone, &date, &time);
#endif // QT_BOOTSTRAPPED
    dt.d->setDateTime(date, time);
    return dt;
}

/*!
    Returns a QDateTime object containing a datetime \a nyears years
    later than the datetime of this object (or earlier if \a nyears is
    negative).

    If the timeSpec() is Qt::LocalTime and the resulting
    date and time fall in the Standard Time to Daylight Time transition
    hour then the result will be adjusted accordingly, i.e. if the transition
    is at 2am and the clock goes forward to 3am and the result falls between
    2am and 3am then the result will be adjusted to fall after 3am.

    \sa daysTo(), addDays(), addMonths(), addSecs()
*/

QDateTime QDateTime::addYears(int nyears) const
{
    QDateTime dt(*this);
    dt.detach();
    QDate date;
    QTime time;
    d->getDateTime(&date, &time);
    date = date.addYears(nyears);
    // Result might fall into "missing" DaylightTime transition hour,
    // so call conversion and use the adjusted returned time
    if (d->m_spec == Qt::LocalTime)
        localMSecsToEpochMSecs(timeToMSecs(date, time), &date, &time);
#ifndef QT_BOOTSTRAPPED
    else if (d->m_spec == Qt::TimeZone)
        QDateTimePrivate::zoneMSecsToEpochMSecs(timeToMSecs(date, time), d->m_timeZone, &date, &time);
#endif // QT_BOOTSTRAPPED
    dt.d->setDateTime(date, time);
    return dt;
}

/*!
    Returns a QDateTime object containing a datetime \a s seconds
    later than the datetime of this object (or earlier if \a s is
    negative).

    If this datetime is invalid, an invalid datetime will be returned.

    \sa addMSecs(), secsTo(), addDays(), addMonths(), addYears()
*/

QDateTime QDateTime::addSecs(qint64 s) const
{
    return addMSecs(s * 1000);
}

/*!
    Returns a QDateTime object containing a datetime \a msecs miliseconds
    later than the datetime of this object (or earlier if \a msecs is
    negative).

    If this datetime is invalid, an invalid datetime will be returned.

    \sa addSecs(), msecsTo(), addDays(), addMonths(), addYears()
*/
QDateTime QDateTime::addMSecs(qint64 msecs) const
{
    if (!isValid())
        return QDateTime();

    QDateTime dt(*this);
    dt.detach();
    if (d->m_spec == Qt::LocalTime || d->m_spec == Qt::TimeZone)
        // Convert to real UTC first in case crosses daylight transition
        dt.setMSecsSinceEpoch(d->toMSecsSinceEpoch() + msecs);
    else
        // No need to convert, just add on
        dt.d->m_msecs = dt.d->m_msecs + msecs;
    return dt;
}

/*!
    Returns the number of days from this datetime to the \a other
    datetime. The number of days is counted as the number of times
    midnight is reached between this datetime to the \a other
    datetime. This means that a 10 minute difference from 23:55 to
    0:05 the next day counts as one day.

    If the \a other datetime is earlier than this datetime,
    the value returned is negative.

    Example:
    \snippet code/src_corelib_tools_qdatetime.cpp 15

    \sa addDays(), secsTo(), msecsTo()
*/

qint64 QDateTime::daysTo(const QDateTime &other) const
{
    return date().daysTo(other.date());
}

/*!
    Returns the number of seconds from this datetime to the \a other
    datetime. If the \a other datetime is earlier than this datetime,
    the value returned is negative.

    Before performing the comparison, the two datetimes are converted
    to Qt::UTC to ensure that the result is correct if one of the two
    datetimes has daylight saving time (DST) and the other doesn't.

    Returns 0 if either datetime is invalid.

    Example:
    \snippet code/src_corelib_tools_qdatetime.cpp 11

    \sa addSecs(), daysTo(), QTime::secsTo()
*/

qint64 QDateTime::secsTo(const QDateTime &other) const
{
    return (msecsTo(other) / 1000);
}

/*!
    Returns the number of milliseconds from this datetime to the \a other
    datetime. If the \a other datetime is earlier than this datetime,
    the value returned is negative.

    Before performing the comparison, the two datetimes are converted
    to Qt::UTC to ensure that the result is correct if one of the two
    datetimes has daylight saving time (DST) and the other doesn't.

    Returns 0 if either datetime is invalid.

    \sa addMSecs(), daysTo(), QTime::msecsTo()
*/

qint64 QDateTime::msecsTo(const QDateTime &other) const
{
    if (!isValid() || !other.isValid())
        return 0;

    return other.d->toMSecsSinceEpoch() - d->toMSecsSinceEpoch();
}

/*!
    \fn QDateTime QDateTime::toTimeSpec(Qt::TimeSpec spec) const

    Returns a copy of this datetime converted to the given time
    \a spec.

    If \a spec is Qt::OffsetFromUTC then it is set to Qt::UTC.  To set to a
    spec of Qt::OffsetFromUTC use toOffsetFromUtc().

    If \a spec is Qt::TimeZone then it is set to Qt::LocalTime,
    i.e. the local Time Zone.

    Example:
    \snippet code/src_corelib_tools_qdatetime.cpp 16

    \sa timeSpec(), toTimeZone(), toUTC(), toLocalTime()
*/

QDateTime QDateTime::toTimeSpec(Qt::TimeSpec spec) const
{
    if (d->m_spec == spec && (spec == Qt::UTC || spec == Qt::LocalTime))
        return *this;

    if (!isValid()) {
        QDateTime ret = *this;
        ret.setTimeSpec(spec);
        return ret;
    }

    return fromMSecsSinceEpoch(d->toMSecsSinceEpoch(), spec, 0);
}

/*!
    \since 5.2

    \fn QDateTime QDateTime::toOffsetFromUtc(int offsetSeconds) const

    Returns a copy of this datetime converted to a spec of Qt::OffsetFromUTC
    with the given \a offsetSeconds.

    If the \a offsetSeconds equals 0 then a UTC datetime will be returned

    \sa setOffsetFromUtc(), offsetFromUtc(), toTimeSpec()
*/

QDateTime QDateTime::toOffsetFromUtc(int offsetSeconds) const
{
    if (d->m_spec == Qt::OffsetFromUTC && d->m_offsetFromUtc == offsetSeconds)
        return *this;

    if (!isValid()) {
        QDateTime ret = *this;
        ret.setOffsetFromUtc(offsetSeconds);
        return ret;
    }

    return fromMSecsSinceEpoch(d->toMSecsSinceEpoch(), Qt::OffsetFromUTC, offsetSeconds);
}

#ifndef QT_BOOTSTRAPPED
/*!
    \since 5.2

    Returns a copy of this datetime converted to the given \a timeZone

    \sa timeZone(), toTimeSpec()
*/

QDateTime QDateTime::toTimeZone(const QTimeZone &timeZone) const
{
    if (d->m_spec == Qt::TimeZone && d->m_timeZone == timeZone)
        return *this;

    if (!isValid()) {
        QDateTime ret = *this;
        ret.setTimeZone(timeZone);
        return ret;
    }

    return fromMSecsSinceEpoch(d->toMSecsSinceEpoch(), timeZone);
}
#endif // QT_BOOTSTRAPPED

/*!
    Returns \c true if this datetime is equal to the \a other datetime;
    otherwise returns \c false.

    \sa operator!=()
*/

bool QDateTime::operator==(const QDateTime &other) const
{
    if (d->m_spec == Qt::LocalTime
        && other.d->m_spec == Qt::LocalTime
        && d->m_status == other.d->m_status) {
        return (d->m_msecs == other.d->m_msecs);
    }
    // Convert to UTC and compare
    return (toMSecsSinceEpoch() == other.toMSecsSinceEpoch());
}

/*!
    \fn bool QDateTime::operator!=(const QDateTime &other) const

    Returns \c true if this datetime is different from the \a other
    datetime; otherwise returns \c false.

    Two datetimes are different if either the date, the time, or the
    time zone components are different.

    \sa operator==()
*/

/*!
    Returns \c true if this datetime is earlier than the \a other
    datetime; otherwise returns \c false.
*/

bool QDateTime::operator<(const QDateTime &other) const
{
    if (d->m_spec == Qt::LocalTime
        && other.d->m_spec == Qt::LocalTime
        && d->m_status == other.d->m_status) {
        return (d->m_msecs < other.d->m_msecs);
    }
    // Convert to UTC and compare
    return (toMSecsSinceEpoch() < other.toMSecsSinceEpoch());
}

/*!
    \fn bool QDateTime::operator<=(const QDateTime &other) const

    Returns \c true if this datetime is earlier than or equal to the
    \a other datetime; otherwise returns \c false.
*/

/*!
    \fn bool QDateTime::operator>(const QDateTime &other) const

    Returns \c true if this datetime is later than the \a other datetime;
    otherwise returns \c false.
*/

/*!
    \fn bool QDateTime::operator>=(const QDateTime &other) const

    Returns \c true if this datetime is later than or equal to the
    \a other datetime; otherwise returns \c false.
*/

/*!
    \fn QDateTime QDateTime::currentDateTime()
    Returns the current datetime, as reported by the system clock, in
    the local time zone.

    \sa currentDateTimeUtc(), QDate::currentDate(), QTime::currentTime(), toTimeSpec()
*/

/*!
    \fn QDateTime QDateTime::currentDateTimeUtc()
    \since 4.7
    Returns the current datetime, as reported by the system clock, in
    UTC.

    \sa currentDateTime(), QDate::currentDate(), QTime::currentTime(), toTimeSpec()
*/

/*!
    \fn qint64 QDateTime::currentMSecsSinceEpoch()
    \since 4.7

    Returns the number of milliseconds since 1970-01-01T00:00:00 Universal
    Coordinated Time. This number is like the POSIX time_t variable, but
    expressed in milliseconds instead.

    \sa currentDateTime(), currentDateTimeUtc(), toTime_t(), toTimeSpec()
*/

#if defined(Q_OS_WIN)
static inline uint msecsFromDecomposed(int hour, int minute, int sec, int msec = 0)
{
    return MSECS_PER_HOUR * hour + MSECS_PER_MIN * minute + 1000 * sec + msec;
}

QDate QDate::currentDate()
{
    QDate d;
    SYSTEMTIME st;
    memset(&st, 0, sizeof(SYSTEMTIME));
    GetLocalTime(&st);
    d.jd = julianDayFromDate(st.wYear, st.wMonth, st.wDay);
    return d;
}

QTime QTime::currentTime()
{
    QTime ct;
    SYSTEMTIME st;
    memset(&st, 0, sizeof(SYSTEMTIME));
    GetLocalTime(&st);
    ct.setHMS(st.wHour, st.wMinute, st.wSecond, st.wMilliseconds);
#if defined(Q_OS_WINCE)
    ct.startTick = GetTickCount() % MSECS_PER_DAY;
#endif
    return ct;
}

QDateTime QDateTime::currentDateTime()
{
    QDate d;
    QTime t;
    SYSTEMTIME st;
    memset(&st, 0, sizeof(SYSTEMTIME));
    GetLocalTime(&st);
    d.jd = julianDayFromDate(st.wYear, st.wMonth, st.wDay);
    t.mds = msecsFromDecomposed(st.wHour, st.wMinute, st.wSecond, st.wMilliseconds);
    return QDateTime(d, t);
}

QDateTime QDateTime::currentDateTimeUtc()
{
    QDate d;
    QTime t;
    SYSTEMTIME st;
    memset(&st, 0, sizeof(SYSTEMTIME));
    GetSystemTime(&st);
    d.jd = julianDayFromDate(st.wYear, st.wMonth, st.wDay);
    t.mds = msecsFromDecomposed(st.wHour, st.wMinute, st.wSecond, st.wMilliseconds);
    return QDateTime(d, t, Qt::UTC);
}

qint64 QDateTime::currentMSecsSinceEpoch() Q_DECL_NOTHROW
{
    QDate d;
    QTime t;
    SYSTEMTIME st;
    memset(&st, 0, sizeof(SYSTEMTIME));
    GetSystemTime(&st);

    return msecsFromDecomposed(st.wHour, st.wMinute, st.wSecond, st.wMilliseconds) +
            qint64(julianDayFromDate(st.wYear, st.wMonth, st.wDay)
                   - julianDayFromDate(1970, 1, 1)) * Q_INT64_C(86400000);
}

#elif defined(Q_OS_UNIX)
QDate QDate::currentDate()
{
    return QDateTime::currentDateTime().date();
}

QTime QTime::currentTime()
{
    return QDateTime::currentDateTime().time();
}

QDateTime QDateTime::currentDateTime()
{
    return fromMSecsSinceEpoch(currentMSecsSinceEpoch(), Qt::LocalTime);
}

QDateTime QDateTime::currentDateTimeUtc()
{
    return fromMSecsSinceEpoch(currentMSecsSinceEpoch(), Qt::UTC);
}

qint64 QDateTime::currentMSecsSinceEpoch() Q_DECL_NOTHROW
{
    // posix compliant system
    // we have milliseconds
    struct timeval tv;
    gettimeofday(&tv, 0);
    return qint64(tv.tv_sec) * Q_INT64_C(1000) + tv.tv_usec / 1000;
}

#else
#error "What system is this?"
#endif

/*! \fn QDateTime QDateTime::fromCFDate(CFDateRef date)
    \since 5.5

    Constructs a new QDateTime containing a copy of the CFDate \a date.

    \sa toCFDate()
*/

/*! \fn CFDateRef QDateTime::toCFDate() const
    \since 5.5

    Creates a CFDate from a QDateTime. The caller owns the CFDate object
    and is responsible for releasing it.

    \sa fromCFDate()
*/

/*! \fn QDateTime QDateTime::fromNSDate(const NSDate *date)
    \since 5.5

    Constructs a new QDateTime containing a copy of the NSDate \a date.

    \sa toNSDate()
*/

/*! \fn NSDate QDateTime::toNSDate() const
    \since 5.5

    Creates an NSDate from a QDateTime. The NSDate object is autoreleased.

    \sa fromNSDate()
*/

/*!
  \since 4.2

  Returns a datetime whose date and time are the number of \a seconds
  that have passed since 1970-01-01T00:00:00, Coordinated Universal
  Time (Qt::UTC) and converted to Qt::LocalTime.  On systems that do not
  support time zones, the time will be set as if local time were Qt::UTC.

  \sa toTime_t(), setTime_t()
*/
QDateTime QDateTime::fromTime_t(uint seconds)
{
    return fromMSecsSinceEpoch((qint64)seconds * 1000, Qt::LocalTime);
}

/*!
  \since 5.2

  Returns a datetime whose date and time are the number of \a seconds
  that have passed since 1970-01-01T00:00:00, Coordinated Universal
  Time (Qt::UTC) and converted to the given \a spec.

  If the \a spec is not Qt::OffsetFromUTC then the \a offsetSeconds will be
  ignored.  If the \a spec is Qt::OffsetFromUTC and the \a offsetSeconds is 0
  then the spec will be set to Qt::UTC, i.e. an offset of 0 seconds.

  \sa toTime_t(), setTime_t()
*/
QDateTime QDateTime::fromTime_t(uint seconds, Qt::TimeSpec spec, int offsetSeconds)
{
    return fromMSecsSinceEpoch((qint64)seconds * 1000, spec, offsetSeconds);
}

#ifndef QT_BOOTSTRAPPED
/*!
    \since 5.2

    Returns a datetime whose date and time are the number of \a seconds
    that have passed since 1970-01-01T00:00:00, Coordinated Universal
    Time (Qt::UTC) and with the given \a timeZone.

    \sa toTime_t(), setTime_t()
*/
QDateTime QDateTime::fromTime_t(uint seconds, const QTimeZone &timeZone)
{
    return fromMSecsSinceEpoch((qint64)seconds * 1000, timeZone);
}
#endif

/*!
  \since 4.7

  Returns a datetime whose date and time are the number of milliseconds, \a msecs,
  that have passed since 1970-01-01T00:00:00.000, Coordinated Universal
  Time (Qt::UTC), and converted to Qt::LocalTime.  On systems that do not
  support time zones, the time will be set as if local time were Qt::UTC.

  Note that there are possible values for \a msecs that lie outside the valid
  range of QDateTime, both negative and positive. The behavior of this
  function is undefined for those values.

  \sa toTime_t(), setTime_t()
*/
QDateTime QDateTime::fromMSecsSinceEpoch(qint64 msecs)
{
    return fromMSecsSinceEpoch(msecs, Qt::LocalTime);
}

/*!
  \since 5.2

  Returns a datetime whose date and time are the number of milliseconds \a msecs
  that have passed since 1970-01-01T00:00:00.000, Coordinated Universal
  Time (Qt::UTC) and converted to the given \a spec.

  Note that there are possible values for \a msecs that lie outside the valid
  range of QDateTime, both negative and positive. The behavior of this
  function is undefined for those values.

  If the \a spec is not Qt::OffsetFromUTC then the \a offsetSeconds will be
  ignored.  If the \a spec is Qt::OffsetFromUTC and the \a offsetSeconds is 0
  then the spec will be set to Qt::UTC, i.e. an offset of 0 seconds.

  If \a spec is Qt::TimeZone then the spec will be set to Qt::LocalTime,
  i.e. the current system time zone.

  \sa fromTime_t()
*/
QDateTime QDateTime::fromMSecsSinceEpoch(qint64 msecs, Qt::TimeSpec spec, int offsetSeconds)
{
    QDateTime dt;
    dt.detach();
    dt.d->setTimeSpec(spec, offsetSeconds);
    dt.setMSecsSinceEpoch(msecs);
    return dt;
}

#ifndef QT_BOOTSTRAPPED
/*!
    \since 5.2

    Returns a datetime whose date and time are the number of milliseconds \a msecs
    that have passed since 1970-01-01T00:00:00.000, Coordinated Universal
    Time (Qt::UTC) and with the given \a timeZone.

    \sa fromTime_t()
*/
QDateTime QDateTime::fromMSecsSinceEpoch(qint64 msecs, const QTimeZone &timeZone)
{
    QDateTime dt;
    dt.setTimeZone(timeZone);
    dt.setMSecsSinceEpoch(msecs);
    return dt;
}
#endif

#if QT_DEPRECATED_SINCE(5, 2)
/*!
    \since 4.4
    \internal
    \obsolete

    This method was added in 4.4 but never documented as public. It was replaced
    in 5.2 with public method setOffsetFromUtc() for consistency with QTimeZone.

    This method should never be made public.

    \sa setOffsetFromUtc()
 */
void QDateTime::setUtcOffset(int seconds)
{
    setOffsetFromUtc(seconds);
}

/*!
    \since 4.4
    \internal
    \obsolete

    This method was added in 4.4 but never documented as public. It was replaced
    in 5.1 with public method offsetFromUTC() for consistency with QTimeZone.

    This method should never be made public.

    \sa offsetFromUTC()
*/
int QDateTime::utcOffset() const
{
    return offsetFromUtc();
}
#endif // QT_DEPRECATED_SINCE

#ifndef QT_NO_DATESTRING

static int fromShortMonthName(const QStringRef &monthName)
{
    // Assume that English monthnames are the default
    for (int i = 0; i < 12; ++i) {
        if (monthName == QLatin1String(qt_shortMonthNames[i]))
            return i + 1;
    }
    // If English names can't be found, search the localized ones
    for (int i = 1; i <= 12; ++i) {
        if (monthName == QDate::shortMonthName(i))
            return i;
    }
    return -1;
}

/*!
    \fn QDateTime QDateTime::fromString(const QString &string, Qt::DateFormat format)

    Returns the QDateTime represented by the \a string, using the
    \a format given, or an invalid datetime if this is not possible.

    Note for Qt::TextDate: It is recommended that you use the
    English short month names (e.g. "Jan"). Although localized month
    names can also be used, they depend on the user's locale settings.
*/
QDateTime QDateTime::fromString(const QString& string, Qt::DateFormat format)
{
    if (string.isEmpty())
        return QDateTime();

    switch (format) {
    case Qt::SystemLocaleDate:
    case Qt::SystemLocaleShortDate:
        return QLocale::system().toDateTime(string, QLocale::ShortFormat);
    case Qt::SystemLocaleLongDate:
        return QLocale::system().toDateTime(string, QLocale::LongFormat);
    case Qt::LocaleDate:
    case Qt::DefaultLocaleShortDate:
        return QLocale().toDateTime(string, QLocale::ShortFormat);
    case Qt::DefaultLocaleLongDate:
        return QLocale().toDateTime(string, QLocale::LongFormat);
    case Qt::RFC2822Date: {
        QDate date;
        QTime time;
        int utcOffset = 0;
        rfcDateImpl(string, &date, &time, &utcOffset);

        if (!date.isValid() || !time.isValid())
            return QDateTime();

        QDateTime dateTime(date, time, Qt::UTC);
        dateTime.setOffsetFromUtc(utcOffset);
        return dateTime;
    }
    case Qt::ISODate: {
        const int size = string.size();
        if (size < 10)
            return QDateTime();

        QStringRef isoString(&string);
        Qt::TimeSpec spec = Qt::LocalTime;

        QDate date = QDate::fromString(string.left(10), Qt::ISODate);
        if (!date.isValid())
            return QDateTime();
        if (size == 10)
            return QDateTime(date);

        isoString = isoString.right(isoString.length() - 11);
        int offset = 0;
        // Check end of string for Time Zone definition, either Z for UTC or [+-]HH:mm for Offset
        if (isoString.endsWith(QLatin1Char('Z'))) {
            spec = Qt::UTC;
            isoString = isoString.left(isoString.size() - 1);
        } else {
            // the loop below is faster but functionally equal to:
            // const int signIndex = isoString.indexOf(QRegExp(QStringLiteral("[+-]")));
            int signIndex = isoString.size() - 1;
            bool found = false;
            {
                const QChar plus = QLatin1Char('+');
                const QChar minus = QLatin1Char('-');
                do {
                    QChar character(isoString.at(signIndex));
                    found = character == plus || character == minus;
                } while (--signIndex >= 0 && !found);
                ++signIndex;
            }

            if (found) {
                bool ok;
                offset = fromOffsetString(isoString.mid(signIndex), &ok);
                if (!ok)
                    return QDateTime();
                isoString = isoString.left(signIndex);
                spec = Qt::OffsetFromUTC;
            }
        }

        // Might be end of day (24:00, including variants), which QTime considers invalid.
        // ISO 8601 (section 4.2.3) says that 24:00 is equivalent to 00:00 the next day.
        bool isMidnight24 = false;
        QTime time = fromIsoTimeString(isoString, Qt::ISODate, &isMidnight24);
        if (!time.isValid())
            return QDateTime();
        if (isMidnight24)
            date = date.addDays(1);
        return QDateTime(date, time, spec, offset);
    }
#if !defined(QT_NO_TEXTDATE)
    case Qt::TextDate: {
        QVector<QStringRef> parts = string.splitRef(QLatin1Char(' '), QString::SkipEmptyParts);

        if ((parts.count() < 5) || (parts.count() > 6))
            return QDateTime();

        // Accept "Sun Dec 1 13:02:00 1974" and "Sun 1. Dec 13:02:00 1974"
        int month = 0;
        int day = 0;
        bool ok = false;

        // First try month then day
        month = fromShortMonthName(parts.at(1));
        if (month)
            day = parts.at(2).toInt();

        // If failed try day then month
        if (!month || !day) {
            month = fromShortMonthName(parts.at(2));
            if (month) {
                QStringRef dayStr = parts.at(1);
                if (dayStr.endsWith(QLatin1Char('.'))) {
                    dayStr = dayStr.left(dayStr.size() - 1);
                    day = dayStr.toInt();
                }
            }
        }

        // If both failed, give up
        if (!month || !day)
            return QDateTime();

        // Year can be before or after time, "Sun Dec 1 1974 13:02:00" or "Sun Dec 1 13:02:00 1974"
        // Guess which by looking for ':' in the time
        int year = 0;
        int yearPart = 0;
        int timePart = 0;
        if (parts.at(3).contains(QLatin1Char(':'))) {
            yearPart = 4;
            timePart = 3;
        } else if (parts.at(4).contains(QLatin1Char(':'))) {
            yearPart = 3;
            timePart = 4;
        } else {
            return QDateTime();
        }

        year = parts.at(yearPart).toInt(&ok);
        if (!ok)
            return QDateTime();

        QDate date(year, month, day);
        if (!date.isValid())
            return QDateTime();

        QVector<QStringRef> timeParts = parts.at(timePart).split(QLatin1Char(':'));
        if (timeParts.count() < 2 || timeParts.count() > 3)
            return QDateTime();

        int hour = timeParts.at(0).toInt(&ok);
        if (!ok)
            return QDateTime();

        int minute = timeParts.at(1).toInt(&ok);
        if (!ok)
            return QDateTime();

        int second = 0;
        int millisecond = 0;
        if (timeParts.count() > 2) {
            QVector<QStringRef> secondParts = timeParts.at(2).split(QLatin1Char('.'));
            if (secondParts.size() > 2) {
                return QDateTime();
            }

            second = secondParts.first().toInt(&ok);
            if (!ok) {
                return QDateTime();
            }

            if (secondParts.size() > 1) {
                millisecond = secondParts.last().toInt(&ok);
                if (!ok) {
                    return QDateTime();
                }
            }
        }

        QTime time(hour, minute, second, millisecond);
        if (!time.isValid())
            return QDateTime();

        if (parts.count() == 5)
            return QDateTime(date, time, Qt::LocalTime);

        QStringRef tz = parts.at(5);
        if (!tz.startsWith(QLatin1String("GMT"), Qt::CaseInsensitive))
            return QDateTime();
        tz = tz.mid(3);
        if (!tz.isEmpty()) {
            int offset = fromOffsetString(tz, &ok);
            if (!ok)
                return QDateTime();
            return QDateTime(date, time, Qt::OffsetFromUTC, offset);
        } else {
            return QDateTime(date, time, Qt::UTC);
        }
    }
#endif //QT_NO_TEXTDATE
    }

    return QDateTime();
}

/*!
    \fn QDateTime::fromString(const QString &string, const QString &format)

    Returns the QDateTime represented by the \a string, using the \a
    format given, or an invalid datetime if the string cannot be parsed.

    These expressions may be used for the date part of the format string:

    \table
    \header \li Expression \li Output
    \row \li d \li the day as number without a leading zero (1 to 31)
    \row \li dd \li the day as number with a leading zero (01 to 31)
    \row \li ddd
            \li the abbreviated localized day name (e.g. 'Mon' to 'Sun').
            Uses QDate::shortDayName().
    \row \li dddd
            \li the long localized day name (e.g. 'Monday' to 'Sunday').
            Uses QDate::longDayName().
    \row \li M \li the month as number without a leading zero (1-12)
    \row \li MM \li the month as number with a leading zero (01-12)
    \row \li MMM
            \li the abbreviated localized month name (e.g. 'Jan' to 'Dec').
            Uses QDate::shortMonthName().
    \row \li MMMM
            \li the long localized month name (e.g. 'January' to 'December').
            Uses QDate::longMonthName().
    \row \li yy \li the year as two digit number (00-99)
    \row \li yyyy \li the year as four digit number
    \endtable

    \note Unlike the other version of this function, day and month names must
    be given in the user's local language. It is only possible to use the English
    names if the user's language is English.

    These expressions may be used for the time part of the format string:

    \table
    \header \li Expression \li Output
    \row \li h
            \li the hour without a leading zero (0 to 23 or 1 to 12 if AM/PM display)
    \row \li hh
            \li the hour with a leading zero (00 to 23 or 01 to 12 if AM/PM display)
    \row \li H
            \li the hour without a leading zero (0 to 23, even with AM/PM display)
    \row \li HH
            \li the hour with a leading zero (00 to 23, even with AM/PM display)
    \row \li m \li the minute without a leading zero (0 to 59)
    \row \li mm \li the minute with a leading zero (00 to 59)
    \row \li s \li the second without a leading zero (0 to 59)
    \row \li ss \li the second with a leading zero (00 to 59)
    \row \li z \li the milliseconds without leading zeroes (0 to 999)
    \row \li zzz \li the milliseconds with leading zeroes (000 to 999)
    \row \li AP or A
         \li interpret as an AM/PM time. \e AP must be either "AM" or "PM".
    \row \li ap or a
         \li Interpret as an AM/PM time. \e ap must be either "am" or "pm".
    \endtable

    All other input characters will be treated as text. Any sequence
    of characters that are enclosed in single quotes will also be
    treated as text and not be used as an expression.

    \snippet code/src_corelib_tools_qdatetime.cpp 12

    If the format is not satisfied, an invalid QDateTime is returned.
    The expressions that don't have leading zeroes (d, M, h, m, s, z) will be
    greedy. This means that they will use two digits even if this will
    put them outside the range and/or leave too few digits for other
    sections.

    \snippet code/src_corelib_tools_qdatetime.cpp 13

    This could have meant 1 January 00:30.00 but the M will grab
    two digits.

    Incorrectly specified fields of the \a string will cause an invalid
    QDateTime to be returned. For example, consider the following code,
    where the two digit year 12 is read as 1912 (see the table below for all
    field defaults); the resulting datetime is invalid because 23 April 1912
    was a Tuesday, not a Monday:

    \snippet code/src_corelib_tools_qdatetime.cpp 20

    The correct code is:

    \snippet code/src_corelib_tools_qdatetime.cpp 21

    For any field that is not represented in the format, the following
    defaults are used:

    \table
    \header \li Field  \li Default value
    \row    \li Year   \li 1900
    \row    \li Month  \li 1 (January)
    \row    \li Day    \li 1
    \row    \li Hour   \li 0
    \row    \li Minute \li 0
    \row    \li Second \li 0
    \endtable

    For example:

    \snippet code/src_corelib_tools_qdatetime.cpp 14

    \sa QDate::fromString(), QTime::fromString(), QDate::toString(),
    QDateTime::toString(), QTime::toString()
*/

QDateTime QDateTime::fromString(const QString &string, const QString &format)
{
#ifndef QT_BOOTSTRAPPED
    QTime time;
    QDate date;

    QDateTimeParser dt(QVariant::DateTime, QDateTimeParser::FromString);
    if (dt.parseFormat(format) && dt.fromString(string, &date, &time))
        return QDateTime(date, time);
#else
    Q_UNUSED(string);
    Q_UNUSED(format);
#endif
    return QDateTime(QDate(), QTime(-1, -1, -1));
}

#endif // QT_NO_DATESTRING
/*!
    \fn QDateTime QDateTime::toLocalTime() const

    Returns a datetime containing the date and time information in
    this datetime, but specified using the Qt::LocalTime definition.

    Example:

    \snippet code/src_corelib_tools_qdatetime.cpp 17

    \sa toTimeSpec()
*/

/*!
    \fn QDateTime QDateTime::toUTC() const

    Returns a datetime containing the date and time information in
    this datetime, but specified using the Qt::UTC definition.

    Example:

    \snippet code/src_corelib_tools_qdatetime.cpp 18

    \sa toTimeSpec()
*/

/*!
    \internal
 */
void QDateTime::detach()
{
    d.detach();
}

/*****************************************************************************
  Date/time stream functions
 *****************************************************************************/

#ifndef QT_NO_DATASTREAM
/*!
    \relates QDate

    Writes the \a date to stream \a out.

    \sa {Serializing Qt Data Types}
*/

QDataStream &operator<<(QDataStream &out, const QDate &date)
{
    if (out.version() < QDataStream::Qt_5_0)
        return out << quint32(date.jd);
    else
        return out << qint64(date.jd);
}

/*!
    \relates QDate

    Reads a date from stream \a in into the \a date.

    \sa {Serializing Qt Data Types}
*/

QDataStream &operator>>(QDataStream &in, QDate &date)
{
    if (in.version() < QDataStream::Qt_5_0) {
        quint32 jd;
        in >> jd;
        // Older versions consider 0 an invalid jd.
        date.jd = (jd != 0 ? jd : QDate::nullJd());
    } else {
        qint64 jd;
        in >> jd;
        date.jd = jd;
    }

    return in;
}

/*!
    \relates QTime

    Writes \a time to stream \a out.

    \sa {Serializing Qt Data Types}
*/

QDataStream &operator<<(QDataStream &out, const QTime &time)
{
    return out << quint32(time.mds);
}

/*!
    \relates QTime

    Reads a time from stream \a in into the given \a time.

    \sa {Serializing Qt Data Types}
*/

QDataStream &operator>>(QDataStream &in, QTime &time)
{
    quint32 ds;
    in >> ds;
    time.mds = int(ds);
    return in;
}

/*!
    \relates QDateTime

    Writes \a dateTime to the \a out stream.

    \sa {Serializing Qt Data Types}
*/
QDataStream &operator<<(QDataStream &out, const QDateTime &dateTime)
{
    QDate dt;
    QTime tm;

    if (out.version() >= QDataStream::Qt_5_2) {

        // In 5.2 we switched to using Qt::TimeSpec and added offset support
        dateTime.d->getDateTime(&dt, &tm);
        out << dt << tm << qint8(dateTime.timeSpec());
        if (dateTime.timeSpec() == Qt::OffsetFromUTC)
            out << qint32(dateTime.offsetFromUtc());
#ifndef QT_BOOTSTRAPPED
        else if (dateTime.timeSpec() == Qt::TimeZone)
            out << dateTime.timeZone();
#endif // QT_BOOTSTRAPPED

    } else if (out.version() == QDataStream::Qt_5_0) {

        // In Qt 5.0 we incorrectly serialised all datetimes as UTC.
        // This approach is wrong and should not be used again; it breaks
        // the guarantee that a deserialised local datetime is the same time
        // of day, regardless of which timezone it was serialised in.
        if (dateTime.isValid())
            dateTime.toUTC().d->getDateTime(&dt, &tm);
        else
            dateTime.d->getDateTime(&dt, &tm);
        out << dt << tm << qint8(dateTime.timeSpec());

    } else if (out.version() >= QDataStream::Qt_4_0) {

        // From 4.0 to 5.1 (except 5.0) we used QDateTimePrivate::Spec
        dateTime.d->getDateTime(&dt, &tm);
        out << dt << tm;
        if (out.version() >= QDataStream::Qt_4_0) {
            switch (dateTime.timeSpec()) {
            case Qt::UTC:
                out << (qint8)QDateTimePrivate::UTC;
                break;
            case Qt::OffsetFromUTC:
                out << (qint8)QDateTimePrivate::OffsetFromUTC;
                break;
            case Qt::TimeZone:
#ifndef QT_BOOTSTRAPPED
                out << (qint8)QDateTimePrivate::TimeZone;
                break;
#endif // QT_BOOTSTRAPPED
            case Qt::LocalTime:
                out << (qint8)QDateTimePrivate::LocalUnknown;
                break;
            }
        }

    } else { // version < QDataStream::Qt_4_0

        // Before 4.0 there was no TimeSpec, only Qt::LocalTime was supported
        dateTime.d->getDateTime(&dt, &tm);
        out << dt << tm;

    }

    return out;
}

/*!
    \relates QDateTime

    Reads a datetime from the stream \a in into \a dateTime.

    \sa {Serializing Qt Data Types}
*/

QDataStream &operator>>(QDataStream &in, QDateTime &dateTime)
{
    dateTime.detach();

    QDate dt;
    QTime tm;
    qint8 ts = 0;
    Qt::TimeSpec spec = Qt::LocalTime;
    qint32 offset = 0;
#ifndef QT_BOOTSTRAPPED
    QTimeZone tz;
#endif // QT_BOOTSTRAPPED

    if (in.version() >= QDataStream::Qt_5_2) {

        // In 5.2 we switched to using Qt::TimeSpec and added offset support
        in >> dt >> tm >> ts;
        spec = static_cast<Qt::TimeSpec>(ts);
        if (spec == Qt::OffsetFromUTC) {
            in >> offset;
            dateTime = QDateTime(dt, tm, spec, offset);
#ifndef QT_BOOTSTRAPPED
        } else if (spec == Qt::TimeZone) {
            in >> tz;
            dateTime = QDateTime(dt, tm, tz);
#endif // QT_BOOTSTRAPPED
        } else {
            dateTime = QDateTime(dt, tm, spec);
        }

    } else if (in.version() == QDataStream::Qt_5_0) {

        // In Qt 5.0 we incorrectly serialised all datetimes as UTC
        in >> dt >> tm >> ts;
        spec = static_cast<Qt::TimeSpec>(ts);
        dateTime = QDateTime(dt, tm, Qt::UTC);
        dateTime = dateTime.toTimeSpec(spec);

    } else if (in.version() >= QDataStream::Qt_4_0) {

        // From 4.0 to 5.1 (except 5.0) we used QDateTimePrivate::Spec
        in >> dt >> tm >> ts;
        switch ((QDateTimePrivate::Spec)ts) {
        case QDateTimePrivate::UTC:
            spec = Qt::UTC;
            break;
        case QDateTimePrivate::OffsetFromUTC:
            spec = Qt::OffsetFromUTC;
            break;
        case QDateTimePrivate::TimeZone:
#ifndef QT_BOOTSTRAPPED
            spec = Qt::TimeZone;
            break;
#endif // QT_BOOTSTRAPPED
        case QDateTimePrivate::LocalUnknown:
        case QDateTimePrivate::LocalStandard:
        case QDateTimePrivate::LocalDST:
            spec = Qt::LocalTime;
            break;
        }
        dateTime = QDateTime(dt, tm, spec, offset);

    } else { // version < QDataStream::Qt_4_0

        // Before 4.0 there was no TimeSpec, only Qt::LocalTime was supported
        in >> dt >> tm;
        dateTime = QDateTime(dt, tm, spec, offset);

    }

    return in;
}
#endif // QT_NO_DATASTREAM

/*****************************************************************************
  Date / Time Debug Streams
*****************************************************************************/

#if !defined(QT_NO_DEBUG_STREAM) && !defined(QT_NO_DATESTRING)
QDebug operator<<(QDebug dbg, const QDate &date)
{
    dbg.nospace() << "QDate(" << date.toString(Qt::ISODate) << ')';
    return dbg.space();
}

QDebug operator<<(QDebug dbg, const QTime &time)
{
    dbg.nospace() << "QTime(" << time.toString(QStringLiteral("HH:mm:ss.zzz")) << ')';
    return dbg.space();
}

QDebug operator<<(QDebug dbg, const QDateTime &date)
{
    QString spec;
    switch (date.d->m_spec) {
    case Qt::UTC:
        spec = QStringLiteral(" Qt::UTC");
        break;
    case Qt::OffsetFromUTC:
        spec = QString::fromLatin1(" Qt::OffsetFromUTC %1s").arg(date.offsetFromUtc());
        break;
    case Qt::TimeZone:
#ifndef QT_BOOTSTRAPPED
        spec = QStringLiteral(" Qt::TimeZone ") + QString::fromLatin1(date.timeZone().id());
        break;
#endif // QT_BOOTSTRAPPED
    case Qt::LocalTime:
        spec = QStringLiteral(" Qt::LocalTime");
        break;
    }
    QString output = date.toString(QStringLiteral("yyyy-MM-dd HH:mm:ss.zzz t")) + spec;
    dbg.nospace() << "QDateTime(" << output << ')';
    return dbg.space();
}
#endif

/*! \fn uint qHash(const QDateTime &key, uint seed = 0)
    \relates QHash
    \since 5.0

    Returns the hash value for the \a key, using \a seed to seed the calculation.
*/
uint qHash(const QDateTime &key, uint seed)
{
    // Use to toMSecsSinceEpoch instead of individual qHash functions for
    // QDate/QTime/spec/offset because QDateTime::operator== converts both arguments
    // to the same timezone. If we don't, qHash would return different hashes for
    // two QDateTimes that are equivalent once converted to the same timezone.
    return qHash(key.toMSecsSinceEpoch(), seed);
}

/*! \fn uint qHash(const QDate &key, uint seed = 0)
    \relates QHash
    \since 5.0

    Returns the hash value for the \a key, using \a seed to seed the calculation.
*/
uint qHash(const QDate &key, uint seed) Q_DECL_NOTHROW
{
    return qHash(key.toJulianDay(), seed);
}

/*! \fn uint qHash(const QTime &key, uint seed = 0)
    \relates QHash
    \since 5.0

    Returns the hash value for the \a key, using \a seed to seed the calculation.
*/
uint qHash(const QTime &key, uint seed) Q_DECL_NOTHROW
{
    return qHash(key.msecsSinceStartOfDay(), seed);
}

QT_END_NAMESPACE<|MERGE_RESOLUTION|>--- conflicted
+++ resolved
@@ -248,13 +248,8 @@
                  .arg((qAbs(offset) / 60) % 60, 2, 10, QLatin1Char('0'));
 }
 
-<<<<<<< HEAD
-// Parse offset in [+-]HH[:]MM format
+// Parse offset in [+-]HH[[:]mm] format
 static int fromOffsetString(const QStringRef &offsetString, bool *valid)
-=======
-// Parse offset in [+-]HH[[:]mm] format
-static int fromOffsetString(const QString &offsetString, bool *valid)
->>>>>>> 9087df6b
 {
     *valid = false;
 
@@ -277,15 +272,9 @@
     // Split the hour and minute parts
     QVector<QStringRef> parts = offsetString.mid(1).split(QLatin1Char(':'));
     if (parts.count() == 1) {
-<<<<<<< HEAD
-        // [+-]HHMM format
+        // [+-]HHmm or [+-]HH format
         parts.append(parts.first().mid(2));
         parts[0] = parts.first().left(2);
-=======
-        // [+-]HHmm or [+-]HH format
-        parts.append(parts.at(0).mid(2));
-        parts[0] = parts.at(0).left(2);
->>>>>>> 9087df6b
     }
 
     bool ok = false;
