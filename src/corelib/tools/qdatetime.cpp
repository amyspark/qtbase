--- conflicted
+++ resolved
@@ -2796,7 +2796,6 @@
     if (d == other.d)
         return *this;
 
-<<<<<<< HEAD
     auto x = d;
     d = other.d;
     if (!other.isShort()) {
@@ -2810,14 +2809,6 @@
             // no, have to keep it big
             other.d->ref.ref();
         }
-=======
-    case Qt::TimeZone:
-#ifdef QT_BOOTSTRAPPED
-        return 0;
-#else
-        return zoneMSecsToEpochMSecs(m_msecs, m_timeZone);
-#endif
->>>>>>> 62cbb434
     }
 
     if (!(quintptr(x) & QDateTimePrivate::ShortData) && !x->ref.deref())
@@ -3522,7 +3513,7 @@
 
     case Qt::TimeZone:
 #ifdef QT_BOOTSTRAPPED
-        break;
+        return 0;
 #else
         return QDateTimePrivate::zoneMSecsToEpochMSecs(d->m_msecs, d->m_timeZone);
 #endif
@@ -3780,15 +3771,9 @@
                                                    .arg(tm.toString(Qt::TextDate))
                                                    .arg(dt.year());
         if (timeSpec() != Qt::LocalTime) {
-<<<<<<< HEAD
-            buf += QStringLiteral(" GMT");
+            buf += QLatin1String(" GMT");
             if (getSpec(d) == Qt::OffsetFromUTC)
                 buf += toOffsetString(Qt::TextDate, offsetFromUtc());
-=======
-            buf += QLatin1String(" GMT");
-            if (d->m_spec == Qt::OffsetFromUTC)
-                buf += toOffsetString(Qt::TextDate, d->m_offsetFromUtc);
->>>>>>> 62cbb434
         }
         return buf;
     }
