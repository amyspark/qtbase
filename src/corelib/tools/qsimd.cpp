/****************************************************************************
**
** Copyright (C) 2016 The Qt Company Ltd.
** Copyright (C) 2016 Intel Corporation.
** Contact: https://www.qt.io/licensing/
**
** This file is part of the QtCore module of the Qt Toolkit.
**
** $QT_BEGIN_LICENSE:LGPL$
** Commercial License Usage
** Licensees holding valid commercial Qt licenses may use this file in
** accordance with the commercial license agreement provided with the
** Software or, alternatively, in accordance with the terms contained in
** a written agreement between you and The Qt Company. For licensing terms
** and conditions see https://www.qt.io/terms-conditions. For further
** information use the contact form at https://www.qt.io/contact-us.
**
** GNU Lesser General Public License Usage
** Alternatively, this file may be used under the terms of the GNU Lesser
** General Public License version 3 as published by the Free Software
** Foundation and appearing in the file LICENSE.LGPL3 included in the
** packaging of this file. Please review the following information to
** ensure the GNU Lesser General Public License version 3 requirements
** will be met: https://www.gnu.org/licenses/lgpl-3.0.html.
**
** GNU General Public License Usage
** Alternatively, this file may be used under the terms of the GNU
** General Public License version 2.0 or (at your option) the GNU General
** Public license version 3 or any later version approved by the KDE Free
** Qt Foundation. The licenses are as published by the Free Software
** Foundation and appearing in the file LICENSE.GPL2 and LICENSE.GPL3
** included in the packaging of this file. Please review the following
** information to ensure the GNU General Public License requirements will
** be met: https://www.gnu.org/licenses/gpl-2.0.html and
** https://www.gnu.org/licenses/gpl-3.0.html.
**
** $QT_END_LICENSE$
**
****************************************************************************/

#include "qsimd_p.h"
#include "qalgorithms.h"
#include <QByteArray>
#include <stdio.h>

#ifdef Q_OS_LINUX
#  include "../testlib/3rdparty/valgrind_p.h"
#endif

#if defined(Q_OS_WIN)
#  if defined(Q_OS_WINCE)
#    include <qt_windows.h>
#    if _WIN32_WCE < 0x800
#      include <cmnintrin.h>
#    endif
#  endif
#  if !defined(Q_CC_GNU)
#    ifndef Q_OS_WINCE
#      include <intrin.h>
#    endif
#  endif
#elif defined(Q_OS_LINUX) && (defined(Q_PROCESSOR_ARM) || defined(Q_PROCESSOR_MIPS_32))
#include "private/qcore_unix_p.h"

// the kernel header definitions for HWCAP_*
// (the ones we need/may need anyway)

// copied from <asm/hwcap.h> (ARM)
#define HWCAP_CRUNCH    1024
#define HWCAP_THUMBEE   2048
#define HWCAP_NEON      4096
#define HWCAP_VFPv3     8192
#define HWCAP_VFPv3D16  16384

// copied from <asm/hwcap.h> (ARM):
#define HWCAP2_CRC32 (1 << 4)

// copied from <asm/hwcap.h> (Aarch64)
#define HWCAP_CRC32             (1 << 7)

// copied from <linux/auxvec.h>
#define AT_HWCAP  16    /* arch dependent hints at CPU capabilities */
#define AT_HWCAP2 26    /* extension of AT_HWCAP */

#elif defined(Q_CC_GHS)
#include <INTEGRITY_types.h>
#endif

QT_BEGIN_NAMESPACE

#if defined (Q_OS_NACL)
static inline uint detectProcessorFeatures()
{
    return 0;
}
#elif defined (Q_OS_WINCE)
static inline quint64 detectProcessorFeatures()
{
    quint64 features = 0;

#if defined (ARM)
#  ifdef PF_ARM_NEON
    if (IsProcessorFeaturePresent(PF_ARM_NEON))
        features |= Q_UINT64_C(1) << CpuFeatureNEON;
#  endif
#elif defined(_X86_)
    if (IsProcessorFeaturePresent(PF_XMMI64_INSTRUCTIONS_AVAILABLE))
        features |= Q_UINT64_C(1) << CpuFeatureSSE2;
    if (IsProcessorFeaturePresent(PF_SSE3_INSTRUCTIONS_AVAILABLE))
        features |= Q_UINT64_C(1) << CpuFeatureSSE3;
#endif
    return features;
}

#elif defined(Q_PROCESSOR_ARM)
static inline quint64 detectProcessorFeatures()
{
    quint64 features = 0;

#if defined(Q_OS_LINUX)
#  if defined(Q_PROCESSOR_ARM_V8) && defined(Q_PROCESSOR_ARM_64)
    features |= Q_UINT64_C(1) << CpuFeatureNEON; // NEON is always available on ARMv8 64bit.
#  endif
    int auxv = qt_safe_open("/proc/self/auxv", O_RDONLY);
    if (auxv != -1) {
        unsigned long vector[64];
        int nread;
        while (features == 0) {
            nread = qt_safe_read(auxv, (char *)vector, sizeof vector);
            if (nread <= 0) {
                // EOF or error
                break;
            }

            int max = nread / (sizeof vector[0]);
            for (int i = 0; i < max; i += 2) {
                if (vector[i] == AT_HWCAP) {
#  if defined(Q_PROCESSOR_ARM_V8) && defined(Q_PROCESSOR_ARM_64)
                    // For Aarch64:
                    if (vector[i+1] & HWCAP_CRC32)
                        features |= Q_UINT64_C(1) << CpuFeatureCRC32;
#  endif
                    // Aarch32, or ARMv7 or before:
                    if (vector[i+1] & HWCAP_NEON)
                        features |= Q_UINT64_C(1) << CpuFeatureNEON;
                }
#  if defined(Q_PROCESSOR_ARM_32)
                // For Aarch32:
                if (vector[i] == AT_HWCAP2) {
                    if (vector[i+1] & HWCAP2_CRC32)
                        features |= Q_UINT64_C(1) << CpuFeatureCRC32;
                }
#  endif
            }
        }

        qt_safe_close(auxv);
        return features;
    }
    // fall back if /proc/self/auxv wasn't found
#endif

#if defined(__ARM_NEON__)
    features |= Q_UINT64_C(1) << CpuFeatureNEON;
#endif
#if defined(__ARM_FEATURE_CRC32)
    features |= Q_UINT64_C(1) << CpuFeatureCRC32;
#endif

    return features;
}

#elif defined(Q_PROCESSOR_X86)

#ifdef Q_PROCESSOR_X86_32
# define PICreg "%%ebx"
#else
# define PICreg "%%rbx"
#endif

static int maxBasicCpuidSupported()
{
#if defined(Q_CC_GNU)
    qregisterint tmp1;

# if Q_PROCESSOR_X86 < 5
    // check if the CPUID instruction is supported
    long cpuid_supported;
    asm ("pushf\n"
         "pop %0\n"
         "mov %0, %1\n"
         "xor $0x00200000, %0\n"
         "push %0\n"
         "popf\n"
         "pushf\n"
         "pop %0\n"
         "xor %1, %0\n" // %eax is now 0 if CPUID is not supported
         : "=a" (cpuid_supported), "=r" (tmp1)
         );
    if (!cpuid_supported)
        return 0;
# endif

    int result;
    asm ("xchg " PICreg", %1\n"
         "cpuid\n"
         "xchg " PICreg", %1\n"
        : "=&a" (result), "=&r" (tmp1)
        : "0" (0)
        : "ecx", "edx");
    return result;
#elif defined(Q_OS_WIN)
    // Use the __cpuid function; if the CPUID instruction isn't supported, it will return 0
    int info[4];
    __cpuid(info, 0);
    return info[0];
#elif defined(Q_CC_GHS)
    unsigned int info[4];
    __CPUID(0, info);
    return info[0];
#else
    return 0;
#endif
}

static void cpuidFeatures01(uint &ecx, uint &edx)
{
#if defined(Q_CC_GNU)
    qregisterint tmp1;
    asm ("xchg " PICreg", %2\n"
         "cpuid\n"
         "xchg " PICreg", %2\n"
        : "=&c" (ecx), "=&d" (edx), "=&r" (tmp1)
        : "a" (1));
#elif defined(Q_OS_WIN)
    int info[4];
    __cpuid(info, 1);
    ecx = info[2];
    edx = info[3];
#elif defined(Q_CC_GHS)
    unsigned int info[4];
    __CPUID(1, info);
    ecx = info[2];
    edx = info[3];
#endif
}

#ifdef Q_OS_WIN
inline void __cpuidex(int info[4], int, __int64) { memset(info, 0, 4*sizeof(int));}
#endif

static void cpuidFeatures07_00(uint &ebx, uint &ecx)
{
#if defined(Q_CC_GNU)
    qregisteruint rbx; // in case it's 64-bit
    qregisteruint rcx = 0;
    asm ("xchg " PICreg", %0\n"
         "cpuid\n"
         "xchg " PICreg", %0\n"
        : "=&r" (rbx), "+&c" (rcx)
        : "a" (7)
        : "%edx");
    ebx = rbx;
    ecx = rcx;
#elif defined(Q_OS_WIN)
    int info[4];
    __cpuidex(info, 7, 0);
    ebx = info[1];
    ecx = info[2];
#elif defined(Q_CC_GHS)
    unsigned int info[4];
    __CPUIDEX(7, 0, info);
    ebx = info[1];
    ecx = info[2];
#endif
}

#ifdef Q_OS_WIN
// fallback overload in case this intrinsic does not exist: unsigned __int64 _xgetbv(unsigned int);
inline quint64 _xgetbv(__int64) { return 0; }
#endif
static void xgetbv(uint in, uint &eax, uint &edx)
{
#if defined(Q_CC_GNU) || defined(Q_CC_GHS)
    asm (".byte 0x0F, 0x01, 0xD0" // xgetbv instruction
        : "=a" (eax), "=d" (edx)
        : "c" (in));
#elif defined(Q_OS_WIN)
    quint64 result = _xgetbv(in);
    eax = result;
    edx = result >> 32;
#endif
}

static quint64 detectProcessorFeatures()
{
    // Flags from the CR0 / XCR0 state register
    enum XCR0Flags {
        X87             = 1 << 0,
        XMM0_15         = 1 << 1,
        YMM0_15Hi128    = 1 << 2,
        BNDRegs         = 1 << 3,
        BNDCSR          = 1 << 4,
        OpMask          = 1 << 5,
        ZMM0_15Hi256    = 1 << 6,
        ZMM16_31        = 1 << 7,

        SSEState        = XMM0_15,
        AVXState        = XMM0_15 | YMM0_15Hi128,
        AVX512State     = AVXState | OpMask | ZMM0_15Hi256 | ZMM16_31
    };
    static const quint64 AllAVX512 = (Q_UINT64_C(1) << CpuFeatureAVX512F) | (Q_UINT64_C(1) << CpuFeatureAVX512CD) |
            (Q_UINT64_C(1) << CpuFeatureAVX512ER) | (Q_UINT64_C(1) << CpuFeatureAVX512PF) |
            (Q_UINT64_C(1) << CpuFeatureAVX512BW) | (Q_UINT64_C(1) << CpuFeatureAVX512DQ) |
            (Q_UINT64_C(1) << CpuFeatureAVX512VL) |
            (Q_UINT64_C(1) << CpuFeatureAVX512IFMA) | (Q_UINT64_C(1) << CpuFeatureAVX512VBMI);
    static const quint64 AllAVX2 = (Q_UINT64_C(1) << CpuFeatureAVX2) | AllAVX512;
    static const quint64 AllAVX = (Q_UINT64_C(1) << CpuFeatureAVX) | AllAVX2;

    quint64 features = 0;
    int cpuidLevel = maxBasicCpuidSupported();
#if Q_PROCESSOR_X86 < 5
    if (cpuidLevel < 1)
        return 0;
#else
    Q_ASSERT(cpuidLevel >= 1);
#endif

    uint cpuid01ECX = 0, cpuid01EDX = 0;
    cpuidFeatures01(cpuid01ECX, cpuid01EDX);

    // the low 32-bits of features is cpuid01ECX
    // note: we need to check OS support for saving the AVX register state
    features = cpuid01ECX;

#if defined(Q_PROCESSOR_X86_32)
    // x86 might not have SSE2 support
    if (cpuid01EDX & (1u << 26))
        features |= Q_UINT64_C(1) << CpuFeatureSSE2;
    else
        features &= ~(Q_UINT64_C(1) << CpuFeatureSSE2);
    // we should verify that the OS enabled saving of the SSE state...
#else
    // x86-64 or x32
    features |= Q_UINT64_C(1) << CpuFeatureSSE2;
#endif

    uint xgetbvA = 0, xgetbvD = 0;
    if (cpuid01ECX & (1u << 27)) {
        // XGETBV enabled
        xgetbv(0, xgetbvA, xgetbvD);
    }

    uint cpuid0700EBX = 0;
    uint cpuid0700ECX = 0;
    if (cpuidLevel >= 7) {
        cpuidFeatures07_00(cpuid0700EBX, cpuid0700ECX);

        // the high 32-bits of features is cpuid0700EBX
        features |= quint64(cpuid0700EBX) << 32;
    }

    if ((xgetbvA & AVXState) != AVXState) {
        // support for YMM registers is disabled, disable all AVX
        features &= ~AllAVX;
    } else if ((xgetbvA & AVX512State) != AVX512State) {
        // support for ZMM registers or mask registers is disabled, disable all AVX512
        features &= ~AllAVX512;
    } else {
        // this feature is out of order
        if (cpuid0700ECX & (1u << 1))
            features |= Q_UINT64_C(1) << CpuFeatureAVX512VBMI;
        else
            features &= ~(Q_UINT64_C(1) << CpuFeatureAVX512VBMI);
    }

    return features;
}

#elif defined(Q_PROCESSOR_MIPS_32)

#if defined(Q_OS_LINUX)
//
// Do not use QByteArray: it could use SIMD instructions itself at
// some point, thus creating a recursive dependency. Instead, use a
// QSimpleBuffer, which has the bare minimum needed to use memory
// dynamically and read lines from /proc/cpuinfo of arbitrary sizes.
//
struct QSimpleBuffer {
    static const int chunk_size = 256;
    char *data;
    unsigned alloc;
    unsigned size;

    QSimpleBuffer(): data(0), alloc(0), size(0) {}
    ~QSimpleBuffer() { ::free(data); }

    void resize(unsigned newsize) {
        if (newsize > alloc) {
            unsigned newalloc = chunk_size * ((newsize / chunk_size) + 1);
            if (newalloc < newsize) newalloc = newsize;
            if (newalloc != alloc) {
                data = static_cast<char*>(::realloc(data, newalloc));
                alloc = newalloc;
            }
        }
        size = newsize;
    }
    void append(const QSimpleBuffer &other, unsigned appendsize) {
        unsigned oldsize = size;
        resize(oldsize + appendsize);
        ::memcpy(data + oldsize, other.data, appendsize);
    }
    void popleft(unsigned amount) {
        if (amount >= size) return resize(0);
        size -= amount;
        ::memmove(data, data + amount, size);
    }
    char* cString() {
        if (!alloc) resize(1);
        return (data[size] = '\0', data);
    }
};

//
// Uses a scratch "buffer" (which must be used for all reads done in the
// same file descriptor) to read chunks of data from a file, to read
// one line at a time. Lines include the trailing newline character ('\n').
// On EOF, line.size is zero.
//
static void bufReadLine(int fd, QSimpleBuffer &line, QSimpleBuffer &buffer)
{
    for (;;) {
        char *newline = static_cast<char*>(::memchr(buffer.data, '\n', buffer.size));
        if (newline) {
            unsigned piece_size = newline - buffer.data + 1;
            line.append(buffer, piece_size);
            buffer.popleft(piece_size);
            line.resize(line.size - 1);
            return;
        }
        if (buffer.size + QSimpleBuffer::chunk_size > buffer.alloc) {
            int oldsize = buffer.size;
            buffer.resize(buffer.size + QSimpleBuffer::chunk_size);
            buffer.size = oldsize;
        }
        ssize_t read_bytes = ::qt_safe_read(fd, buffer.data + buffer.size, QSimpleBuffer::chunk_size);
        if (read_bytes > 0) buffer.size += read_bytes;
        else return;
    }
}

//
// Checks if any line with a given prefix from /proc/cpuinfo contains
// a certain string, surrounded by spaces.
//
static bool procCpuinfoContains(const char *prefix, const char *string)
{
    int cpuinfo_fd = ::qt_safe_open("/proc/cpuinfo", O_RDONLY);
    if (cpuinfo_fd == -1)
        return false;

    unsigned string_len = ::strlen(string);
    unsigned prefix_len = ::strlen(prefix);
    QSimpleBuffer line, buffer;
    bool present = false;
    do {
        line.resize(0);
        bufReadLine(cpuinfo_fd, line, buffer);
        char *colon = static_cast<char*>(::memchr(line.data, ':', line.size));
        if (colon && line.size > prefix_len + string_len) {
            if (!::strncmp(prefix, line.data, prefix_len)) {
                // prefix matches, next character must be ':' or space
                if (line.data[prefix_len] == ':' || ::isspace(line.data[prefix_len])) {
                    // Does it contain the string?
                    char *found = ::strstr(line.cString(), string);
                    if (found && ::isspace(found[-1]) &&
                            (::isspace(found[string_len]) || found[string_len] == '\0')) {
                        present = true;
                        break;
                    }
                }
            }
        }
    } while (line.size);

    ::qt_safe_close(cpuinfo_fd);
    return present;
}
#endif

static inline quint64 detectProcessorFeatures()
{
    // NOTE: MIPS 74K cores are the only ones supporting DSPr2.
    quint64 flags = 0;

#if defined __mips_dsp
    flags |= Q_UINT64_C(1) << CpuFeatureDSP;
#  if defined __mips_dsp_rev && __mips_dsp_rev >= 2
    flags |= Q_UINT64_C(1) << CpuFeatureDSPR2;
#  elif defined(Q_OS_LINUX)
    if (procCpuinfoContains("cpu model", "MIPS 74Kc") || procCpuinfoContains("cpu model", "MIPS 74Kf"))
        flags |= Q_UINT64_C(1) << CpuFeatureDSPR2;
#  endif
#elif defined(Q_OS_LINUX)
    if (procCpuinfoContains("ASEs implemented", "dsp")) {
        flags |= Q_UINT64_C(1) << CpuFeatureDSP;
        if (procCpuinfoContains("cpu model", "MIPS 74Kc") || procCpuinfoContains("cpu model", "MIPS 74Kf"))
            flags |= Q_UINT64_C(1) << CpuFeatureDSPR2;
    }
#endif

    return flags;
}

#else
static inline uint detectProcessorFeatures()
{
    return 0;
}
#endif

/*
 * Use kdesdk/scripts/generate_string_table.pl to update the table below. Note
 * that the x86 version has a lot of blanks that must be kept and that the
 * offset table's type is changed to make the table smaller. We also remove the
 * terminating -1 that the script adds.
 */

// begin generated
#if defined(Q_PROCESSOR_ARM)
/* Data:
 neon
 crc32
 */
static const char features_string[] =
        " neon\0"
        " crc32\0"
        "\0";
static const int features_indices[] = { 0, 6 };
#elif defined(Q_PROCESSOR_MIPS)
/* Data:
 dsp
 dspr2
*/
static const char features_string[] =
    " dsp\0"
    " dspr2\0"
    "\0";

static const int features_indices[] = {
       0,    5
};
#elif defined(Q_PROCESSOR_X86)
/* Data:
 sse3
 sse2
 avx512vbmi






 ssse3


 fma
 cmpxchg16b





 sse4.1
 sse4.2

 movbe
 popcnt

 aes


 avx
 f16c
 rdrand




 bmi
 hle
 avx2


 bmi2


 rtm




 avx512f
 avx512dq
 rdseed


 avx512ifma




 avx512pf
 avx512er
 avx512cd
 sha
 avx512bw
 avx512vl
 */
static const char features_string[] =
    " sse3\0"
    " sse2\0"
    " avx512vbmi\0"
    " ssse3\0"
    " fma\0"
    " cmpxchg16b\0"
    " sse4.1\0"
    " sse4.2\0"
    " movbe\0"
    " popcnt\0"
    " aes\0"
    " avx\0"
    " f16c\0"
    " rdrand\0"
    " bmi\0"
    " hle\0"
    " avx2\0"
    " bmi2\0"
    " rtm\0"
    " avx512f\0"
    " avx512dq\0"
    " rdseed\0"
    " avx512ifma\0"
    " avx512pf\0"
    " avx512er\0"
    " avx512cd\0"
    " sha\0"
    " avx512bw\0"
    " avx512vl\0"
    "\0";

static const quint8 features_indices[] = {
    0,    6,   12,    5,    5,    5,    5,    5,
    5,   24,    5,    5,   31,   36,    5,    5,
    5,    5,    5,   48,   56,    5,   64,   71,
    5,   79,    5,    5,   84,   89,   95,    5,
    5,    5,    5,  103,  108,  113,    5,    5,
  119,    5,    5,  125,    5,    5,    5,    5,
  130,  139,  149,    5,    5,  157,    5,    5,
    5,    5,  169,  179,  189,  199,  204,  214
};
#else
static const char features_string[] = "";
static const int features_indices[] = { };
#endif
// end generated

static const int features_count = (sizeof features_indices) / (sizeof features_indices[0]);

// record what CPU features were enabled by default in this Qt build
static const quint64 minFeature = qCompilerCpuFeatures;

<<<<<<< HEAD
=======
#ifdef Q_OS_WIN
#if defined(Q_CC_GNU)
#  define ffsll __builtin_ffsll
#else
int ffsll(quint64 i)
{
#if defined(Q_OS_WIN64)
    unsigned long result;
    return _BitScanForward64(&result, i) ? result : 0;
#elif !defined(Q_OS_WINCE)
    unsigned long result;
    return _BitScanForward(&result, i) ? result :
                                         _BitScanForward(&result, i >> 32) ? result + 32 : 0;
#else
    return 0;
#endif
}
#endif
#elif defined(Q_OS_NETBSD) || defined(Q_OS_OPENBSD) || defined(Q_OS_ANDROID) || defined(Q_OS_QNX) || defined(Q_OS_OSX) || defined(Q_OS_HAIKU)
# define ffsll __builtin_ffsll
#endif

>>>>>>> fd709786
#ifdef Q_ATOMIC_INT64_IS_SUPPORTED
Q_CORE_EXPORT QBasicAtomicInteger<quint64> qt_cpu_features[1] = { Q_BASIC_ATOMIC_INITIALIZER(0) };
#else
Q_CORE_EXPORT QBasicAtomicInteger<unsigned> qt_cpu_features[2] = { Q_BASIC_ATOMIC_INITIALIZER(0), Q_BASIC_ATOMIC_INITIALIZER(0) };
#endif

void qDetectCpuFeatures()
{
#if defined(Q_CC_GNU) && !defined(Q_CC_CLANG) && !defined(Q_CC_INTEL)
# if Q_CC_GNU < 403
    // GCC 4.2 (at least the one that comes with Apple's XCode, on Mac) is
    // known to be broken beyond repair in dealing with the inline assembly
    // above. It will generate bad code that could corrupt important registers
    // like the PIC register. The behaviour of code after this function would
    // be totally unpredictable.
    //
    // For that reason, simply forego the CPUID check at all and return the set
    // of features that we found at compile time, through the #defines from the
    // compiler. This should at least allow code to execute, even if none of
    // the specialized code found in Qt GUI and elsewhere will ever be enabled
    // (it's the user's fault for using a broken compiler).
    //
    // This also disables the runtime checking that the processor actually
    // contains all the features that the code required. Qt 4 ran for years
    // like that, so it shouldn't be a problem.

    qt_cpu_features[0].store(minFeature | quint32(QSimdInitialized));
#ifndef Q_ATOMIC_INT64_IS_SUPPORTED
    qt_cpu_features[1].store(minFeature >> 32);
#endif

    return;
# endif
#endif
    quint64 f = detectProcessorFeatures();
    QByteArray disable = qgetenv("QT_NO_CPU_FEATURE");
    if (!disable.isEmpty()) {
        disable.prepend(' ');
        for (int i = 0; i < features_count; ++i) {
            if (disable.contains(features_string + features_indices[i]))
                f &= ~(Q_UINT64_C(1) << i);
        }
    }

#ifdef RUNNING_ON_VALGRIND
    bool runningOnValgrind = RUNNING_ON_VALGRIND;
#else
    bool runningOnValgrind = false;
#endif
    if (Q_UNLIKELY(!runningOnValgrind && minFeature != 0 && (f & minFeature) != minFeature)) {
        quint64 missing = minFeature & ~f;
        fprintf(stderr, "Incompatible processor. This Qt build requires the following features:\n   ");
        for (int i = 0; i < features_count; ++i) {
            if (missing & (Q_UINT64_C(1) << i))
                fprintf(stderr, "%s", features_string + features_indices[i]);
        }
        fprintf(stderr, "\n");
        fflush(stderr);
        qFatal("Aborted. Incompatible processor: missing feature 0x%llx -%s.", missing,
               features_string + features_indices[qCountTrailingZeroBits(missing)]);
    }

    qt_cpu_features[0].store(f | quint32(QSimdInitialized));
#ifndef Q_ATOMIC_INT64_IS_SUPPORTED
    qt_cpu_features[1].store(f >> 32);
#endif
}

void qDumpCPUFeatures()
{
    quint64 features = qCpuFeatures() & ~quint64(QSimdInitialized);
    printf("Processor features: ");
    for (int i = 0; i < features_count; ++i) {
        if (features & (Q_UINT64_C(1) << i))
            printf("%s%s", features_string + features_indices[i],
                   minFeature & (Q_UINT64_C(1) << i) ? "[required]" : "");
    }
    puts("");
}

QT_END_NAMESPACE<|MERGE_RESOLUTION|>--- conflicted
+++ resolved
@@ -671,31 +671,6 @@
 // record what CPU features were enabled by default in this Qt build
 static const quint64 minFeature = qCompilerCpuFeatures;
 
-<<<<<<< HEAD
-=======
-#ifdef Q_OS_WIN
-#if defined(Q_CC_GNU)
-#  define ffsll __builtin_ffsll
-#else
-int ffsll(quint64 i)
-{
-#if defined(Q_OS_WIN64)
-    unsigned long result;
-    return _BitScanForward64(&result, i) ? result : 0;
-#elif !defined(Q_OS_WINCE)
-    unsigned long result;
-    return _BitScanForward(&result, i) ? result :
-                                         _BitScanForward(&result, i >> 32) ? result + 32 : 0;
-#else
-    return 0;
-#endif
-}
-#endif
-#elif defined(Q_OS_NETBSD) || defined(Q_OS_OPENBSD) || defined(Q_OS_ANDROID) || defined(Q_OS_QNX) || defined(Q_OS_OSX) || defined(Q_OS_HAIKU)
-# define ffsll __builtin_ffsll
-#endif
-
->>>>>>> fd709786
 #ifdef Q_ATOMIC_INT64_IS_SUPPORTED
 Q_CORE_EXPORT QBasicAtomicInteger<quint64> qt_cpu_features[1] = { Q_BASIC_ATOMIC_INITIALIZER(0) };
 #else
