/****************************************************************************
**
** Copyright (C) 2013 Aleix Pol Gonzalez <aleixpol@kde.org>
** Contact: http://www.qt-project.org/legal
**
** This file is part of the QtCore module of the Qt Toolkit.
**
** $QT_BEGIN_LICENSE:LGPL$
** Commercial License Usage
** Licensees holding valid commercial Qt licenses may use this file in
** accordance with the commercial license agreement provided with the
** Software or, alternatively, in accordance with the terms contained in
** a written agreement between you and Digia.  For licensing terms and
** conditions see http://qt.digia.com/licensing.  For further information
** use the contact form at http://qt.digia.com/contact-us.
**
** GNU Lesser General Public License Usage
** Alternatively, this file may be used under the terms of the GNU Lesser
** General Public License version 2.1 as published by the Free Software
** Foundation and appearing in the file LICENSE.LGPL included in the
** packaging of this file.  Please review the following information to
** ensure the GNU Lesser General Public License version 2.1 requirements
** will be met: http://www.gnu.org/licenses/old-licenses/lgpl-2.1.html.
**
** In addition, as a special exception, Digia gives you certain additional
** rights.  These rights are described in the Digia Qt LGPL Exception
** version 1.1, included in the file LGPL_EXCEPTION.txt in this package.
**
** GNU General Public License Usage
** Alternatively, this file may be used under the terms of the GNU
** General Public License version 3.0 as published by the Free Software
** Foundation and appearing in the file LICENSE.GPL included in the
** packaging of this file.  Please review the following information to
** ensure the GNU General Public License version 3.0 requirements will be
** met: http://www.gnu.org/copyleft/gpl.html.
**
**
** $QT_END_LICENSE$
**
****************************************************************************/

#include "qcollator_p.h"
#include "qstringlist.h"
#include "qstring.h"
#include <QtCore/private/qcore_mac_p.h>
#include <CoreFoundation/CoreFoundation.h>
#include <CoreFoundation/CFLocale.h>

#include <cstring>
#include <QDebug>

QT_BEGIN_NAMESPACE

void QCollatorPrivate::init()
{
    cleanup();
    LocaleRef localeRef;
    int rc = LocaleRefFromLocaleString(locale.bcp47Name().toLocal8Bit(), &localeRef);
    if (rc != 0)
        qWarning() << "couldn't initialize the locale";

    UInt32 options = 0;

    if (caseSensitivity == Qt::CaseInsensitive)
        options |= kUCCollateCaseInsensitiveMask;
    if (numericMode)
        options |= kUCCollateDigitsAsNumberMask;
    if (ignorePunctuation)
        options |= kUCCollatePunctuationSignificantMask;

    OSStatus status = UCCreateCollator(
        localeRef,
        0,
        options,
        &collator
    );
    if (status != 0)
        qWarning() << "Couldn't initialize the collator";

<<<<<<< HEAD
    dirty = false;
=======
void QCollator::setNumericMode(bool on)
{
    detach();

    if (on)
        d->collator.options |= kUCCollateDigitsAsNumberMask | kUCCollateDigitsOverrideMask;
    else
        d->collator.options &= ~(kUCCollateDigitsAsNumberMask | kUCCollateDigitsOverrideMask);

    d->init();
}

bool QCollator::numericMode() const
{
    return bool(d->collator.options & kUCCollateDigitsAsNumberMask);
}

void QCollator::setIgnorePunctuation(bool on)
{
    detach();

    if (on)
        d->collator.options |= kUCCollatePunctuationSignificantMask;
    else
        d->collator.options &= ~kUCCollatePunctuationSignificantMask;

    d->init();
>>>>>>> a5df2e71
}

void QCollatorPrivate::cleanup()
{
    if (collator)
        UCDisposeCollator(&collator);
    collator = 0;
}

int QCollator::compare(const QChar *s1, int len1, const QChar *s2, int len2) const
{
    if (d->dirty)
        d->init();

    SInt32 result;
    Boolean equivalent;
    UCCompareText(d->collator,
                  reinterpret_cast<const UniChar *>(s1), len1,
                  reinterpret_cast<const UniChar *>(s2), len2,
                  &equivalent,
                  &result);
    if (equivalent)
        return 0;
    return result < 0 ? -1 : 1;
}
int QCollator::compare(const QString &str1, const QString &str2) const
{
    return compare(str1.constData(), str1.size(), str2.constData(), str2.size());
}

int QCollator::compare(const QStringRef &s1, const QStringRef &s2) const
{
    return compare(s1.constData(), s1.size(), s2.constData(), s2.size());
}

QCollatorSortKey QCollator::sortKey(const QString &string) const
{
    if (d->dirty)
        d->init();

    //Documentation recommends having it 5 times as big as the input
    QVector<UCCollationValue> ret(string.size() * 5);
    ItemCount actualSize;
    int status = UCGetCollationKey(d->collator, reinterpret_cast<const UniChar *>(string.constData()), string.count(),
                                   ret.size(), &actualSize, ret.data());

    ret.resize(actualSize+1);
    if (status == kUCOutputBufferTooSmall) {
        UCGetCollationKey(d->collator, reinterpret_cast<const UniChar *>(string.constData()), string.count(),
                          ret.size(), &actualSize, ret.data());
    }
    ret[actualSize] = 0;
    return QCollatorSortKey(new QCollatorSortKeyPrivate(ret));
}

int QCollatorSortKey::compare(const QCollatorSortKey &key) const
{
    SInt32 order;
    UCCompareCollationKeys(d->m_key.data(), d->m_key.size(),
                           key.d->m_key.data(), key.d->m_key.size(),
                           0, &order);
    return order;
}

QT_END_NAMESPACE<|MERGE_RESOLUTION|>--- conflicted
+++ resolved
@@ -64,7 +64,7 @@
     if (caseSensitivity == Qt::CaseInsensitive)
         options |= kUCCollateCaseInsensitiveMask;
     if (numericMode)
-        options |= kUCCollateDigitsAsNumberMask;
+        options |= kUCCollateDigitsAsNumberMask | kUCCollateDigitsOverrideMask;
     if (ignorePunctuation)
         options |= kUCCollatePunctuationSignificantMask;
 
@@ -77,37 +77,7 @@
     if (status != 0)
         qWarning() << "Couldn't initialize the collator";
 
-<<<<<<< HEAD
     dirty = false;
-=======
-void QCollator::setNumericMode(bool on)
-{
-    detach();
-
-    if (on)
-        d->collator.options |= kUCCollateDigitsAsNumberMask | kUCCollateDigitsOverrideMask;
-    else
-        d->collator.options &= ~(kUCCollateDigitsAsNumberMask | kUCCollateDigitsOverrideMask);
-
-    d->init();
-}
-
-bool QCollator::numericMode() const
-{
-    return bool(d->collator.options & kUCCollateDigitsAsNumberMask);
-}
-
-void QCollator::setIgnorePunctuation(bool on)
-{
-    detach();
-
-    if (on)
-        d->collator.options |= kUCCollatePunctuationSignificantMask;
-    else
-        d->collator.options &= ~kUCCollatePunctuationSignificantMask;
-
-    d->init();
->>>>>>> a5df2e71
 }
 
 void QCollatorPrivate::cleanup()
