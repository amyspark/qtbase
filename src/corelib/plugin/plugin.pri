--- conflicted
+++ resolved
@@ -35,12 +35,8 @@
 	SOURCES += plugin/qlibrary_unix.cpp
 }
 
-<<<<<<< HEAD
 darwin {
     OBJECTIVE_SOURCES += plugin/quuid_darwin.mm
 }
 
-LIBS_PRIVATE += $$QMAKE_LIBS_DYNLOAD
-=======
-!no-libdl: LIBS_PRIVATE += $$QMAKE_LIBS_DYNLOAD
->>>>>>> 4fc070a4
+!no-libdl: LIBS_PRIVATE += $$QMAKE_LIBS_DYNLOAD