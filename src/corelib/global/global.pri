--- conflicted
+++ resolved
@@ -35,14 +35,9 @@
 # Only used on platforms with CONFIG += precompile_header
 PRECOMPILED_HEADER = global/qt_pch.h
 
-<<<<<<< HEAD
+# qlogging.cpp uses backtrace(3), which is in a separate library on the BSDs.
+
 if(linux*|hurd*):!cross_compile:!static:!*-armcc* {
-=======
-# qlogging.cpp uses backtrace(3), which is in a separate library on the BSDs.
-LIBS_PRIVATE += $$QMAKE_LIBS_EXECINFO
-
-linux*:!cross_compile:!static:!*-armcc* {
->>>>>>> 9087df6b
    QMAKE_LFLAGS += -Wl,-e,qt_core_boilerplate
    prog=$$quote(if (/program interpreter: (.*)]/) { print $1; })
    DEFINES += ELF_INTERPRETER=\\\"$$system(readelf -l /bin/ls | perl -n -e \'$$prog\')\\\"
