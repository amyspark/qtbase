--- conflicted
+++ resolved
@@ -1113,33 +1113,9 @@
         return false;
     }
 
-<<<<<<< HEAD
-    qint64 written = writeToStdin(writeBuffer.readPointer(), writeBuffer.nextDataBlockSize());
-    if (written < 0) {
-        closeChannel(&stdinChannel);
-        setErrorAndEmit(QProcess::WriteError);
-        return false;
-    }
-
-#if defined QPROCESS_DEBUG
-    qDebug("QProcessPrivate::canWrite(), wrote %d bytes to the process input", int(written));
-#endif
-
-    if (written != 0) {
-        writeBuffer.free(written);
-        if (!emittedBytesWritten) {
-            emittedBytesWritten = true;
-            emit q->bytesWritten(written);
-            emittedBytesWritten = false;
-        }
-        emit q->channelBytesWritten(0, written);
-    }
+    const bool writeSucceeded = writeToStdin();
+
     if (stdinChannel.notifier && !writeBuffer.isEmpty())
-=======
-    const bool writeSucceeded = writeToStdin();
-
-    if (stdinChannel.notifier && !stdinChannel.buffer.isEmpty())
->>>>>>> f57d8f13
         stdinChannel.notifier->setEnabled(true);
     if (writeBuffer.isEmpty() && stdinChannel.closed)
         closeWriteChannel();
