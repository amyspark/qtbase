--- conflicted
+++ resolved
@@ -59,22 +59,13 @@
     CONSTANT_COMPRESSTHRESHOLD_DEFAULT = 70
 };
 
-<<<<<<< HEAD
-#if QT_CONFIG(zstd)
-=======
 #if QT_CONFIG(zstd) && QT_VERSION >= QT_VERSION_CHECK(6,0,0)
->>>>>>> 0d6b4b51
 #  define CONSTANT_COMPRESSALGO_DEFAULT     RCCResourceLibrary::CompressionAlgorithm::Zstd
 #elif !defined(QT_NO_COMPRESS)
 #  define CONSTANT_COMPRESSALGO_DEFAULT     RCCResourceLibrary::CompressionAlgorithm::Zlib
 #else
 #  define CONSTANT_COMPRESSALGO_DEFAULT     RCCResourceLibrary::CompressionAlgorithm::None
 #endif
-<<<<<<< HEAD
-=======
-
-#define writeString(s) write(s, sizeof(s))
->>>>>>> 0d6b4b51
 
 void RCCResourceLibrary::write(const char *str, int len)
 {
@@ -989,7 +980,6 @@
     Q_ASSERT(m_format != RCCResourceLibrary::Binary);
     char buf[std::numeric_limits<int>::digits10 + 2];
     int n = snprintf(buf, sizeof(buf), "%d", value);
-<<<<<<< HEAD
     write(buf, n);
 }
 
@@ -999,9 +989,6 @@
 {
     writeChar(hexDigits[number >> 4]);
     writeChar(hexDigits[number & 0xf]);
-=======
-    write(buf, n + 1);  // write() takes a size including terminating NUL
->>>>>>> 0d6b4b51
 }
 
 void RCCResourceLibrary::writeHex(quint8 tmp)
@@ -1126,12 +1113,9 @@
         writeNumber4(0);
         if (m_formatVersion >= 3)
             writeNumber4(m_overallFlags);
-<<<<<<< HEAD
         break;
     default:
         break;
-=======
->>>>>>> 0d6b4b51
     }
     return true;
 }
@@ -1531,7 +1515,6 @@
             p[i++] = (m_overallFlags >>  8) & 0xff;
             p[i++] = (m_overallFlags >>  0) & 0xff;
         }
-<<<<<<< HEAD
     } else if (m_format == Python3_Code || m_format == Python2_Code) {
         writeString("def qInitResources():\n");
         writeString("    QtCore.qRegisterResourceData(0x");
@@ -1542,8 +1525,6 @@
         write2HexDigits(m_formatVersion);
         writeString(", qt_resource_struct, qt_resource_name, qt_resource_data)\n\n");
         writeString("qInitResources()\n");
-=======
->>>>>>> 0d6b4b51
     }
     return true;
 }
