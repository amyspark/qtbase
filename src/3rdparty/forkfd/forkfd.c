--- conflicted
+++ resolved
@@ -43,13 +43,9 @@
 #include <unistd.h>
 
 #ifdef __linux__
-<<<<<<< HEAD
 #  define HAVE_WAIT4    1
-#  if (defined(__GLIBC__) && (__GLIBC__ << 16) + __GLIBC_MINOR__ >= 0x207) || defined(__BIONIC__)
-=======
 #  if defined(__BIONIC__) || (defined(__GLIBC__) && (__GLIBC__ << 8) + __GLIBC_MINOR__ >= 0x207 && \
        (!defined(__UCLIBC__) || ((__UCLIBC_MAJOR__ << 16) + (__UCLIBC_MINOR__ << 8) + __UCLIBC_SUBLEVEL__ > 0x921)))
->>>>>>> 01f35306
 #    include <sys/eventfd.h>
 #    define HAVE_EVENTFD  1
 #  endif
@@ -62,13 +58,13 @@
 #if _POSIX_VERSION-0 >= 200809L || _XOPEN_VERSION-0 >= 500
 #  define HAVE_WAITID   1
 #endif
+
+#if defined(__FreeBSD__)
+#  define HAVE_PIPE2    1
+#endif
 #if defined(__FreeBSD__) || defined(__DragonFly__) || defined(__FreeBSD_kernel__) || \
     defined(__OpenBSD__) || defined(__NetBSD__) || defined(__APPLE__)
 #  define HAVE_WAIT4    1
-#endif
-
-#if defined(__FreeBSD__)
-#  define HAVE_PIPE2    1
 #endif
 
 #if defined(__APPLE__)
