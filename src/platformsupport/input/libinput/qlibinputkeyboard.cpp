--- conflicted
+++ resolved
@@ -215,13 +215,8 @@
 
     xkb_state_update_key(m_state, k, pressed ? XKB_KEY_DOWN : XKB_KEY_UP);
 
-<<<<<<< HEAD
+    QGuiApplicationPrivate::inputDeviceManager()->setKeyboardModifiers(mods, qtkey);
     QWindowSystemInterface::handleExtendedKeyEvent(nullptr,
-=======
-    QGuiApplicationPrivate::inputDeviceManager()->setKeyboardModifiers(mods, qtkey);
-
-    QWindowSystemInterface::handleExtendedKeyEvent(Q_NULLPTR,
->>>>>>> 52b85212
                                                    pressed ? QEvent::KeyPress : QEvent::KeyRelease,
                                                    qtkey, mods, k, sym, mods, text);
 
