/****************************************************************************
**
** Copyright (C) 2016 The Qt Company Ltd.
** Contact: https://www.qt.io/licensing/
**
** This file is part of the plugins of the Qt Toolkit.
**
** $QT_BEGIN_LICENSE:LGPL$
** Commercial License Usage
** Licensees holding valid commercial Qt licenses may use this file in
** accordance with the commercial license agreement provided with the
** Software or, alternatively, in accordance with the terms contained in
** a written agreement between you and The Qt Company. For licensing terms
** and conditions see https://www.qt.io/terms-conditions. For further
** information use the contact form at https://www.qt.io/contact-us.
**
** GNU Lesser General Public License Usage
** Alternatively, this file may be used under the terms of the GNU Lesser
** General Public License version 3 as published by the Free Software
** Foundation and appearing in the file LICENSE.LGPL3 included in the
** packaging of this file. Please review the following information to
** ensure the GNU Lesser General Public License version 3 requirements
** will be met: https://www.gnu.org/licenses/lgpl-3.0.html.
**
** GNU General Public License Usage
** Alternatively, this file may be used under the terms of the GNU
** General Public License version 2.0 or (at your option) the GNU General
** Public license version 3 or any later version approved by the KDE Free
** Qt Foundation. The licenses are as published by the Free Software
** Foundation and appearing in the file LICENSE.GPL2 and LICENSE.GPL3
** included in the packaging of this file. Please review the following
** information to ensure the GNU General Public License requirements will
** be met: https://www.gnu.org/licenses/gpl-2.0.html and
** https://www.gnu.org/licenses/gpl-3.0.html.
**
** $QT_END_LICENSE$
**
****************************************************************************/

#include "qxcbwindow.h"

#include <QtDebug>
#include <QMetaEnum>
#include <QScreen>
#include <QtGui/QIcon>
#include <QtGui/QRegion>
#include <QtGui/private/qhighdpiscaling_p.h>

#include "qxcbintegration.h"
#include "qxcbconnection.h"
#include "qxcbscreen.h"
#include "qxcbdrag.h"
#include "qxcbkeyboard.h"
#include "qxcbwmsupport.h"
#include "qxcbimage.h"
#include "qxcbnativeinterface.h"
#include "qxcbsystemtraytracker.h"

#include <qpa/qplatformintegration.h>
#include <qpa/qplatformcursor.h>

#include <algorithm>

// FIXME This workaround can be removed for xcb-icccm > 3.8
#define class class_name
#include <xcb/xcb_icccm.h>
#undef class
#include <xcb/xfixes.h>
#include <xcb/shape.h>

// xcb-icccm 3.8 support
#ifdef XCB_ICCCM_NUM_WM_SIZE_HINTS_ELEMENTS
#define xcb_get_wm_hints_reply xcb_icccm_get_wm_hints_reply
#define xcb_get_wm_hints xcb_icccm_get_wm_hints
#define xcb_get_wm_hints_unchecked xcb_icccm_get_wm_hints_unchecked
#define xcb_set_wm_hints xcb_icccm_set_wm_hints
#define xcb_set_wm_normal_hints xcb_icccm_set_wm_normal_hints
#define xcb_size_hints_set_base_size xcb_icccm_size_hints_set_base_size
#define xcb_size_hints_set_max_size xcb_icccm_size_hints_set_max_size
#define xcb_size_hints_set_min_size xcb_icccm_size_hints_set_min_size
#define xcb_size_hints_set_position xcb_icccm_size_hints_set_position
#define xcb_size_hints_set_resize_inc xcb_icccm_size_hints_set_resize_inc
#define xcb_size_hints_set_size xcb_icccm_size_hints_set_size
#define xcb_size_hints_set_win_gravity xcb_icccm_size_hints_set_win_gravity
#define xcb_wm_hints_set_iconic xcb_icccm_wm_hints_set_iconic
#define xcb_wm_hints_set_normal xcb_icccm_wm_hints_set_normal
#define xcb_wm_hints_set_input xcb_icccm_wm_hints_set_input
#define xcb_wm_hints_t xcb_icccm_wm_hints_t
#define XCB_WM_STATE_ICONIC XCB_ICCCM_WM_STATE_ICONIC
#define XCB_WM_STATE_WITHDRAWN XCB_ICCCM_WM_STATE_WITHDRAWN
#endif

#include <private/qguiapplication_p.h>
#include <private/qwindow_p.h>

#include <qpa/qplatformbackingstore.h>
#include <qpa/qwindowsysteminterface.h>

#include <QTextCodec>
#include <stdio.h>

#ifdef XCB_USE_XLIB
#include <X11/Xlib.h>
#include <X11/Xutil.h>
#endif

#if defined(XCB_USE_XINPUT2)
#include <X11/extensions/XInput2.h>
#include <X11/extensions/XI2proto.h>
#endif

#define XCOORD_MAX 16383
enum {
    defaultWindowWidth = 160,
    defaultWindowHeight = 160
};

//#ifdef NET_WM_STATE_DEBUG

QT_BEGIN_NAMESPACE

Q_DECLARE_TYPEINFO(xcb_rectangle_t, Q_PRIMITIVE_TYPE);

#undef FocusIn

enum QX11EmbedFocusInDetail {
    XEMBED_FOCUS_CURRENT = 0,
    XEMBED_FOCUS_FIRST = 1,
    XEMBED_FOCUS_LAST = 2
};

enum QX11EmbedInfoFlags {
    XEMBED_MAPPED = (1 << 0),
};

enum QX11EmbedMessageType {
    XEMBED_EMBEDDED_NOTIFY = 0,
    XEMBED_WINDOW_ACTIVATE = 1,
    XEMBED_WINDOW_DEACTIVATE = 2,
    XEMBED_REQUEST_FOCUS = 3,
    XEMBED_FOCUS_IN = 4,
    XEMBED_FOCUS_OUT = 5,
    XEMBED_FOCUS_NEXT = 6,
    XEMBED_FOCUS_PREV = 7,
    XEMBED_MODALITY_ON = 10,
    XEMBED_MODALITY_OFF = 11,
    XEMBED_REGISTER_ACCELERATOR = 12,
    XEMBED_UNREGISTER_ACCELERATOR = 13,
    XEMBED_ACTIVATE_ACCELERATOR = 14
};

const quint32 XEMBED_VERSION = 0;

QXcbScreen *QXcbWindow::parentScreen()
{
    return parent() ? static_cast<QXcbWindow*>(parent())->parentScreen() : xcbScreen();
}

// Returns \c true if we should set WM_TRANSIENT_FOR on \a w
static inline bool isTransient(const QWindow *w)
{
    return w->type() == Qt::Dialog
           || w->type() == Qt::Sheet
           || w->type() == Qt::Tool
           || w->type() == Qt::SplashScreen
           || w->type() == Qt::ToolTip
           || w->type() == Qt::Drawer
           || w->type() == Qt::Popup;
}

static inline QImage::Format imageFormatForVisual(int depth, quint32 red_mask, quint32 blue_mask, bool *rgbSwap)
{
    if (rgbSwap)
        *rgbSwap = false;
    switch (depth) {
    case 32:
        if (blue_mask == 0xff)
            return QImage::Format_ARGB32_Premultiplied;
        if (red_mask == 0x3ff)
            return QImage::Format_A2BGR30_Premultiplied;
        if (blue_mask == 0x3ff)
            return QImage::Format_A2RGB30_Premultiplied;
        if (red_mask == 0xff) {
            if (rgbSwap)
                *rgbSwap = true;
            return QImage::Format_ARGB32_Premultiplied;
        }
        break;
    case 30:
        if (red_mask == 0x3ff)
            return QImage::Format_BGR30;
        if (blue_mask == 0x3ff)
            return QImage::Format_RGB30;
        break;
    case 24:
        if (blue_mask == 0xff)
            return QImage::Format_RGB32;
        if (red_mask == 0xff) {
            if (rgbSwap)
                *rgbSwap = true;
            return QImage::Format_RGB32;
        }
        break;
    case 16:
        if (blue_mask == 0x1f)
            return QImage::Format_RGB16;
        if (red_mask == 0x1f) {
            if (rgbSwap)
                *rgbSwap = true;
            return QImage::Format_RGB16;
        }
        break;
    case 15:
        if (blue_mask == 0x1f)
            return QImage::Format_RGB555;
        if (red_mask == 0x1f) {
            if (rgbSwap)
                *rgbSwap = true;
            return QImage::Format_RGB555;
        }
        break;
    default:
        break;
    }
    qWarning("Unsupported screen format: depth: %d, red_mask: %x, blue_mask: %x", depth, red_mask, blue_mask);

    switch (depth) {
    case 24:
        qWarning("Using RGB32 fallback, if this works your X11 server is reporting a bad screen format.");
        return QImage::Format_RGB32;
    case 16:
        qWarning("Using RGB16 fallback, if this works your X11 server is reporting a bad screen format.");
        return QImage::Format_RGB16;
    default:
        break;
    }

    return QImage::Format_Invalid;
}

static inline bool positionIncludesFrame(QWindow *w)
{
    return qt_window_private(w)->positionPolicy == QWindowPrivate::WindowFrameInclusive;
}

#ifdef XCB_USE_XLIB
static inline XTextProperty* qstringToXTP(Display *dpy, const QString& s)
{
    #include <X11/Xatom.h>

    static XTextProperty tp = { 0, 0, 0, 0 };
    static bool free_prop = true; // we can't free tp.value in case it references
                                  // the data of the static QByteArray below.
    if (tp.value) {
        if (free_prop)
            XFree(tp.value);
        tp.value = 0;
        free_prop = true;
    }

#if QT_CONFIG(textcodec)
    static const QTextCodec* mapper = QTextCodec::codecForLocale();
    int errCode = 0;
    if (mapper) {
        QByteArray mapped = mapper->fromUnicode(s);
        char* tl[2];
        tl[0] = mapped.data();
        tl[1] = 0;
        errCode = XmbTextListToTextProperty(dpy, tl, 1, XStdICCTextStyle, &tp);
        if (errCode < 0)
            qDebug("XmbTextListToTextProperty result code %d", errCode);
    }
    if (!mapper || errCode < 0) {
        mapper = QTextCodec::codecForName("latin1");
        if (!mapper || !mapper->canEncode(s))
            return Q_NULLPTR;
#endif
        static QByteArray qcs;
        qcs = s.toLatin1();
        tp.value = (uchar*)qcs.data();
        tp.encoding = XA_STRING;
        tp.format = 8;
        tp.nitems = qcs.length();
        free_prop = false;
#if QT_CONFIG(textcodec)
    }
#endif
    return &tp;
}
#endif // XCB_USE_XLIB

// TODO move this into a utility function in QWindow or QGuiApplication
static QWindow *childWindowAt(QWindow *win, const QPoint &p)
{
    for (QObject *obj : win->children()) {
        if (obj->isWindowType()) {
            QWindow *childWin = static_cast<QWindow *>(obj);
            if (childWin->isVisible()) {
                if (QWindow *recurse = childWindowAt(childWin, p))
                    return recurse;
            }
        }
    }
    if (!win->isTopLevel()
            && !(win->flags() & Qt::WindowTransparentForInput)
            && win->geometry().contains(win->parent()->mapFromGlobal(p))) {
        return win;
    }
    return Q_NULLPTR;
}

static const char *wm_window_type_property_id = "_q_xcb_wm_window_type";
static const char *wm_window_role_property_id = "_q_xcb_wm_window_role";

QXcbWindow::QXcbWindow(QWindow *window)
    : QPlatformWindow(window)
{
    setConnection(xcbScreen()->connection());
}

#ifdef Q_COMPILER_CLASS_ENUM
enum : quint32 {
#else
enum {
#endif
    baseEventMask
        = XCB_EVENT_MASK_EXPOSURE | XCB_EVENT_MASK_STRUCTURE_NOTIFY
            | XCB_EVENT_MASK_PROPERTY_CHANGE | XCB_EVENT_MASK_FOCUS_CHANGE,

    defaultEventMask = baseEventMask
            | XCB_EVENT_MASK_KEY_PRESS | XCB_EVENT_MASK_KEY_RELEASE
            | XCB_EVENT_MASK_BUTTON_PRESS | XCB_EVENT_MASK_BUTTON_RELEASE
            | XCB_EVENT_MASK_BUTTON_MOTION | XCB_EVENT_MASK_ENTER_WINDOW | XCB_EVENT_MASK_LEAVE_WINDOW
            | XCB_EVENT_MASK_POINTER_MOTION,

    transparentForInputEventMask = baseEventMask
            | XCB_EVENT_MASK_VISIBILITY_CHANGE | XCB_EVENT_MASK_RESIZE_REDIRECT
            | XCB_EVENT_MASK_SUBSTRUCTURE_REDIRECT
            | XCB_EVENT_MASK_COLOR_MAP_CHANGE | XCB_EVENT_MASK_OWNER_GRAB_BUTTON
};

void QXcbWindow::create()
{
    destroy();

    m_windowState = Qt::WindowNoState;

    Qt::WindowType type = window()->type();

    QXcbScreen *currentScreen = xcbScreen();
    QRect rect = windowGeometry();
    QXcbScreen *platformScreen = parent() ? parentScreen() : static_cast<QXcbScreen*>(screenForGeometry(rect));

    if (type == Qt::Desktop) {
        m_window = platformScreen->root();
        m_depth = platformScreen->screen()->root_depth;
        m_visualId = platformScreen->screen()->root_visual;
        const xcb_visualtype_t *visual = 0;
        if (connection()->hasDefaultVisualId()) {
            visual = platformScreen->visualForId(connection()->defaultVisualId());
            if (visual)
                m_visualId = connection()->defaultVisualId();
            if (!visual)
                qWarning("Could not use default visual id. Falling back to root_visual for screen.");
        }
        if (!visual)
            visual = platformScreen->visualForId(m_visualId);
        m_imageFormat = imageFormatForVisual(m_depth, visual->red_mask, visual->blue_mask, &m_imageRgbSwap);
        connection()->addWindowEventListener(m_window, this);
        return;
    }

    // Parameters to XCreateWindow() are frame corner + inner size.
    // This fits in case position policy is frame inclusive. There is
    // currently no way to implement it for frame-exclusive geometries.
    QPlatformWindow::setGeometry(rect);

    if (platformScreen != currentScreen)
        QWindowSystemInterface::handleWindowScreenChanged(window(), platformScreen->QPlatformScreen::screen());

    const QSize minimumSize = windowMinimumSize();
    if (rect.width() > 0 || rect.height() > 0) {
        rect.setWidth(qBound(1, rect.width(), XCOORD_MAX));
        rect.setHeight(qBound(1, rect.height(), XCOORD_MAX));
    } else if (minimumSize.width() > 0 || minimumSize.height() > 0) {
        rect.setSize(minimumSize);
    } else {
        rect.setWidth(QHighDpi::toNativePixels(int(defaultWindowWidth), platformScreen->QPlatformScreen::screen()));
        rect.setHeight(QHighDpi::toNativePixels(int(defaultWindowHeight), platformScreen->QPlatformScreen::screen()));
    }

    xcb_window_t xcb_parent_id = platformScreen->root();
    if (parent()) {
        xcb_parent_id = static_cast<QXcbWindow *>(parent())->xcb_window();
        m_embedded = parent()->isForeignWindow();

        QSurfaceFormat parentFormat = parent()->window()->requestedFormat();
        if (window()->surfaceType() != QSurface::OpenGLSurface && parentFormat.hasAlpha()) {
            window()->setFormat(parentFormat);
        }
    }

    resolveFormat(platformScreen->surfaceFormatFor(window()->requestedFormat()));

    const xcb_visualtype_t *visual = Q_NULLPTR;

    if (connection()->hasDefaultVisualId()) {
        visual = platformScreen->visualForId(connection()->defaultVisualId());
        if (!visual)
            qWarning() << "Failed to use requested visual id.";
    }

    if (parent()) {
        // When using a Vulkan QWindow via QWidget::createWindowContainer() we
        // must make sure the visuals are compatible. Now, the parent will be
        // of RasterGLSurface which typically chooses a GLX/EGL compatible
        // visual which may not be what the Vulkan window would choose.
        // Therefore, take the parent's visual.
        if (window()->surfaceType() == QSurface::VulkanSurface
                && parent()->window()->surfaceType() != QSurface::VulkanSurface)
        {
            visual = platformScreen->visualForId(static_cast<QXcbWindow *>(parent())->visualId());
        }
    }

    if (!visual)
        visual = createVisual();

    if (!visual) {
        qWarning() << "Falling back to using screens root_visual.";
        visual = platformScreen->visualForId(platformScreen->screen()->root_visual);
    }

    Q_ASSERT(visual);

    m_visualId = visual->visual_id;
    m_depth = platformScreen->depthOfVisual(m_visualId);
    m_imageFormat = imageFormatForVisual(m_depth, visual->red_mask, visual->blue_mask, &m_imageRgbSwap);

    quint32 mask = XCB_CW_BACK_PIXMAP
                 | XCB_CW_BORDER_PIXEL
                 | XCB_CW_BIT_GRAVITY
                 | XCB_CW_OVERRIDE_REDIRECT
                 | XCB_CW_SAVE_UNDER
                 | XCB_CW_EVENT_MASK;

    static const bool haveOpenGL = QGuiApplicationPrivate::platformIntegration()->hasCapability(QPlatformIntegration::OpenGL);

    if ((window()->supportsOpenGL() && haveOpenGL) || m_format.hasAlpha()) {
        m_cmap = xcb_generate_id(xcb_connection());
        xcb_create_colormap(xcb_connection(),
                            XCB_COLORMAP_ALLOC_NONE,
                            m_cmap,
                            xcb_parent_id,
                            m_visualId);

        mask |= XCB_CW_COLORMAP;
    }

    quint32 values[] = {
        XCB_BACK_PIXMAP_NONE,
        platformScreen->screen()->black_pixel,
        XCB_GRAVITY_NORTH_WEST,
        type == Qt::Popup || type == Qt::ToolTip || (window()->flags() & Qt::BypassWindowManagerHint),
        type == Qt::Popup || type == Qt::Tool || type == Qt::SplashScreen || type == Qt::ToolTip || type == Qt::Drawer,
        defaultEventMask,
        m_cmap
    };

    m_window = xcb_generate_id(xcb_connection());
    xcb_create_window(xcb_connection(),
                      m_depth,
                      m_window,                        // window id
                      xcb_parent_id,                   // parent window id
                      rect.x(),
                      rect.y(),
                      rect.width(),
                      rect.height(),
                      0,                               // border width
                      XCB_WINDOW_CLASS_INPUT_OUTPUT,   // window class
                      m_visualId,                      // visual
                      mask,
                      values);

    connection()->addWindowEventListener(m_window, this);

    xcb_change_window_attributes(xcb_connection(), m_window, mask, values);

    propagateSizeHints();

    xcb_atom_t properties[5];
    int propertyCount = 0;
    properties[propertyCount++] = atom(QXcbAtom::WM_DELETE_WINDOW);
    properties[propertyCount++] = atom(QXcbAtom::WM_TAKE_FOCUS);
    properties[propertyCount++] = atom(QXcbAtom::_NET_WM_PING);

    m_usingSyncProtocol = platformScreen->syncRequestSupported();

    if (m_usingSyncProtocol)
        properties[propertyCount++] = atom(QXcbAtom::_NET_WM_SYNC_REQUEST);

    if (window()->flags() & Qt::WindowContextHelpButtonHint)
        properties[propertyCount++] = atom(QXcbAtom::_NET_WM_CONTEXT_HELP);

    xcb_change_property(xcb_connection(),
                        XCB_PROP_MODE_REPLACE,
                        m_window,
                        atom(QXcbAtom::WM_PROTOCOLS),
                        XCB_ATOM_ATOM,
                        32,
                        propertyCount,
                        properties);
    m_syncValue.hi = 0;
    m_syncValue.lo = 0;

    const QByteArray wmClass = QXcbIntegration::instance()->wmClass();
    if (!wmClass.isEmpty()) {
        xcb_change_property(xcb_connection(), XCB_PROP_MODE_REPLACE,
                            m_window, atom(QXcbAtom::WM_CLASS),
                            XCB_ATOM_STRING, 8, wmClass.size(), wmClass.constData());
    }

    if (m_usingSyncProtocol) {
        m_syncCounter = xcb_generate_id(xcb_connection());
        xcb_sync_create_counter(xcb_connection(), m_syncCounter, m_syncValue);

        xcb_change_property(xcb_connection(),
                            XCB_PROP_MODE_REPLACE,
                            m_window,
                            atom(QXcbAtom::_NET_WM_SYNC_REQUEST_COUNTER),
                            XCB_ATOM_CARDINAL,
                            32,
                            1,
                            &m_syncCounter);
    }

    // set the PID to let the WM kill the application if unresponsive
    quint32 pid = getpid();
    xcb_change_property(xcb_connection(), XCB_PROP_MODE_REPLACE, m_window,
                        atom(QXcbAtom::_NET_WM_PID), XCB_ATOM_CARDINAL, 32,
                        1, &pid);

    xcb_wm_hints_t hints;
    memset(&hints, 0, sizeof(hints));
    xcb_wm_hints_set_normal(&hints);

    xcb_wm_hints_set_input(&hints, !(window()->flags() & Qt::WindowDoesNotAcceptFocus));

    xcb_set_wm_hints(xcb_connection(), m_window, &hints);

    xcb_window_t leader = connection()->clientLeader();
    xcb_change_property(xcb_connection(), XCB_PROP_MODE_REPLACE, m_window,
                        atom(QXcbAtom::WM_CLIENT_LEADER), XCB_ATOM_WINDOW, 32,
                        1, &leader);

    /* Add XEMBED info; this operation doesn't initiate the embedding. */
    quint32 data[] = { XEMBED_VERSION, XEMBED_MAPPED };
    xcb_change_property(xcb_connection(), XCB_PROP_MODE_REPLACE, m_window,
                        atom(QXcbAtom::_XEMBED_INFO),
                        atom(QXcbAtom::_XEMBED_INFO),
                        32, 2, (void *)data);


#if defined(XCB_USE_XINPUT2)
    connection()->xi2Select(m_window);
#endif

    setWindowState(window()->windowStates());
    setWindowFlags(window()->flags());
    setWindowTitle(window()->title());

    if (window()->flags() & Qt::WindowTransparentForInput)
        setTransparentForMouseEvents(true);

#ifdef XCB_USE_XLIB
    // force sync to read outstanding requests - see QTBUG-29106
    XSync(DISPLAY_FROM_XCB(platformScreen), false);
#endif

#ifndef QT_NO_DRAGANDDROP
    connection()->drag()->dndEnable(this, true);
#endif

    const qreal opacity = qt_window_private(window())->opacity;
    if (!qFuzzyCompare(opacity, qreal(1.0)))
        setOpacity(opacity);
    if (window()->isTopLevel())
        setWindowIcon(window()->icon());

    if (window()->dynamicPropertyNames().contains(wm_window_role_property_id)) {
        QByteArray wmWindowRole = window()->property(wm_window_role_property_id).toByteArray();
        setWmWindowRole(wmWindowRole);
    }
}

QXcbWindow::~QXcbWindow()
{
    if (m_currentBitmapCursor != XCB_CURSOR_NONE) {
        xcb_free_cursor(xcb_connection(), m_currentBitmapCursor);
    }

    destroy();

    if (isForeignWindow()) {
        if (connection()->mouseGrabber() == this)
            connection()->setMouseGrabber(Q_NULLPTR);
        if (connection()->mousePressWindow() == this)
            connection()->setMousePressWindow(Q_NULLPTR);
    }
}

void QXcbWindow::destroy()
{
    if (connection()->focusWindow() == this)
        doFocusOut();
    if (connection()->mouseGrabber() == this)
        connection()->setMouseGrabber(Q_NULLPTR);

    if (m_syncCounter && m_usingSyncProtocol)
        xcb_sync_destroy_counter(xcb_connection(), m_syncCounter);
    if (m_window) {
        if (m_netWmUserTimeWindow) {
            xcb_delete_property(xcb_connection(), m_window, atom(QXcbAtom::_NET_WM_USER_TIME_WINDOW));
            // Some window managers, like metacity, do XSelectInput on the _NET_WM_USER_TIME_WINDOW window,
            // without trapping BadWindow (which crashes when the user time window is destroyed).
            connection()->sync();
            xcb_destroy_window(xcb_connection(), m_netWmUserTimeWindow);
            m_netWmUserTimeWindow = XCB_NONE;
        }
        connection()->removeWindowEventListener(m_window);
        xcb_destroy_window(xcb_connection(), m_window);
        m_window = 0;
    }
    if (m_cmap) {
        xcb_free_colormap(xcb_connection(), m_cmap);
    }
    m_mapped = false;

    if (m_pendingSyncRequest)
        m_pendingSyncRequest->invalidate();
}

void QXcbWindow::setGeometry(const QRect &rect)
{
    QPlatformWindow::setGeometry(rect);

    propagateSizeHints();

    QXcbScreen *currentScreen = xcbScreen();
    QXcbScreen *newScreen = parent() ? parentScreen() : static_cast<QXcbScreen*>(screenForGeometry(rect));

    if (!newScreen)
        newScreen = xcbScreen();

    const QRect wmGeometry = windowToWmGeometry(rect);

    if (newScreen != currentScreen)
        QWindowSystemInterface::handleWindowScreenChanged(window(), newScreen->QPlatformScreen::screen());

    if (qt_window_private(window())->positionAutomatic) {
        const quint32 mask = XCB_CONFIG_WINDOW_WIDTH | XCB_CONFIG_WINDOW_HEIGHT;
        const qint32 values[] = {
            qBound<qint32>(1,           wmGeometry.width(),  XCOORD_MAX),
            qBound<qint32>(1,           wmGeometry.height(), XCOORD_MAX),
        };
        xcb_configure_window(xcb_connection(), m_window, mask, reinterpret_cast<const quint32*>(values));
    } else {
        const quint32 mask = XCB_CONFIG_WINDOW_X | XCB_CONFIG_WINDOW_Y | XCB_CONFIG_WINDOW_WIDTH | XCB_CONFIG_WINDOW_HEIGHT;
        const qint32 values[] = {
            qBound<qint32>(-XCOORD_MAX, wmGeometry.x(),      XCOORD_MAX),
            qBound<qint32>(-XCOORD_MAX, wmGeometry.y(),      XCOORD_MAX),
            qBound<qint32>(1,           wmGeometry.width(),  XCOORD_MAX),
            qBound<qint32>(1,           wmGeometry.height(), XCOORD_MAX),
        };
        xcb_configure_window(xcb_connection(), m_window, mask, reinterpret_cast<const quint32*>(values));
    }

    xcb_flush(xcb_connection());
}

QMargins QXcbWindow::frameMargins() const
{
    if (m_dirtyFrameMargins) {
        if (connection()->wmSupport()->isSupportedByWM(atom(QXcbAtom::_NET_FRAME_EXTENTS))) {
            auto reply = Q_XCB_REPLY(xcb_get_property, xcb_connection(), false, m_window,
                                     atom(QXcbAtom::_NET_FRAME_EXTENTS), XCB_ATOM_CARDINAL, 0, 4);
            if (reply && reply->type == XCB_ATOM_CARDINAL && reply->format == 32 && reply->value_len == 4) {
                quint32 *data = (quint32 *)xcb_get_property_value(reply.get());
                // _NET_FRAME_EXTENTS format is left, right, top, bottom
                m_frameMargins = QMargins(data[0], data[2], data[1], data[3]);
                m_dirtyFrameMargins = false;
                return m_frameMargins;
            }
        }

        // _NET_FRAME_EXTENTS property is not available, so
        // walk up the window tree to get the frame parent
        xcb_window_t window = m_window;
        xcb_window_t parent = m_window;

        bool foundRoot = false;

        const QVector<xcb_window_t> &virtualRoots =
            connection()->wmSupport()->virtualRoots();

        while (!foundRoot) {
            auto reply = Q_XCB_REPLY_UNCHECKED(xcb_query_tree, xcb_connection(), parent);
            if (reply) {
                if (reply->root == reply->parent || virtualRoots.indexOf(reply->parent) != -1 || reply->parent == XCB_WINDOW_NONE) {
                    foundRoot = true;
                } else {
                    window = parent;
                    parent = reply->parent;
                }
            } else {
                m_dirtyFrameMargins = false;
                m_frameMargins = QMargins();
                return m_frameMargins;
            }
        }

        QPoint offset;

        auto reply = Q_XCB_REPLY(xcb_translate_coordinates, xcb_connection(), window, parent, 0, 0);
        if (reply) {
            offset = QPoint(reply->dst_x, reply->dst_y);
        }

        auto geom = Q_XCB_REPLY(xcb_get_geometry, xcb_connection(), parent);
        if (geom) {
            // --
            // add the border_width for the window managers frame... some window managers
            // do not use a border_width of zero for their frames, and if we the left and
            // top strut, we ensure that pos() is absolutely correct.  frameGeometry()
            // will still be incorrect though... perhaps i should have foffset as well, to
            // indicate the frame offset (equal to the border_width on X).
            // - Brad
            // -- copied from qwidget_x11.cpp

            int left = offset.x() + geom->border_width;
            int top = offset.y() + geom->border_width;
            int right = geom->width + geom->border_width - geometry().width() - offset.x();
            int bottom = geom->height + geom->border_width - geometry().height() - offset.y();

            m_frameMargins = QMargins(left, top, right, bottom);
        }

        m_dirtyFrameMargins = false;
    }

    return m_frameMargins;
}

void QXcbWindow::setVisible(bool visible)
{
    if (visible)
        show();
    else
        hide();
}

static inline bool testShowWithoutActivating(const QWindow *window)
{
    // QWidget-attribute Qt::WA_ShowWithoutActivating.
    const QVariant showWithoutActivating = window->property("_q_showWithoutActivating");
    return showWithoutActivating.isValid() && showWithoutActivating.toBool();
}

void QXcbWindow::show()
{
    if (window()->isTopLevel()) {

        xcb_get_property_cookie_t cookie = xcb_get_wm_hints_unchecked(xcb_connection(), m_window);

        xcb_wm_hints_t hints;
        xcb_get_wm_hints_reply(xcb_connection(), cookie, &hints, NULL);

        if (window()->windowStates() & Qt::WindowMinimized)
            xcb_wm_hints_set_iconic(&hints);
        else
            xcb_wm_hints_set_normal(&hints);

        xcb_wm_hints_set_input(&hints, !(window()->flags() & Qt::WindowDoesNotAcceptFocus));

        xcb_set_wm_hints(xcb_connection(), m_window, &hints);

        m_gravity = positionIncludesFrame(window()) ?
                    XCB_GRAVITY_NORTH_WEST : XCB_GRAVITY_STATIC;

        // update WM_NORMAL_HINTS
        propagateSizeHints();

        // update WM_TRANSIENT_FOR
        xcb_window_t transientXcbParent = 0;
        if (isTransient(window())) {
            const QWindow *tp = window()->transientParent();
            if (tp && tp->handle())
                transientXcbParent = static_cast<const QXcbWindow *>(tp->handle())->winId();
            // Default to client leader if there is no transient parent, else modal dialogs can
            // be hidden by their parents.
            if (!transientXcbParent)
                transientXcbParent = connection()->clientLeader();
            if (transientXcbParent) { // ICCCM 4.1.2.6
                xcb_change_property(xcb_connection(), XCB_PROP_MODE_REPLACE, m_window,
                                    XCB_ATOM_WM_TRANSIENT_FOR, XCB_ATOM_WINDOW, 32,
                                    1, &transientXcbParent);
            }
        }
        if (!transientXcbParent)
            xcb_delete_property(xcb_connection(), m_window, XCB_ATOM_WM_TRANSIENT_FOR);

        // update _MOTIF_WM_HINTS
        updateMotifWmHintsBeforeMap();

        // update _NET_WM_STATE
        updateNetWmStateBeforeMap();
    }

    if (testShowWithoutActivating(window()))
        updateNetWmUserTime(0);
    else if (connection()->time() != XCB_TIME_CURRENT_TIME)
        updateNetWmUserTime(connection()->time());

    if (window()->objectName() == QLatin1String("QSystemTrayIconSysWindow"))
        return; // defer showing until XEMBED_EMBEDDED_NOTIFY

    xcb_map_window(xcb_connection(), m_window);

    if (QGuiApplication::modalWindow() == window())
        requestActivateWindow();

    xcbScreen()->windowShown(this);

    connection()->sync();
}

void QXcbWindow::hide()
{
    xcb_unmap_window(xcb_connection(), m_window);

    // send synthetic UnmapNotify event according to icccm 4.1.4
    Q_DECLARE_XCB_EVENT(event, xcb_unmap_notify_event_t);
    event.response_type = XCB_UNMAP_NOTIFY;
    event.event = xcbScreen()->root();
    event.window = m_window;
    event.from_configure = false;
    xcb_send_event(xcb_connection(), false, xcbScreen()->root(),
                   XCB_EVENT_MASK_SUBSTRUCTURE_NOTIFY | XCB_EVENT_MASK_SUBSTRUCTURE_REDIRECT, (const char *)&event);

    xcb_flush(xcb_connection());

    if (connection()->mouseGrabber() == this)
        connection()->setMouseGrabber(Q_NULLPTR);
    if (QPlatformWindow *w = connection()->mousePressWindow()) {
        // Unset mousePressWindow when it (or one of its parents) is unmapped
        while (w) {
            if (w == this) {
                connection()->setMousePressWindow(Q_NULLPTR);
                break;
            }
            w = w->parent();
        }
    }

    m_mapped = false;

    // Hiding a modal window doesn't send an enter event to its transient parent when the
    // mouse is already over the parent window, so the enter event must be emulated.
    if (window()->isModal()) {
        // Get the cursor position at modal window screen
        const QPoint nativePos = xcbScreen()->cursor()->pos();
        const QPoint cursorPos = QHighDpi::fromNativePixels(nativePos, xcbScreen()->screenForPosition(nativePos)->screen());

        // Find the top level window at cursor position.
        // Don't use QGuiApplication::topLevelAt(): search only the virtual siblings of this window's screen
        QWindow *enterWindow = Q_NULLPTR;
        const auto screens = xcbScreen()->virtualSiblings();
        for (QPlatformScreen *screen : screens) {
            if (screen->geometry().contains(cursorPos)) {
                const QPoint devicePosition = QHighDpi::toNativePixels(cursorPos, screen->screen());
                enterWindow = screen->topLevelAt(devicePosition);
                break;
            }
        }

        if (enterWindow && enterWindow != window()) {
            // Find the child window at cursor position, otherwise use the top level window
            if (QWindow *childWindow = childWindowAt(enterWindow, cursorPos))
                enterWindow = childWindow;
            const QPoint localPos = enterWindow->mapFromGlobal(cursorPos);
            QWindowSystemInterface::handleEnterEvent(enterWindow, localPos, cursorPos);
        }
    }
}

bool QXcbWindow::relayFocusToModalWindow() const
{
    QWindow *w = static_cast<QWindowPrivate *>(QObjectPrivate::get(window()))->eventReceiver();
    // get top-level window
    while (w && w->parent())
        w = w->parent();

    QWindow *modalWindow = 0;
    const bool blocked = QGuiApplicationPrivate::instance()->isWindowBlocked(w, &modalWindow);
    if (blocked && modalWindow != w) {
        modalWindow->requestActivate();
        connection()->flush();
        return true;
    }

    return false;
}

void QXcbWindow::doFocusIn()
{
    if (relayFocusToModalWindow())
        return;
    QWindow *w = static_cast<QWindowPrivate *>(QObjectPrivate::get(window()))->eventReceiver();
    connection()->setFocusWindow(static_cast<QXcbWindow *>(w->handle()));
    QWindowSystemInterface::handleWindowActivated(w, Qt::ActiveWindowFocusReason);
}

static bool focusInPeeker(QXcbConnection *connection, xcb_generic_event_t *event)
{
    if (!event) {
        // FocusIn event is not in the queue, proceed with FocusOut normally.
        QWindowSystemInterface::handleWindowActivated(0, Qt::ActiveWindowFocusReason);
        return true;
    }
    uint response_type = event->response_type & ~0x80;
    if (response_type == XCB_FOCUS_IN) {
        // Ignore focus events that are being sent only because the pointer is over
        // our window, even if the input focus is in a different window.
        xcb_focus_in_event_t *e = (xcb_focus_in_event_t *) event;
        if (e->detail != XCB_NOTIFY_DETAIL_POINTER)
            return true;
    }

    /* We are also interested in XEMBED_FOCUS_IN events */
    if (response_type == XCB_CLIENT_MESSAGE) {
        xcb_client_message_event_t *cme = (xcb_client_message_event_t *)event;
        if (cme->type == connection->atom(QXcbAtom::_XEMBED)
            && cme->data.data32[1] == XEMBED_FOCUS_IN)
            return true;
    }

    return false;
}

void QXcbWindow::doFocusOut()
{
    if (relayFocusToModalWindow())
        return;
    connection()->setFocusWindow(0);
    // Do not set the active window to 0 if there is a FocusIn coming.
    // There is however no equivalent for XPutBackEvent so register a
    // callback for QXcbConnection instead.
    connection()->addPeekFunc(focusInPeeker);
}

struct QtMotifWmHints {
    quint32 flags, functions, decorations;
    qint32 input_mode;
    quint32 status;
};

enum {
    MWM_HINTS_FUNCTIONS   = (1L << 0),

    MWM_FUNC_ALL      = (1L << 0),
    MWM_FUNC_RESIZE   = (1L << 1),
    MWM_FUNC_MOVE     = (1L << 2),
    MWM_FUNC_MINIMIZE = (1L << 3),
    MWM_FUNC_MAXIMIZE = (1L << 4),
    MWM_FUNC_CLOSE    = (1L << 5),

    MWM_HINTS_DECORATIONS = (1L << 1),

    MWM_DECOR_ALL      = (1L << 0),
    MWM_DECOR_BORDER   = (1L << 1),
    MWM_DECOR_RESIZEH  = (1L << 2),
    MWM_DECOR_TITLE    = (1L << 3),
    MWM_DECOR_MENU     = (1L << 4),
    MWM_DECOR_MINIMIZE = (1L << 5),
    MWM_DECOR_MAXIMIZE = (1L << 6),

    MWM_HINTS_INPUT_MODE = (1L << 2),

    MWM_INPUT_MODELESS                  = 0L,
    MWM_INPUT_PRIMARY_APPLICATION_MODAL = 1L,
    MWM_INPUT_FULL_APPLICATION_MODAL    = 3L
};

static QtMotifWmHints getMotifWmHints(QXcbConnection *c, xcb_window_t window)
{
    QtMotifWmHints hints;

    auto reply = Q_XCB_REPLY_UNCHECKED(xcb_get_property, c->xcb_connection(), 0, window,
                                       c->atom(QXcbAtom::_MOTIF_WM_HINTS), c->atom(QXcbAtom::_MOTIF_WM_HINTS), 0, 20);

    if (reply && reply->format == 32 && reply->type == c->atom(QXcbAtom::_MOTIF_WM_HINTS)) {
        hints = *((QtMotifWmHints *)xcb_get_property_value(reply.get()));
    } else {
        hints.flags = 0L;
        hints.functions = MWM_FUNC_ALL;
        hints.decorations = MWM_DECOR_ALL;
        hints.input_mode = 0L;
        hints.status = 0L;
    }

    return hints;
}

static void setMotifWmHints(QXcbConnection *c, xcb_window_t window, const QtMotifWmHints &hints)
{
    if (hints.flags != 0l) {
        xcb_change_property(c->xcb_connection(),
                            XCB_PROP_MODE_REPLACE,
                            window,
                            c->atom(QXcbAtom::_MOTIF_WM_HINTS),
                            c->atom(QXcbAtom::_MOTIF_WM_HINTS),
                            32,
                            5,
                            &hints);
    } else {
        xcb_delete_property(c->xcb_connection(), window, c->atom(QXcbAtom::_MOTIF_WM_HINTS));
    }
}

QXcbWindow::NetWmStates QXcbWindow::netWmStates()
{
    NetWmStates result(0);

    auto reply = Q_XCB_REPLY_UNCHECKED(xcb_get_property, xcb_connection(),
                                       0, m_window, atom(QXcbAtom::_NET_WM_STATE),
                                       XCB_ATOM_ATOM, 0, 1024);

    if (reply && reply->format == 32 && reply->type == XCB_ATOM_ATOM) {
        const xcb_atom_t *states = static_cast<const xcb_atom_t *>(xcb_get_property_value(reply.get()));
        const xcb_atom_t *statesEnd = states + reply->length;
        if (statesEnd != std::find(states, statesEnd, atom(QXcbAtom::_NET_WM_STATE_ABOVE)))
            result |= NetWmStateAbove;
        if (statesEnd != std::find(states, statesEnd, atom(QXcbAtom::_NET_WM_STATE_BELOW)))
            result |= NetWmStateBelow;
        if (statesEnd != std::find(states, statesEnd, atom(QXcbAtom::_NET_WM_STATE_FULLSCREEN)))
            result |= NetWmStateFullScreen;
        if (statesEnd != std::find(states, statesEnd, atom(QXcbAtom::_NET_WM_STATE_MAXIMIZED_HORZ)))
            result |= NetWmStateMaximizedHorz;
        if (statesEnd != std::find(states, statesEnd, atom(QXcbAtom::_NET_WM_STATE_MAXIMIZED_VERT)))
            result |= NetWmStateMaximizedVert;
        if (statesEnd != std::find(states, statesEnd, atom(QXcbAtom::_NET_WM_STATE_MODAL)))
            result |= NetWmStateModal;
        if (statesEnd != std::find(states, statesEnd, atom(QXcbAtom::_NET_WM_STATE_STAYS_ON_TOP)))
            result |= NetWmStateStaysOnTop;
        if (statesEnd != std::find(states, statesEnd, atom(QXcbAtom::_NET_WM_STATE_DEMANDS_ATTENTION)))
            result |= NetWmStateDemandsAttention;
    } else {
#ifdef NET_WM_STATE_DEBUG
        printf("getting net wm state (%x), empty\n", m_window);
#endif
    }

    return result;
}

void QXcbWindow::setNetWmStates(NetWmStates states)
{
    QVector<xcb_atom_t> atoms;

    auto reply = Q_XCB_REPLY_UNCHECKED(xcb_get_property, xcb_connection(),
                                       0, m_window, atom(QXcbAtom::_NET_WM_STATE),
                                       XCB_ATOM_ATOM, 0, 1024);
    if (reply && reply->format == 32 && reply->type == XCB_ATOM_ATOM && reply->value_len > 0) {
        const xcb_atom_t *data = static_cast<const xcb_atom_t *>(xcb_get_property_value(reply.get()));
        atoms.resize(reply->value_len);
        memcpy((void *)&atoms.first(), (void *)data, reply->value_len * sizeof(xcb_atom_t));
    }

    if (states & NetWmStateAbove && !atoms.contains(atom(QXcbAtom::_NET_WM_STATE_ABOVE)))
        atoms.push_back(atom(QXcbAtom::_NET_WM_STATE_ABOVE));
    if (states & NetWmStateBelow && !atoms.contains(atom(QXcbAtom::_NET_WM_STATE_BELOW)))
        atoms.push_back(atom(QXcbAtom::_NET_WM_STATE_BELOW));
    if (states & NetWmStateFullScreen && !atoms.contains(atom(QXcbAtom::_NET_WM_STATE_FULLSCREEN)))
        atoms.push_back(atom(QXcbAtom::_NET_WM_STATE_FULLSCREEN));
    if (states & NetWmStateMaximizedHorz && !atoms.contains(atom(QXcbAtom::_NET_WM_STATE_MAXIMIZED_HORZ)))
        atoms.push_back(atom(QXcbAtom::_NET_WM_STATE_MAXIMIZED_HORZ));
    if (states & NetWmStateMaximizedVert && !atoms.contains(atom(QXcbAtom::_NET_WM_STATE_MAXIMIZED_VERT)))
        atoms.push_back(atom(QXcbAtom::_NET_WM_STATE_MAXIMIZED_VERT));
    if (states & NetWmStateModal && !atoms.contains(atom(QXcbAtom::_NET_WM_STATE_MODAL)))
        atoms.push_back(atom(QXcbAtom::_NET_WM_STATE_MODAL));
    if (states & NetWmStateStaysOnTop && !atoms.contains(atom(QXcbAtom::_NET_WM_STATE_STAYS_ON_TOP)))
        atoms.push_back(atom(QXcbAtom::_NET_WM_STATE_STAYS_ON_TOP));
    if (states & NetWmStateDemandsAttention && !atoms.contains(atom(QXcbAtom::_NET_WM_STATE_DEMANDS_ATTENTION)))
        atoms.push_back(atom(QXcbAtom::_NET_WM_STATE_DEMANDS_ATTENTION));

    if (atoms.isEmpty()) {
        xcb_delete_property(xcb_connection(), m_window, atom(QXcbAtom::_NET_WM_STATE));
    } else {
        xcb_change_property(xcb_connection(), XCB_PROP_MODE_REPLACE, m_window,
                            atom(QXcbAtom::_NET_WM_STATE), XCB_ATOM_ATOM, 32,
                            atoms.count(), atoms.constData());
    }
    xcb_flush(xcb_connection());
}

void QXcbWindow::setWindowFlags(Qt::WindowFlags flags)
{
    Qt::WindowType type = static_cast<Qt::WindowType>(int(flags & Qt::WindowType_Mask));

    if (type == Qt::ToolTip)
        flags |= Qt::WindowStaysOnTopHint | Qt::FramelessWindowHint | Qt::X11BypassWindowManagerHint;
    if (type == Qt::Popup)
        flags |= Qt::X11BypassWindowManagerHint;

    const quint32 mask = XCB_CW_OVERRIDE_REDIRECT | XCB_CW_EVENT_MASK;
    const quint32 values[] = {
         // XCB_CW_OVERRIDE_REDIRECT
         (flags & Qt::BypassWindowManagerHint) ? 1u : 0,
         // XCB_CW_EVENT_MASK
         (flags & Qt::WindowTransparentForInput) ? transparentForInputEventMask : defaultEventMask
     };

    xcb_change_window_attributes(xcb_connection(), xcb_window(), mask, values);

    QXcbWindowFunctions::WmWindowTypes wmWindowTypes = 0;
    if (window()->dynamicPropertyNames().contains(wm_window_type_property_id)) {
        wmWindowTypes = static_cast<QXcbWindowFunctions::WmWindowTypes>(
            window()->property(wm_window_type_property_id).value<int>());
    }

    setWmWindowType(wmWindowTypes, flags);
    setNetWmStateWindowFlags(flags);
    setMotifWindowFlags(flags);

    setTransparentForMouseEvents(flags & Qt::WindowTransparentForInput);
    updateDoesNotAcceptFocus(flags & Qt::WindowDoesNotAcceptFocus);
}

void QXcbWindow::setMotifWindowFlags(Qt::WindowFlags flags)
{
    Qt::WindowType type = static_cast<Qt::WindowType>(int(flags & Qt::WindowType_Mask));

    QtMotifWmHints mwmhints;
    mwmhints.flags = 0L;
    mwmhints.functions = 0L;
    mwmhints.decorations = 0;
    mwmhints.input_mode = 0L;
    mwmhints.status = 0L;

    if (type != Qt::SplashScreen) {
        mwmhints.flags |= MWM_HINTS_DECORATIONS;

        bool customize = flags & Qt::CustomizeWindowHint;
        if (type == Qt::Window && !customize) {
            const Qt::WindowFlags defaultFlags = Qt::WindowSystemMenuHint | Qt::WindowMinMaxButtonsHint | Qt::WindowCloseButtonHint;
            if (!(flags & defaultFlags))
                flags |= defaultFlags;
        }
        if (!(flags & Qt::FramelessWindowHint) && !(customize && !(flags & Qt::WindowTitleHint))) {
            mwmhints.decorations |= MWM_DECOR_BORDER;
            mwmhints.decorations |= MWM_DECOR_RESIZEH;
            mwmhints.decorations |= MWM_DECOR_TITLE;

            if (flags & Qt::WindowSystemMenuHint)
                mwmhints.decorations |= MWM_DECOR_MENU;

            if (flags & Qt::WindowMinimizeButtonHint) {
                mwmhints.decorations |= MWM_DECOR_MINIMIZE;
                mwmhints.functions |= MWM_FUNC_MINIMIZE;
            }

            if (flags & Qt::WindowMaximizeButtonHint) {
                mwmhints.decorations |= MWM_DECOR_MAXIMIZE;
                mwmhints.functions |= MWM_FUNC_MAXIMIZE;
            }

            if (flags & Qt::WindowCloseButtonHint)
                mwmhints.functions |= MWM_FUNC_CLOSE;
        }
    } else {
        // if type == Qt::SplashScreen
        mwmhints.decorations = MWM_DECOR_ALL;
    }

    if (mwmhints.functions != 0) {
        mwmhints.flags |= MWM_HINTS_FUNCTIONS;
        mwmhints.functions |= MWM_FUNC_MOVE | MWM_FUNC_RESIZE;
    } else {
        mwmhints.functions = MWM_FUNC_ALL;
    }

    if (!(flags & Qt::FramelessWindowHint)
        && flags & Qt::CustomizeWindowHint
        && flags & Qt::WindowTitleHint
        && !(flags &
             (Qt::WindowMinimizeButtonHint
              | Qt::WindowMaximizeButtonHint
              | Qt::WindowCloseButtonHint)))
    {
        // a special case - only the titlebar without any button
        mwmhints.flags = MWM_HINTS_FUNCTIONS;
        mwmhints.functions = MWM_FUNC_MOVE | MWM_FUNC_RESIZE;
        mwmhints.decorations = 0;
    }

    setMotifWmHints(connection(), m_window, mwmhints);
}

void QXcbWindow::changeNetWmState(bool set, xcb_atom_t one, xcb_atom_t two)
{
    xcb_client_message_event_t event;

    event.response_type = XCB_CLIENT_MESSAGE;
    event.format = 32;
    event.sequence = 0;
    event.window = m_window;
    event.type = atom(QXcbAtom::_NET_WM_STATE);
    event.data.data32[0] = set ? 1 : 0;
    event.data.data32[1] = one;
    event.data.data32[2] = two;
    event.data.data32[3] = 0;
    event.data.data32[4] = 0;

    xcb_send_event(xcb_connection(), 0, xcbScreen()->root(),
                   XCB_EVENT_MASK_STRUCTURE_NOTIFY | XCB_EVENT_MASK_SUBSTRUCTURE_REDIRECT,
                   (const char *)&event);
}

void QXcbWindow::setWindowState(Qt::WindowStates state)
{
    if (state == m_windowState)
        return;

    if ((m_windowState & Qt::WindowMinimized) && !(state & Qt::WindowMinimized)) {
        xcb_map_window(xcb_connection(), m_window);
    } else if (!(m_windowState & Qt::WindowMinimized) && (state & Qt::WindowMinimized)) {
        xcb_client_message_event_t event;

        event.response_type = XCB_CLIENT_MESSAGE;
        event.format = 32;
        event.sequence = 0;
        event.window = m_window;
        event.type = atom(QXcbAtom::WM_CHANGE_STATE);
        event.data.data32[0] = XCB_WM_STATE_ICONIC;
        event.data.data32[1] = 0;
        event.data.data32[2] = 0;
        event.data.data32[3] = 0;
        event.data.data32[4] = 0;

        xcb_send_event(xcb_connection(), 0, xcbScreen()->root(),
                       XCB_EVENT_MASK_STRUCTURE_NOTIFY | XCB_EVENT_MASK_SUBSTRUCTURE_REDIRECT,
                       (const char *)&event);
        m_minimized = true;
    }

    if ((m_windowState ^ state) & Qt::WindowMaximized) {
        changeNetWmState(state & Qt::WindowMaximized, atom(QXcbAtom::_NET_WM_STATE_MAXIMIZED_HORZ),
                         atom(QXcbAtom::_NET_WM_STATE_MAXIMIZED_VERT));
    }

    if ((m_windowState ^ state) & Qt::WindowFullScreen) {
        changeNetWmState(state & Qt::WindowFullScreen, atom(QXcbAtom::_NET_WM_STATE_FULLSCREEN));
    }

    connection()->sync();
    m_windowState = state;
}

void QXcbWindow::updateMotifWmHintsBeforeMap()
{
    QtMotifWmHints mwmhints = getMotifWmHints(connection(), m_window);

    if (window()->modality() != Qt::NonModal) {
        switch (window()->modality()) {
        case Qt::WindowModal:
            mwmhints.input_mode = MWM_INPUT_PRIMARY_APPLICATION_MODAL;
            break;
        case Qt::ApplicationModal:
        default:
            mwmhints.input_mode = MWM_INPUT_FULL_APPLICATION_MODAL;
            break;
        }
        mwmhints.flags |= MWM_HINTS_INPUT_MODE;
    } else {
        mwmhints.input_mode = MWM_INPUT_MODELESS;
        mwmhints.flags &= ~MWM_HINTS_INPUT_MODE;
    }

    if (windowMinimumSize() == windowMaximumSize()) {
        // fixed size, remove the resize handle (since mwm/dtwm
        // isn't smart enough to do it itself)
        mwmhints.flags |= MWM_HINTS_FUNCTIONS;
        if (mwmhints.functions == MWM_FUNC_ALL) {
            mwmhints.functions = MWM_FUNC_MOVE;
        } else {
            mwmhints.functions &= ~MWM_FUNC_RESIZE;
        }

        if (mwmhints.decorations == MWM_DECOR_ALL) {
            mwmhints.flags |= MWM_HINTS_DECORATIONS;
            mwmhints.decorations = (MWM_DECOR_BORDER
                                    | MWM_DECOR_TITLE
                                    | MWM_DECOR_MENU);
        } else {
            mwmhints.decorations &= ~MWM_DECOR_RESIZEH;
        }
    }

    if (window()->flags() & Qt::WindowMinimizeButtonHint) {
        mwmhints.flags |= MWM_HINTS_DECORATIONS;
        mwmhints.decorations |= MWM_DECOR_MINIMIZE;
        mwmhints.functions |= MWM_FUNC_MINIMIZE;
    }
    if (window()->flags() & Qt::WindowMaximizeButtonHint) {
        mwmhints.flags |= MWM_HINTS_DECORATIONS;
        mwmhints.decorations |= MWM_DECOR_MAXIMIZE;
        mwmhints.functions |= MWM_FUNC_MAXIMIZE;
    }
    if (window()->flags() & Qt::WindowCloseButtonHint)
        mwmhints.functions |= MWM_FUNC_CLOSE;

    setMotifWmHints(connection(), m_window, mwmhints);
}

void QXcbWindow::updateNetWmStateBeforeMap()
{
    NetWmStates states(0);

    const Qt::WindowFlags flags = window()->flags();
    if (flags & Qt::WindowStaysOnTopHint) {
        states |= NetWmStateAbove;
        states |= NetWmStateStaysOnTop;
    } else if (flags & Qt::WindowStaysOnBottomHint) {
        states |= NetWmStateBelow;
    }

    if (window()->windowStates() & Qt::WindowFullScreen)
        states |= NetWmStateFullScreen;

    if (window()->windowStates() & Qt::WindowMaximized) {
        states |= NetWmStateMaximizedHorz;
        states |= NetWmStateMaximizedVert;
    }

    if (window()->modality() != Qt::NonModal)
        states |= NetWmStateModal;

    setNetWmStates(states);
}

void QXcbWindow::setNetWmStateWindowFlags(Qt::WindowFlags flags)
{
    changeNetWmState(flags & Qt::WindowStaysOnTopHint,
                     atom(QXcbAtom::_NET_WM_STATE_ABOVE),
                     atom(QXcbAtom::_NET_WM_STATE_STAYS_ON_TOP));
    changeNetWmState(flags & Qt::WindowStaysOnBottomHint,
                     atom(QXcbAtom::_NET_WM_STATE_BELOW));
}

void QXcbWindow::updateNetWmUserTime(xcb_timestamp_t timestamp)
{
    xcb_window_t wid = m_window;
    // If timestamp == 0, then it means that the window should not be
    // initially activated. Don't update global user time for this
    // special case.
    if (timestamp != 0)
        connection()->setNetWmUserTime(timestamp);

    const bool isSupportedByWM = connection()->wmSupport()->isSupportedByWM(atom(QXcbAtom::_NET_WM_USER_TIME_WINDOW));
    if (m_netWmUserTimeWindow || isSupportedByWM) {
        if (!m_netWmUserTimeWindow) {
            m_netWmUserTimeWindow = xcb_generate_id(xcb_connection());
            xcb_create_window(xcb_connection(),
                              XCB_COPY_FROM_PARENT,            // depth -- same as root
                              m_netWmUserTimeWindow,           // window id
                              m_window,                        // parent window id
                              -1, -1, 1, 1,
                              0,                               // border width
                              XCB_WINDOW_CLASS_INPUT_OUTPUT,   // window class
                              m_visualId,                      // visual
                              0,                               // value mask
                              0);                              // value list
            wid = m_netWmUserTimeWindow;
            xcb_change_property(xcb_connection(), XCB_PROP_MODE_REPLACE, m_window, atom(QXcbAtom::_NET_WM_USER_TIME_WINDOW),
                                XCB_ATOM_WINDOW, 32, 1, &m_netWmUserTimeWindow);
            xcb_delete_property(xcb_connection(), m_window, atom(QXcbAtom::_NET_WM_USER_TIME));
#ifndef QT_NO_DEBUG
            QByteArray ba("Qt NET_WM user time window");
            xcb_change_property(xcb_connection(),
                                XCB_PROP_MODE_REPLACE,
                                m_netWmUserTimeWindow,
                                atom(QXcbAtom::_NET_WM_NAME),
                                atom(QXcbAtom::UTF8_STRING),
                                8,
                                ba.length(),
                                ba.constData());
#endif
        } else if (!isSupportedByWM) {
            // WM no longer supports it, then we should remove the
            // _NET_WM_USER_TIME_WINDOW atom.
            xcb_delete_property(xcb_connection(), m_window, atom(QXcbAtom::_NET_WM_USER_TIME_WINDOW));
            xcb_destroy_window(xcb_connection(), m_netWmUserTimeWindow);
            m_netWmUserTimeWindow = XCB_NONE;
        } else {
            wid = m_netWmUserTimeWindow;
        }
    }
    xcb_change_property(xcb_connection(), XCB_PROP_MODE_REPLACE, wid, atom(QXcbAtom::_NET_WM_USER_TIME),
                        XCB_ATOM_CARDINAL, 32, 1, &timestamp);
}

void QXcbWindow::setTransparentForMouseEvents(bool transparent)
{
    if (!connection()->hasXFixes() || transparent == m_transparent)
        return;

    xcb_rectangle_t rectangle;

    xcb_rectangle_t *rect = 0;
    int nrect = 0;

    if (!transparent) {
        rectangle.x = 0;
        rectangle.y = 0;
        rectangle.width = geometry().width();
        rectangle.height = geometry().height();
        rect = &rectangle;
        nrect = 1;
    }

    xcb_xfixes_region_t region = xcb_generate_id(xcb_connection());
    xcb_xfixes_create_region(xcb_connection(), region, nrect, rect);
    xcb_xfixes_set_window_shape_region_checked(xcb_connection(), m_window, XCB_SHAPE_SK_INPUT, 0, 0, region);
    xcb_xfixes_destroy_region(xcb_connection(), region);

    m_transparent = transparent;
}

void QXcbWindow::updateDoesNotAcceptFocus(bool doesNotAcceptFocus)
{
    xcb_get_property_cookie_t cookie = xcb_get_wm_hints_unchecked(xcb_connection(), m_window);

    xcb_wm_hints_t hints;
    if (!xcb_get_wm_hints_reply(xcb_connection(), cookie, &hints, NULL)) {
        return;
    }

    xcb_wm_hints_set_input(&hints, !doesNotAcceptFocus);
    xcb_set_wm_hints(xcb_connection(), m_window, &hints);
}

WId QXcbWindow::winId() const
{
    return m_window;
}

void QXcbWindow::setParent(const QPlatformWindow *parent)
{
    QPoint topLeft = geometry().topLeft();

    xcb_window_t xcb_parent_id;
    if (parent) {
        const QXcbWindow *qXcbParent = static_cast<const QXcbWindow *>(parent);
        xcb_parent_id = qXcbParent->xcb_window();
        m_embedded = qXcbParent->isForeignWindow();
    } else {
        xcb_parent_id = xcbScreen()->root();
        m_embedded = false;
    }
    xcb_reparent_window(xcb_connection(), xcb_window(), xcb_parent_id, topLeft.x(), topLeft.y());
}

void QXcbWindow::setWindowTitle(const QString &title)
{
<<<<<<< HEAD
    const QString fullTitle = formatWindowTitle(title, QString::fromUtf8(" \xe2\x80\x94 ")); // unicode character U+2014, EM DASH
    const QByteArray ba = fullTitle.toUtf8();
    xcb_change_property(xcb_connection(),
=======
    QString fullTitle = formatWindowTitle(title, QString::fromUtf8(" \xe2\x80\x94 ")); // unicode character U+2014, EM DASH
    const QByteArray ba = std::move(fullTitle).toUtf8();
    Q_XCB_CALL(xcb_change_property(xcb_connection(),
>>>>>>> 8675e1c5
                                   XCB_PROP_MODE_REPLACE,
                                   m_window,
                                   atom(QXcbAtom::_NET_WM_NAME),
                                   atom(QXcbAtom::UTF8_STRING),
                                   8,
                                   ba.length(),
                                   ba.constData());

#ifdef XCB_USE_XLIB
    XTextProperty *text = qstringToXTP(DISPLAY_FROM_XCB(this), title);
    if (text)
        XSetWMName(DISPLAY_FROM_XCB(this), m_window, text);
#endif
    xcb_flush(xcb_connection());
}

void QXcbWindow::setWindowIconText(const QString &title)
{
    const QByteArray ba = title.toUtf8();
    xcb_change_property(xcb_connection(),
                        XCB_PROP_MODE_REPLACE,
                        m_window,
                        atom(QXcbAtom::_NET_WM_ICON_NAME),
                        atom(QXcbAtom::UTF8_STRING),
                        8,
                        ba.length(),
                        ba.constData());
}

void QXcbWindow::setWindowIcon(const QIcon &icon)
{
    QVector<quint32> icon_data;
    if (!icon.isNull()) {
        QList<QSize> availableSizes = icon.availableSizes();
        if (availableSizes.isEmpty()) {
            // try to use default sizes since the icon can be a scalable image like svg.
            availableSizes.push_back(QSize(16,16));
            availableSizes.push_back(QSize(32,32));
            availableSizes.push_back(QSize(64,64));
            availableSizes.push_back(QSize(128,128));
        }
        for (int i = 0; i < availableSizes.size(); ++i) {
            QSize size = availableSizes.at(i);
            QPixmap pixmap = icon.pixmap(size);
            if (!pixmap.isNull()) {
                QImage image = pixmap.toImage().convertToFormat(QImage::Format_ARGB32);
                int pos = icon_data.size();
                icon_data.resize(pos + 2 + image.width()*image.height());
                icon_data[pos++] = image.width();
                icon_data[pos++] = image.height();
                memcpy(icon_data.data() + pos, image.bits(), image.width()*image.height()*4);
            }
        }
    }

    if (!icon_data.isEmpty()) {
        xcb_change_property(xcb_connection(),
                            XCB_PROP_MODE_REPLACE,
                            m_window,
                            atom(QXcbAtom::_NET_WM_ICON),
                            atom(QXcbAtom::CARDINAL),
                            32,
                            icon_data.size(),
                            (unsigned char *) icon_data.data());
    } else {
        xcb_delete_property(xcb_connection(),
                            m_window,
                            atom(QXcbAtom::_NET_WM_ICON));
    }
}

void QXcbWindow::raise()
{
    const quint32 mask = XCB_CONFIG_WINDOW_STACK_MODE;
    const quint32 values[] = { XCB_STACK_MODE_ABOVE };
    xcb_configure_window(xcb_connection(), m_window, mask, values);
}

void QXcbWindow::lower()
{
    const quint32 mask = XCB_CONFIG_WINDOW_STACK_MODE;
    const quint32 values[] = { XCB_STACK_MODE_BELOW };
    xcb_configure_window(xcb_connection(), m_window, mask, values);
}

// Adapt the geometry to match the WM expection with regards
// to gravity.
QRect QXcbWindow::windowToWmGeometry(QRect r) const
{
    if (m_dirtyFrameMargins || m_frameMargins.isNull())
        return r;
    const bool frameInclusive = positionIncludesFrame(window());
    // XCB_GRAVITY_STATIC requires the inner geometry, whereas
    // XCB_GRAVITY_NORTH_WEST requires the frame geometry
    if (frameInclusive && m_gravity == XCB_GRAVITY_STATIC) {
        r.translate(m_frameMargins.left(), m_frameMargins.top());
    } else if (!frameInclusive && m_gravity == XCB_GRAVITY_NORTH_WEST) {
        r.translate(-m_frameMargins.left(), -m_frameMargins.top());
    }
    return r;
}

void QXcbWindow::propagateSizeHints()
{
    // update WM_NORMAL_HINTS
    xcb_size_hints_t hints;
    memset(&hints, 0, sizeof(hints));

    const QRect xRect = windowToWmGeometry(geometry());

    QWindow *win = window();

    if (!qt_window_private(win)->positionAutomatic)
        xcb_size_hints_set_position(&hints, true, xRect.x(), xRect.y());
    if (xRect.width() < QWINDOWSIZE_MAX || xRect.height() < QWINDOWSIZE_MAX)
        xcb_size_hints_set_size(&hints, true, xRect.width(), xRect.height());
    xcb_size_hints_set_win_gravity(&hints, m_gravity);

    QSize minimumSize = windowMinimumSize();
    QSize maximumSize = windowMaximumSize();
    QSize baseSize = windowBaseSize();
    QSize sizeIncrement = windowSizeIncrement();

    if (minimumSize.width() > 0 || minimumSize.height() > 0)
        xcb_size_hints_set_min_size(&hints,
                                    qMin(XCOORD_MAX,minimumSize.width()),
                                    qMin(XCOORD_MAX,minimumSize.height()));

    if (maximumSize.width() < QWINDOWSIZE_MAX || maximumSize.height() < QWINDOWSIZE_MAX)
        xcb_size_hints_set_max_size(&hints,
                                    qMin(XCOORD_MAX, maximumSize.width()),
                                    qMin(XCOORD_MAX, maximumSize.height()));

    if (sizeIncrement.width() > 0 || sizeIncrement.height() > 0) {
        xcb_size_hints_set_base_size(&hints, baseSize.width(), baseSize.height());
        xcb_size_hints_set_resize_inc(&hints, sizeIncrement.width(), sizeIncrement.height());
    }

    xcb_set_wm_normal_hints(xcb_connection(), m_window, &hints);
}

void QXcbWindow::requestActivateWindow()
{
    /* Never activate embedded windows; doing that would prevent the container
     * to re-gain the keyboard focus later. */
    if (m_embedded) {
        QPlatformWindow::requestActivateWindow();
        return;
    }

    if (!m_mapped) {
        m_deferredActivation = true;
        return;
    }
    m_deferredActivation = false;

    updateNetWmUserTime(connection()->time());
    QWindow *focusWindow = QGuiApplication::focusWindow();

    if (window()->isTopLevel()
        && !(window()->flags() & Qt::X11BypassWindowManagerHint)
        && (!focusWindow || !window()->isAncestorOf(focusWindow))
        && connection()->wmSupport()->isSupportedByWM(atom(QXcbAtom::_NET_ACTIVE_WINDOW))) {
        xcb_client_message_event_t event;

        event.response_type = XCB_CLIENT_MESSAGE;
        event.format = 32;
        event.sequence = 0;
        event.window = m_window;
        event.type = atom(QXcbAtom::_NET_ACTIVE_WINDOW);
        event.data.data32[0] = 1;
        event.data.data32[1] = connection()->time();
        event.data.data32[2] = focusWindow ? focusWindow->winId() : XCB_NONE;
        event.data.data32[3] = 0;
        event.data.data32[4] = 0;

        xcb_send_event(xcb_connection(), 0, xcbScreen()->root(),
                       XCB_EVENT_MASK_STRUCTURE_NOTIFY | XCB_EVENT_MASK_SUBSTRUCTURE_REDIRECT,
                       (const char *)&event);
    } else {
        xcb_set_input_focus(xcb_connection(), XCB_INPUT_FOCUS_PARENT, m_window, connection()->time());
    }

    connection()->sync();
}

QSurfaceFormat QXcbWindow::format() const
{
    return m_format;
}

void QXcbWindow::setWmWindowTypeStatic(QWindow *window, QXcbWindowFunctions::WmWindowTypes windowTypes)
{
    window->setProperty(wm_window_type_property_id, QVariant::fromValue(static_cast<int>(windowTypes)));

    if (window->handle())
        static_cast<QXcbWindow *>(window->handle())->setWmWindowType(windowTypes, window->flags());
}

void QXcbWindow::setWindowIconTextStatic(QWindow *window, const QString &text)
{
    if (window->handle())
        static_cast<QXcbWindow *>(window->handle())->setWindowIconText(text);
}

void QXcbWindow::setWmWindowRoleStatic(QWindow *window, const QByteArray &role)
{
    if (window->handle())
        static_cast<QXcbWindow *>(window->handle())->setWmWindowRole(role);
    else
        window->setProperty(wm_window_role_property_id, role);
}

uint QXcbWindow::visualIdStatic(QWindow *window)
{
    if (window && window->handle())
        return static_cast<QXcbWindow *>(window->handle())->visualId();
    return UINT_MAX;
}

QXcbWindowFunctions::WmWindowTypes QXcbWindow::wmWindowTypes() const
{
    QXcbWindowFunctions::WmWindowTypes result(0);

    auto reply = Q_XCB_REPLY_UNCHECKED(xcb_get_property, xcb_connection(),
                                       0, m_window, atom(QXcbAtom::_NET_WM_WINDOW_TYPE),
                                       XCB_ATOM_ATOM, 0, 1024);
    if (reply && reply->format == 32 && reply->type == XCB_ATOM_ATOM) {
        const xcb_atom_t *types = static_cast<const xcb_atom_t *>(xcb_get_property_value(reply.get()));
        const xcb_atom_t *types_end = types + reply->length;
        for (; types != types_end; types++) {
            QXcbAtom::Atom type = connection()->qatom(*types);
            switch (type) {
            case QXcbAtom::_NET_WM_WINDOW_TYPE_NORMAL:
                result |= QXcbWindowFunctions::Normal;
                break;
            case QXcbAtom::_NET_WM_WINDOW_TYPE_DESKTOP:
                result |= QXcbWindowFunctions::Desktop;
                break;
            case QXcbAtom::_NET_WM_WINDOW_TYPE_DOCK:
                result |= QXcbWindowFunctions::Dock;
                break;
            case QXcbAtom::_NET_WM_WINDOW_TYPE_TOOLBAR:
                result |= QXcbWindowFunctions::Toolbar;
                break;
            case QXcbAtom::_NET_WM_WINDOW_TYPE_MENU:
                result |= QXcbWindowFunctions::Menu;
                break;
            case QXcbAtom::_NET_WM_WINDOW_TYPE_UTILITY:
                result |= QXcbWindowFunctions::Utility;
                break;
            case QXcbAtom::_NET_WM_WINDOW_TYPE_SPLASH:
                result |= QXcbWindowFunctions::Splash;
                break;
            case QXcbAtom::_NET_WM_WINDOW_TYPE_DIALOG:
                result |= QXcbWindowFunctions::Dialog;
                break;
            case QXcbAtom::_NET_WM_WINDOW_TYPE_DROPDOWN_MENU:
                result |= QXcbWindowFunctions::DropDownMenu;
                break;
            case QXcbAtom::_NET_WM_WINDOW_TYPE_POPUP_MENU:
                result |= QXcbWindowFunctions::PopupMenu;
                break;
            case QXcbAtom::_NET_WM_WINDOW_TYPE_TOOLTIP:
                result |= QXcbWindowFunctions::Tooltip;
                break;
            case QXcbAtom::_NET_WM_WINDOW_TYPE_NOTIFICATION:
                result |= QXcbWindowFunctions::Notification;
                break;
            case QXcbAtom::_NET_WM_WINDOW_TYPE_COMBO:
                result |= QXcbWindowFunctions::Combo;
                break;
            case QXcbAtom::_NET_WM_WINDOW_TYPE_DND:
                result |= QXcbWindowFunctions::Dnd;
                break;
            case QXcbAtom::_KDE_NET_WM_WINDOW_TYPE_OVERRIDE:
                result |= QXcbWindowFunctions::KdeOverride;
                break;
            default:
                break;
            }
        }
    }
    return result;
}

void QXcbWindow::setWmWindowType(QXcbWindowFunctions::WmWindowTypes types, Qt::WindowFlags flags)
{
    QVector<xcb_atom_t> atoms;

    // manual selection 1 (these are never set by Qt and take precedence)
    if (types & QXcbWindowFunctions::Normal)
        atoms.append(atom(QXcbAtom::_NET_WM_WINDOW_TYPE_NORMAL));
    if (types & QXcbWindowFunctions::Desktop)
        atoms.append(atom(QXcbAtom::_NET_WM_WINDOW_TYPE_DESKTOP));
    if (types & QXcbWindowFunctions::Dock)
        atoms.append(atom(QXcbAtom::_NET_WM_WINDOW_TYPE_DOCK));
    if (types & QXcbWindowFunctions::Notification)
        atoms.append(atom(QXcbAtom::_NET_WM_WINDOW_TYPE_NOTIFICATION));

    // manual selection 2 (Qt uses these during auto selection);
    if (types & QXcbWindowFunctions::Utility)
        atoms.append(atom(QXcbAtom::_NET_WM_WINDOW_TYPE_UTILITY));
    if (types & QXcbWindowFunctions::Splash)
        atoms.append(atom(QXcbAtom::_NET_WM_WINDOW_TYPE_SPLASH));
    if (types & QXcbWindowFunctions::Dialog)
        atoms.append(atom(QXcbAtom::_NET_WM_WINDOW_TYPE_DIALOG));
    if (types & QXcbWindowFunctions::Tooltip)
        atoms.append(atom(QXcbAtom::_NET_WM_WINDOW_TYPE_TOOLTIP));
    if (types & QXcbWindowFunctions::KdeOverride)
        atoms.append(atom(QXcbAtom::_KDE_NET_WM_WINDOW_TYPE_OVERRIDE));

    // manual selection 3 (these can be set by Qt, but don't have a
    // corresponding Qt::WindowType). note that order of the *MENU
    // atoms is important
    if (types & QXcbWindowFunctions::Menu)
        atoms.append(atom(QXcbAtom::_NET_WM_WINDOW_TYPE_MENU));
    if (types & QXcbWindowFunctions::DropDownMenu)
        atoms.append(atom(QXcbAtom::_NET_WM_WINDOW_TYPE_DROPDOWN_MENU));
    if (types & QXcbWindowFunctions::PopupMenu)
        atoms.append(atom(QXcbAtom::_NET_WM_WINDOW_TYPE_POPUP_MENU));
    if (types & QXcbWindowFunctions::Toolbar)
        atoms.append(atom(QXcbAtom::_NET_WM_WINDOW_TYPE_TOOLBAR));
    if (types & QXcbWindowFunctions::Combo)
        atoms.append(atom(QXcbAtom::_NET_WM_WINDOW_TYPE_COMBO));
    if (types & QXcbWindowFunctions::Dnd)
        atoms.append(atom(QXcbAtom::_NET_WM_WINDOW_TYPE_DND));

    // automatic selection
    Qt::WindowType type = static_cast<Qt::WindowType>(int(flags & Qt::WindowType_Mask));
    switch (type) {
    case Qt::Dialog:
    case Qt::Sheet:
        if (!(types & QXcbWindowFunctions::Dialog))
            atoms.append(atom(QXcbAtom::_NET_WM_WINDOW_TYPE_DIALOG));
        break;
    case Qt::Tool:
    case Qt::Drawer:
        if (!(types & QXcbWindowFunctions::Utility))
            atoms.append(atom(QXcbAtom::_NET_WM_WINDOW_TYPE_UTILITY));
        break;
    case Qt::ToolTip:
        if (!(types & QXcbWindowFunctions::Tooltip))
            atoms.append(atom(QXcbAtom::_NET_WM_WINDOW_TYPE_TOOLTIP));
        break;
    case Qt::SplashScreen:
        if (!(types & QXcbWindowFunctions::Splash))
            atoms.append(atom(QXcbAtom::_NET_WM_WINDOW_TYPE_SPLASH));
        break;
    default:
        break;
    }

    if ((flags & Qt::FramelessWindowHint) && !(type & QXcbWindowFunctions::KdeOverride)) {
        // override netwm type - quick and easy for KDE noborder
        atoms.append(atom(QXcbAtom::_KDE_NET_WM_WINDOW_TYPE_OVERRIDE));
    }

    if (atoms.size() == 1 && atoms.first() == atom(QXcbAtom::_NET_WM_WINDOW_TYPE_NORMAL))
        atoms.clear();
    else
        atoms.append(atom(QXcbAtom::_NET_WM_WINDOW_TYPE_NORMAL));

    if (atoms.isEmpty()) {
        xcb_delete_property(xcb_connection(), m_window, atom(QXcbAtom::_NET_WM_WINDOW_TYPE));
    } else {
        xcb_change_property(xcb_connection(), XCB_PROP_MODE_REPLACE, m_window,
                            atom(QXcbAtom::_NET_WM_WINDOW_TYPE), XCB_ATOM_ATOM, 32,
                            atoms.count(), atoms.constData());
    }
    xcb_flush(xcb_connection());
}

void QXcbWindow::setWmWindowRole(const QByteArray &role)
{
    xcb_change_property(xcb_connection(), XCB_PROP_MODE_REPLACE, m_window,
                        atom(QXcbAtom::WM_WINDOW_ROLE), XCB_ATOM_STRING, 8,
                        role.size(), role.constData());
}

void QXcbWindow::setParentRelativeBackPixmapStatic(QWindow *window)
{
    if (window->handle())
        static_cast<QXcbWindow *>(window->handle())->setParentRelativeBackPixmap();
}

void QXcbWindow::setParentRelativeBackPixmap()
{
    const quint32 mask = XCB_CW_BACK_PIXMAP;
    const quint32 values[] = { XCB_BACK_PIXMAP_PARENT_RELATIVE };
    xcb_change_window_attributes(xcb_connection(), m_window, mask, values);
}

bool QXcbWindow::requestSystemTrayWindowDockStatic(const QWindow *window)
{
    if (window->handle())
        return static_cast<QXcbWindow *>(window->handle())->requestSystemTrayWindowDock();
    return false;
}

bool QXcbWindow::requestSystemTrayWindowDock() const
{
    if (!connection()->systemTrayTracker())
        return false;
    connection()->systemTrayTracker()->requestSystemTrayWindowDock(m_window);
    return true;
}

QRect QXcbWindow::systemTrayWindowGlobalGeometryStatic(const QWindow *window)
{
    if (window->handle())
        return static_cast<QXcbWindow *>(window->handle())->systemTrayWindowGlobalGeometry();
    return QRect();
}

QRect QXcbWindow::systemTrayWindowGlobalGeometry() const
{
   if (!connection()->systemTrayTracker())
       return QRect();
   return connection()->systemTrayTracker()->systemTrayWindowGlobalGeometry(m_window);
}

class ExposeCompressor
{
public:
    ExposeCompressor(xcb_window_t window, QRegion *region)
        : m_window(window)
        , m_region(region)
        , m_pending(true)
    {
    }

    bool checkEvent(xcb_generic_event_t *event)
    {
        if (!event)
            return false;
        if ((event->response_type & ~0x80) != XCB_EXPOSE)
            return false;
        xcb_expose_event_t *expose = (xcb_expose_event_t *)event;
        if (expose->window != m_window)
            return false;
        if (expose->count == 0)
            m_pending = false;
        *m_region |= QRect(expose->x, expose->y, expose->width, expose->height);
        return true;
    }

    bool pending() const
    {
        return m_pending;
    }

private:
    xcb_window_t m_window;
    QRegion *m_region;
    bool m_pending;
};

bool QXcbWindow::compressExposeEvent(QRegion &exposeRegion)
{
    ExposeCompressor compressor(m_window, &exposeRegion);
    xcb_generic_event_t *filter = 0;
    do {
        filter = connection()->checkEvent(compressor);
        free(filter);
    } while (filter);
    return compressor.pending();
}

bool QXcbWindow::handleGenericEvent(xcb_generic_event_t *event, long *result)
{
    return QWindowSystemInterface::handleNativeEvent(window(),
                                                     connection()->nativeInterface()->genericEventFilterType(),
                                                     event,
                                                     result);
}

void QXcbWindow::handleExposeEvent(const xcb_expose_event_t *event)
{
    QRect rect(event->x, event->y, event->width, event->height);

    if (m_exposeRegion.isEmpty())
        m_exposeRegion = rect;
    else
        m_exposeRegion |= rect;

    bool pending = compressExposeEvent(m_exposeRegion);

    // if count is non-zero there are more expose events pending
    if (event->count == 0 || !pending) {
        QWindowSystemInterface::handleExposeEvent(window(), m_exposeRegion);
        m_exposeRegion = QRegion();
    }
}

void QXcbWindow::handleClientMessageEvent(const xcb_client_message_event_t *event)
{
    if (event->format != 32)
        return;

    if (event->type == atom(QXcbAtom::WM_PROTOCOLS)) {
        if (event->data.data32[0] == atom(QXcbAtom::WM_DELETE_WINDOW)) {
            QWindowSystemInterface::handleCloseEvent(window());
        } else if (event->data.data32[0] == atom(QXcbAtom::WM_TAKE_FOCUS)) {
            connection()->setTime(event->data.data32[1]);
            relayFocusToModalWindow();
            return;
        } else if (event->data.data32[0] == atom(QXcbAtom::_NET_WM_PING)) {
            if (event->window == xcbScreen()->root())
                return;

            xcb_client_message_event_t reply = *event;

            reply.response_type = XCB_CLIENT_MESSAGE;
            reply.window = xcbScreen()->root();

            xcb_send_event(xcb_connection(), 0, xcbScreen()->root(), XCB_EVENT_MASK_STRUCTURE_NOTIFY | XCB_EVENT_MASK_SUBSTRUCTURE_REDIRECT, (const char *)&reply);
            xcb_flush(xcb_connection());
        } else if (event->data.data32[0] == atom(QXcbAtom::_NET_WM_SYNC_REQUEST)) {
            connection()->setTime(event->data.data32[1]);
            m_syncValue.lo = event->data.data32[2];
            m_syncValue.hi = event->data.data32[3];
            if (m_usingSyncProtocol)
                m_syncState = SyncReceived;
#ifndef QT_NO_WHATSTHIS
        } else if (event->data.data32[0] == atom(QXcbAtom::_NET_WM_CONTEXT_HELP)) {
            QWindowSystemInterface::handleEnterWhatsThisEvent();
#endif
        } else {
            qWarning() << "QXcbWindow: Unhandled WM_PROTOCOLS message:" << connection()->atomName(event->data.data32[0]);
        }
#ifndef QT_NO_DRAGANDDROP
    } else if (event->type == atom(QXcbAtom::XdndEnter)) {
        connection()->drag()->handleEnter(this, event);
    } else if (event->type == atom(QXcbAtom::XdndPosition)) {
        connection()->drag()->handlePosition(this, event);
    } else if (event->type == atom(QXcbAtom::XdndLeave)) {
        connection()->drag()->handleLeave(this, event);
    } else if (event->type == atom(QXcbAtom::XdndDrop)) {
        connection()->drag()->handleDrop(this, event);
#endif
    } else if (event->type == atom(QXcbAtom::_XEMBED)) {
        handleXEmbedMessage(event);
    } else if (event->type == atom(QXcbAtom::_NET_ACTIVE_WINDOW)) {
        doFocusIn();
    } else if (event->type == atom(QXcbAtom::MANAGER)
               || event->type == atom(QXcbAtom::_NET_WM_STATE)
               || event->type == atom(QXcbAtom::WM_CHANGE_STATE)) {
        // Ignore _NET_WM_STATE, MANAGER which are relate to tray icons
        // and other messages.
    } else if (event->type == atom(QXcbAtom::_COMPIZ_DECOR_PENDING)
            || event->type == atom(QXcbAtom::_COMPIZ_DECOR_REQUEST)
            || event->type == atom(QXcbAtom::_COMPIZ_DECOR_DELETE_PIXMAP)
            || event->type == atom(QXcbAtom::_COMPIZ_TOOLKIT_ACTION)
            || event->type == atom(QXcbAtom::_GTK_LOAD_ICONTHEMES)) {
        //silence the _COMPIZ and _GTK messages for now
    } else {
        qWarning() << "QXcbWindow: Unhandled client message:" << connection()->atomName(event->type);
    }
}

void QXcbWindow::handleConfigureNotifyEvent(const xcb_configure_notify_event_t *event)
{
    bool fromSendEvent = (event->response_type & 0x80);
    QPoint pos(event->x, event->y);
    if (!parent() && !fromSendEvent) {
        // Do not trust the position, query it instead.
        auto reply = Q_XCB_REPLY(xcb_translate_coordinates, xcb_connection(),
                                 xcb_window(), xcbScreen()->root(), 0, 0);
        if (reply) {
            pos.setX(reply->dst_x);
            pos.setY(reply->dst_y);
        }
    }

    const QRect actualGeometry = QRect(pos, QSize(event->width, event->height));
    QPlatformScreen *newScreen = parent() ? parent()->screen() : screenForGeometry(actualGeometry);
    if (!newScreen)
        return;

    // Persist the actual geometry so that QWindow::geometry() can
    // be queried in the resize event.
    QPlatformWindow::setGeometry(actualGeometry);

    // FIXME: In the case of the requestedGeometry not matching the actualGeometry due
    // to e.g. the window manager applying restrictions to the geometry, the application
    // will never see a move/resize event if the actualGeometry is the same as the current
    // geometry, and may think the requested geometry was fulfilled.
    QWindowSystemInterface::handleGeometryChange(window(), actualGeometry);

    // QPlatformScreen::screen() is updated asynchronously, so we can't compare it
    // with the newScreen. Just send the WindowScreenChanged event and QGuiApplication
    // will make the comparison later.
    QWindowSystemInterface::handleWindowScreenChanged(window(), newScreen->screen());

    // Send the synthetic expose event on resize only when the window is shrinked,
    // because the "XCB_GRAVITY_NORTH_WEST" flag doesn't send it automatically.
    if (!m_oldWindowSize.isEmpty()
            && (actualGeometry.width() < m_oldWindowSize.width()
                || actualGeometry.height() < m_oldWindowSize.height())) {
        QWindowSystemInterface::handleExposeEvent(window(), QRegion(0, 0, actualGeometry.width(), actualGeometry.height()));
    }
    m_oldWindowSize = actualGeometry.size();

    if (m_usingSyncProtocol && m_syncState == SyncReceived)
        m_syncState = SyncAndConfigureReceived;

    m_dirtyFrameMargins = true;
}

bool QXcbWindow::isExposed() const
{
    return m_mapped;
}

bool QXcbWindow::isEmbedded() const
{
    return m_embedded;
}

QPoint QXcbWindow::mapToGlobal(const QPoint &pos) const
{
    if (!m_embedded)
        return pos;

    QPoint ret;
    auto reply = Q_XCB_REPLY(xcb_translate_coordinates, xcb_connection(),
                             xcb_window(), xcbScreen()->root(),
                             pos.x(), pos.y());
    if (reply) {
        ret.setX(reply->dst_x);
        ret.setY(reply->dst_y);
    }

    return ret;
}

QPoint QXcbWindow::mapFromGlobal(const QPoint &pos) const
{
    if (!m_embedded)
        return pos;

    QPoint ret;
    auto reply = Q_XCB_REPLY(xcb_translate_coordinates, xcb_connection(),
                             xcbScreen()->root(), xcb_window(),
                             pos.x(), pos.y());
    if (reply) {
        ret.setX(reply->dst_x);
        ret.setY(reply->dst_y);
    }

    return ret;
}

void QXcbWindow::handleMapNotifyEvent(const xcb_map_notify_event_t *event)
{
    if (event->window == m_window) {
        m_mapped = true;
        if (m_deferredActivation)
            requestActivateWindow();

        QWindowSystemInterface::handleExposeEvent(window(), QRect(QPoint(), geometry().size()));
    }
}

void QXcbWindow::handleUnmapNotifyEvent(const xcb_unmap_notify_event_t *event)
{
    if (event->window == m_window) {
        m_mapped = false;
        QWindowSystemInterface::handleExposeEvent(window(), QRegion());
    }
}

void QXcbWindow::handleButtonPressEvent(int event_x, int event_y, int root_x, int root_y,
                                        int detail, Qt::KeyboardModifiers modifiers, xcb_timestamp_t timestamp, Qt::MouseEventSource source)
{
    const bool isWheel = detail >= 4 && detail <= 7;
    if (!isWheel && window() != QGuiApplication::focusWindow()) {
        QWindow *w = static_cast<QWindowPrivate *>(QObjectPrivate::get(window()))->eventReceiver();
        if (!(w->flags() & (Qt::WindowDoesNotAcceptFocus | Qt::BypassWindowManagerHint))
                && w->type() != Qt::ToolTip
                && w->type() != Qt::Popup) {
            w->requestActivate();
        }
    }

    updateNetWmUserTime(timestamp);

    if (m_embedded) {
        if (window() != QGuiApplication::focusWindow()) {
            const QXcbWindow *container = static_cast<const QXcbWindow *>(parent());
            Q_ASSERT(container != 0);

            sendXEmbedMessage(container->xcb_window(), XEMBED_REQUEST_FOCUS);
        }
    }
    QPoint local(event_x, event_y);
    QPoint global(root_x, root_y);

    if (isWheel) {
        if (!connection()->isAtLeastXI21()) {
            // Logic borrowed from qapplication_x11.cpp
            int delta = 120 * ((detail == 4 || detail == 6) ? 1 : -1);
            bool hor = (((detail == 4 || detail == 5)
                         && (modifiers & Qt::AltModifier))
                        || (detail == 6 || detail == 7));

            QWindowSystemInterface::handleWheelEvent(window(), timestamp,
                                                     local, global, delta, hor ? Qt::Horizontal : Qt::Vertical, modifiers);
        }
        return;
    }

    connection()->setMousePressWindow(this);

    handleMouseEvent(timestamp, local, global, modifiers, source);
}

void QXcbWindow::handleButtonReleaseEvent(int event_x, int event_y, int root_x, int root_y,
                                          int detail, Qt::KeyboardModifiers modifiers, xcb_timestamp_t timestamp, Qt::MouseEventSource source)
{
    QPoint local(event_x, event_y);
    QPoint global(root_x, root_y);

    if (detail >= 4 && detail <= 7) {
        // mouse wheel, handled in handleButtonPressEvent()
        return;
    }

    if (connection()->buttons() == Qt::NoButton)
        connection()->setMousePressWindow(Q_NULLPTR);

    handleMouseEvent(timestamp, local, global, modifiers, source);
}

static inline bool doCheckUnGrabAncestor(QXcbConnection *conn)
{
    /* Checking for XCB_NOTIFY_MODE_GRAB and XCB_NOTIFY_DETAIL_ANCESTOR prevents unwanted
     * enter/leave events on AwesomeWM on mouse button press. It also ignores duplicated
     * enter/leave events on Alt+Tab switching on some WMs with XInput2 events.
     * Without XInput2 events the (Un)grabAncestor cannot be checked when mouse button is
     * not pressed, otherwise (e.g. on Alt+Tab) it can igonre important enter/leave events.
    */
    if (conn) {
        const bool mouseButtonsPressed = (conn->buttons() != Qt::NoButton);
#ifdef XCB_USE_XINPUT22
        return mouseButtonsPressed || (conn->isAtLeastXI22() && conn->xi2MouseEvents());
#else
        return mouseButtonsPressed;
#endif
    }
    return true;
}

static bool ignoreLeaveEvent(quint8 mode, quint8 detail, QXcbConnection *conn = Q_NULLPTR)
{
    return ((doCheckUnGrabAncestor(conn)
             && mode == XCB_NOTIFY_MODE_GRAB && detail == XCB_NOTIFY_DETAIL_ANCESTOR)
            || (mode == XCB_NOTIFY_MODE_UNGRAB && detail == XCB_NOTIFY_DETAIL_INFERIOR)
            || detail == XCB_NOTIFY_DETAIL_VIRTUAL
            || detail == XCB_NOTIFY_DETAIL_NONLINEAR_VIRTUAL);
}

static bool ignoreEnterEvent(quint8 mode, quint8 detail, QXcbConnection *conn = Q_NULLPTR)
{
    return ((doCheckUnGrabAncestor(conn)
             && mode == XCB_NOTIFY_MODE_UNGRAB && detail == XCB_NOTIFY_DETAIL_ANCESTOR)
            || (mode != XCB_NOTIFY_MODE_NORMAL && mode != XCB_NOTIFY_MODE_UNGRAB)
            || detail == XCB_NOTIFY_DETAIL_VIRTUAL
            || detail == XCB_NOTIFY_DETAIL_NONLINEAR_VIRTUAL);
}

class EnterEventChecker
{
public:
    bool checkEvent(xcb_generic_event_t *event)
    {
        if (!event)
            return false;
        if ((event->response_type & ~0x80) != XCB_ENTER_NOTIFY)
            return false;

        xcb_enter_notify_event_t *enter = (xcb_enter_notify_event_t *)event;
        if (ignoreEnterEvent(enter->mode, enter->detail))
            return false;

        return true;
    }
};

void QXcbWindow::handleEnterNotifyEvent(int event_x, int event_y, int root_x, int root_y,
                                        quint8 mode, quint8 detail, xcb_timestamp_t timestamp)
{
    connection()->setTime(timestamp);
#ifdef XCB_USE_XINPUT21
    connection()->handleEnterEvent();
#endif

    const QPoint global = QPoint(root_x, root_y);

    if (ignoreEnterEvent(mode, detail, connection()) || connection()->mousePressWindow())
        return;

    const QPoint local(event_x, event_y);
    QWindowSystemInterface::handleEnterEvent(window(), local, global);
}

void QXcbWindow::handleLeaveNotifyEvent(int root_x, int root_y,
                                        quint8 mode, quint8 detail, xcb_timestamp_t timestamp)
{
    connection()->setTime(timestamp);

    if (ignoreLeaveEvent(mode, detail, connection()) || connection()->mousePressWindow())
        return;

    EnterEventChecker checker;
    xcb_enter_notify_event_t *enter = (xcb_enter_notify_event_t *)connection()->checkEvent(checker);
    QXcbWindow *enterWindow = enter ? connection()->platformWindowFromId(enter->event) : 0;

    if (enterWindow) {
        QPoint local(enter->event_x, enter->event_y);
        QPoint global = QPoint(root_x, root_y);
        QWindowSystemInterface::handleEnterLeaveEvent(enterWindow->window(), window(), local, global);
    } else {
        QWindowSystemInterface::handleLeaveEvent(window());
    }

    free(enter);
}

void QXcbWindow::handleMotionNotifyEvent(int event_x, int event_y, int root_x, int root_y,
                                         Qt::KeyboardModifiers modifiers, xcb_timestamp_t timestamp, Qt::MouseEventSource source)
{
    QPoint local(event_x, event_y);
    QPoint global(root_x, root_y);

    // "mousePressWindow" can be NULL i.e. if a window will be grabbed or unmapped, so set it again here.
    // Unset "mousePressWindow" when mouse button isn't pressed - in some cases the release event won't arrive.
    const bool isMouseButtonPressed = (connection()->buttons() != Qt::NoButton);
    const bool hasMousePressWindow = (connection()->mousePressWindow() != Q_NULLPTR);
    if (isMouseButtonPressed && !hasMousePressWindow)
        connection()->setMousePressWindow(this);
    else if (hasMousePressWindow && !isMouseButtonPressed)
        connection()->setMousePressWindow(Q_NULLPTR);

    handleMouseEvent(timestamp, local, global, modifiers, source);
}

// Handlers for plain xcb events. Used only when XI 2.2 or newer is not available.
void QXcbWindow::handleButtonPressEvent(const xcb_button_press_event_t *event)
{
    Qt::KeyboardModifiers modifiers = connection()->keyboard()->translateModifiers(event->state);
    handleButtonPressEvent(event->event_x, event->event_y, event->root_x, event->root_y, event->detail,
                           modifiers, event->time);
}

void QXcbWindow::handleButtonReleaseEvent(const xcb_button_release_event_t *event)
{
    Qt::KeyboardModifiers modifiers = connection()->keyboard()->translateModifiers(event->state);
    handleButtonReleaseEvent(event->event_x, event->event_y, event->root_x, event->root_y, event->detail,
                             modifiers, event->time);
}

void QXcbWindow::handleMotionNotifyEvent(const xcb_motion_notify_event_t *event)
{
    Qt::KeyboardModifiers modifiers = connection()->keyboard()->translateModifiers(event->state);
    handleMotionNotifyEvent(event->event_x, event->event_y, event->root_x, event->root_y, modifiers, event->time);
}

#ifdef XCB_USE_XINPUT22
static inline int fixed1616ToInt(FP1616 val)
{
    return int((qreal(val >> 16)) + (val & 0xFFFF) / (qreal)0xFFFF);
}

// With XI 2.2+ press/release/motion comes here instead of the above handlers.
void QXcbWindow::handleXIMouseEvent(xcb_ge_event_t *event, Qt::MouseEventSource source)
{
    QXcbConnection *conn = connection();
    xXIDeviceEvent *ev = reinterpret_cast<xXIDeviceEvent *>(event);

    if (ev->buttons_len > 0) {
        unsigned char *buttonMask = (unsigned char *) &ev[1];
        // There is a bug in the evdev driver which leads to receiving mouse events without
        // XIPointerEmulated being set: https://bugs.freedesktop.org/show_bug.cgi?id=98188
        // Filter them out by other attributes: when their source device is a touch screen
        // and the LMB is pressed.
        if (XIMaskIsSet(buttonMask, 1) && conn->isTouchScreen(ev->sourceid)) {
            if (Q_UNLIKELY(lcQpaXInputEvents().isDebugEnabled()))
                qCDebug(lcQpaXInput, "XI2 mouse event from touch device %d was ignored", ev->sourceid);
            return;
        }
        for (int i = 1; i <= 15; ++i)
            conn->setButton(conn->translateMouseButton(i), XIMaskIsSet(buttonMask, i));
    }

    const Qt::KeyboardModifiers modifiers = conn->keyboard()->translateModifiers(ev->mods.effective_mods);
    const int event_x = fixed1616ToInt(ev->event_x);
    const int event_y = fixed1616ToInt(ev->event_y);
    const int root_x = fixed1616ToInt(ev->root_x);
    const int root_y = fixed1616ToInt(ev->root_y);

    conn->keyboard()->updateXKBStateFromXI(&ev->mods, &ev->group);

    const Qt::MouseButton button = conn->xiToQtMouseButton(ev->detail);

    const char *sourceName = 0;
    if (Q_UNLIKELY(lcQpaXInputEvents().isDebugEnabled())) {
        const QMetaObject *metaObject = qt_getEnumMetaObject(source);
        const QMetaEnum me = metaObject->enumerator(metaObject->indexOfEnumerator(qt_getEnumName(source)));
        sourceName = me.valueToKey(source);
    }

    switch (ev->evtype) {
    case XI_ButtonPress:
        if (Q_UNLIKELY(lcQpaXInputEvents().isDebugEnabled()))
            qCDebug(lcQpaXInputEvents, "XI2 mouse press, button %d, time %d, source %s", button, ev->time, sourceName);
        conn->setButton(button, true);
        handleButtonPressEvent(event_x, event_y, root_x, root_y, ev->detail, modifiers, ev->time, source);
        break;
    case XI_ButtonRelease:
        if (Q_UNLIKELY(lcQpaXInputEvents().isDebugEnabled()))
            qCDebug(lcQpaXInputEvents, "XI2 mouse release, button %d, time %d, source %s", button, ev->time, sourceName);
        conn->setButton(button, false);
        handleButtonReleaseEvent(event_x, event_y, root_x, root_y, ev->detail, modifiers, ev->time, source);
        break;
    case XI_Motion:
        if (Q_UNLIKELY(lcQpaXInputEvents().isDebugEnabled()))
            qCDebug(lcQpaXInputEvents, "XI2 mouse motion %d,%d, time %d, source %s", event_x, event_y, ev->time, sourceName);
        handleMotionNotifyEvent(event_x, event_y, root_x, root_y, modifiers, ev->time, source);
        break;
    default:
        qWarning() << "Unrecognized XI2 mouse event" << ev->evtype;
        break;
    }
}

// With XI 2.2+ enter/leave comes here and are blocked in plain xcb events
void QXcbWindow::handleXIEnterLeave(xcb_ge_event_t *event)
{
    xXIEnterEvent *ev = reinterpret_cast<xXIEnterEvent *>(event);

    // Compare the window with current mouse grabber to prevent deliver events to any other windows.
    // If leave event occurs and the window is under mouse - allow to deliver the leave event.
    QXcbWindow *mouseGrabber = connection()->mouseGrabber();
    if (mouseGrabber && mouseGrabber != this
            && (ev->evtype != XI_Leave || QGuiApplicationPrivate::currentMouseWindow != window())) {
        return;
    }

    const int root_x = fixed1616ToInt(ev->root_x);
    const int root_y = fixed1616ToInt(ev->root_y);

    switch (ev->evtype) {
    case XI_Enter: {
        const int event_x = fixed1616ToInt(ev->event_x);
        const int event_y = fixed1616ToInt(ev->event_y);
        qCDebug(lcQpaXInput, "XI2 mouse enter %d,%d, mode %d, detail %d, time %d", event_x, event_y, ev->mode, ev->detail, ev->time);
        handleEnterNotifyEvent(event_x, event_y, root_x, root_y, ev->mode, ev->detail, ev->time);
        break;
    }
    case XI_Leave:
        qCDebug(lcQpaXInput, "XI2 mouse leave, mode %d, detail %d, time %d", ev->mode, ev->detail, ev->time);
        connection()->keyboard()->updateXKBStateFromXI(&ev->mods, &ev->group);
        handleLeaveNotifyEvent(root_x, root_y, ev->mode, ev->detail, ev->time);
        break;
    }
}
#endif

QXcbWindow *QXcbWindow::toWindow() { return this; }

void QXcbWindow::handleMouseEvent(xcb_timestamp_t time, const QPoint &local, const QPoint &global,
        Qt::KeyboardModifiers modifiers, Qt::MouseEventSource source)
{
    connection()->setTime(time);
    QWindowSystemInterface::handleMouseEvent(window(), time, local, global, connection()->buttons(), modifiers, source);
}

void QXcbWindow::handleEnterNotifyEvent(const xcb_enter_notify_event_t *event)
{
    handleEnterNotifyEvent(event->event_x, event->event_y, event->root_x, event->root_y, event->mode, event->detail, event->time);
}

void QXcbWindow::handleLeaveNotifyEvent(const xcb_leave_notify_event_t *event)
{
    handleLeaveNotifyEvent(event->root_x, event->root_y, event->mode, event->detail, event->time);
}

void QXcbWindow::handlePropertyNotifyEvent(const xcb_property_notify_event_t *event)
{
    connection()->setTime(event->time);

    const bool propertyDeleted = event->state == XCB_PROPERTY_DELETE;

    if (event->atom == atom(QXcbAtom::_NET_WM_STATE) || event->atom == atom(QXcbAtom::WM_STATE)) {
        if (propertyDeleted)
            return;

        Qt::WindowStates newState = Qt::WindowNoState;

        if (event->atom == atom(QXcbAtom::WM_STATE)) { // WM_STATE: Quick check for 'Minimize'.
            auto reply = Q_XCB_REPLY(xcb_get_property, xcb_connection(),
                                     0, m_window, atom(QXcbAtom::WM_STATE),
                                     XCB_ATOM_ANY, 0, 1024);
            if (reply && reply->format == 32 && reply->type == atom(QXcbAtom::WM_STATE)) {
                const quint32 *data = (const quint32 *)xcb_get_property_value(reply.get());
                if (reply->length != 0)
                    m_minimized = (data[0] == XCB_WM_STATE_ICONIC
                                   || (data[0] == XCB_WM_STATE_WITHDRAWN && m_minimized));
            }
        }
        if (m_minimized)
            newState = Qt::WindowMinimized;

        const NetWmStates states = netWmStates();
        if (states & NetWmStateFullScreen)
            newState |= Qt::WindowFullScreen;
        if ((states & NetWmStateMaximizedHorz) && (states & NetWmStateMaximizedVert))
            newState |= Qt::WindowMaximized;
        // Send Window state, compress events in case other flags (modality, etc) are changed.
        if (m_lastWindowStateEvent != newState) {
            QWindowSystemInterface::handleWindowStateChanged(window(), newState);
            m_lastWindowStateEvent = newState;
            m_windowState = newState;
            if ((m_windowState & Qt::WindowMinimized) && connection()->mouseGrabber() == this)
                connection()->setMouseGrabber(Q_NULLPTR);
        }
        return;
    } else if (event->atom == atom(QXcbAtom::_NET_FRAME_EXTENTS)) {
        m_dirtyFrameMargins = true;
    }
}

void QXcbWindow::handleFocusInEvent(const xcb_focus_in_event_t *event)
{
    // Ignore focus events that are being sent only because the pointer is over
    // our window, even if the input focus is in a different window.
    if (event->detail == XCB_NOTIFY_DETAIL_POINTER)
        return;
    doFocusIn();
}


void QXcbWindow::handleFocusOutEvent(const xcb_focus_out_event_t *event)
{
    // Ignore focus events that are being sent only because the pointer is over
    // our window, even if the input focus is in a different window.
    if (event->detail == XCB_NOTIFY_DETAIL_POINTER)
        return;
    doFocusOut();
}

void QXcbWindow::updateSyncRequestCounter()
{
    if (m_syncState != SyncAndConfigureReceived) {
        // window manager does not expect a sync event yet.
        return;
    }
    if (m_usingSyncProtocol && (m_syncValue.lo != 0 || m_syncValue.hi != 0)) {
        xcb_sync_set_counter(xcb_connection(), m_syncCounter, m_syncValue);
        xcb_flush(xcb_connection());

        m_syncValue.lo = 0;
        m_syncValue.hi = 0;
        m_syncState = NoSyncNeeded;
    }
}

const xcb_visualtype_t *QXcbWindow::createVisual()
{
    return xcbScreen() ? xcbScreen()->visualForFormat(m_format)
                       : nullptr;
}

bool QXcbWindow::setKeyboardGrabEnabled(bool grab)
{
    if (grab && !connection()->canGrab())
        return false;

    if (!grab) {
        xcb_ungrab_keyboard(xcb_connection(), XCB_TIME_CURRENT_TIME);
        return true;
    }

    auto reply = Q_XCB_REPLY(xcb_grab_keyboard, xcb_connection(), false,
                             m_window, XCB_TIME_CURRENT_TIME,
                             XCB_GRAB_MODE_ASYNC, XCB_GRAB_MODE_ASYNC);
    return reply && reply->status == XCB_GRAB_STATUS_SUCCESS;
}

bool QXcbWindow::setMouseGrabEnabled(bool grab)
{
    if (!grab && connection()->mouseGrabber() == this)
        connection()->setMouseGrabber(Q_NULLPTR);
#ifdef XCB_USE_XINPUT22
    if (connection()->isAtLeastXI22() && connection()->xi2MouseEvents()) {
        bool result = connection()->xi2SetMouseGrabEnabled(m_window, grab);
        if (grab && result)
            connection()->setMouseGrabber(this);
        return result;
    }
#endif
    if (grab && !connection()->canGrab())
        return false;

    if (!grab) {
        xcb_ungrab_pointer(xcb_connection(), XCB_TIME_CURRENT_TIME);
        return true;
    }

    auto reply = Q_XCB_REPLY(xcb_grab_pointer, xcb_connection(),
                             false, m_window,
                             (XCB_EVENT_MASK_BUTTON_PRESS | XCB_EVENT_MASK_BUTTON_RELEASE
                              | XCB_EVENT_MASK_BUTTON_MOTION | XCB_EVENT_MASK_ENTER_WINDOW
                              | XCB_EVENT_MASK_LEAVE_WINDOW | XCB_EVENT_MASK_POINTER_MOTION),
                             XCB_GRAB_MODE_ASYNC, XCB_GRAB_MODE_ASYNC,
                             XCB_WINDOW_NONE, XCB_CURSOR_NONE,
                             XCB_TIME_CURRENT_TIME);
    bool result = reply && reply->status == XCB_GRAB_STATUS_SUCCESS;
    if (result)
        connection()->setMouseGrabber(this);
    return result;
}

void QXcbWindow::setCursor(xcb_cursor_t cursor, bool isBitmapCursor)
{
    xcb_connection_t *conn = xcb_connection();

    xcb_change_window_attributes(conn, m_window, XCB_CW_CURSOR, &cursor);
    xcb_flush(conn);

    if (m_currentBitmapCursor != XCB_CURSOR_NONE) {
        xcb_free_cursor(conn, m_currentBitmapCursor);
    }

    if (isBitmapCursor) {
        m_currentBitmapCursor = cursor;
    } else {
        m_currentBitmapCursor = XCB_CURSOR_NONE;
    }
}

void QXcbWindow::windowEvent(QEvent *event)
{
    switch (event->type()) {
    case QEvent::FocusIn:
        if (m_embedded && !event->spontaneous()) {
            QFocusEvent *focusEvent = static_cast<QFocusEvent *>(event);
            switch (focusEvent->reason()) {
            case Qt::TabFocusReason:
            case Qt::BacktabFocusReason:
                {
                const QXcbWindow *container =
                    static_cast<const QXcbWindow *>(parent());
                sendXEmbedMessage(container->xcb_window(),
                                  focusEvent->reason() == Qt::TabFocusReason ?
                                  XEMBED_FOCUS_NEXT : XEMBED_FOCUS_PREV);
                event->accept();
                }
                break;
            default:
                break;
            }
        }
        break;
    default:
        break;
    }
    QPlatformWindow::windowEvent(event);
}

bool QXcbWindow::startSystemResize(const QPoint &pos, Qt::Corner corner)
{
    const xcb_atom_t moveResize = connection()->atom(QXcbAtom::_NET_WM_MOVERESIZE);
    if (!connection()->wmSupport()->isSupportedByWM(moveResize))
        return false;
    const QPoint globalPos = QHighDpi::toNativePixels(window()->mapToGlobal(pos), window()->screen());
#ifdef XCB_USE_XINPUT22
    if (connection()->startSystemResizeForTouchBegin(m_window, globalPos, corner))
        return true;
#endif
    return doStartSystemResize(globalPos, corner);
}

bool QXcbWindow::doStartSystemResize(const QPoint &globalPos, Qt::Corner corner)
{
    const xcb_atom_t moveResize = connection()->atom(QXcbAtom::_NET_WM_MOVERESIZE);
    xcb_client_message_event_t xev;
    xev.response_type = XCB_CLIENT_MESSAGE;
    xev.type = moveResize;
    xev.sequence = 0;
    xev.window = xcb_window();
    xev.format = 32;
    xev.data.data32[0] = globalPos.x();
    xev.data.data32[1] = globalPos.y();
    const bool bottom = corner == Qt::BottomRightCorner || corner == Qt::BottomLeftCorner;
    const bool left = corner == Qt::BottomLeftCorner || corner == Qt::TopLeftCorner;
    if (bottom)
        xev.data.data32[2] = left ? 6 : 4; // bottomleft/bottomright
    else
        xev.data.data32[2] = left ? 0 : 2; // topleft/topright
    xev.data.data32[3] = XCB_BUTTON_INDEX_1;
    xev.data.data32[4] = 0;
    xcb_ungrab_pointer(connection()->xcb_connection(), XCB_CURRENT_TIME);
    xcb_send_event(connection()->xcb_connection(), false, xcbScreen()->root(),
                   XCB_EVENT_MASK_SUBSTRUCTURE_REDIRECT | XCB_EVENT_MASK_SUBSTRUCTURE_NOTIFY,
                   (const char *)&xev);
    return true;
}

// Sends an XEmbed message.
void QXcbWindow::sendXEmbedMessage(xcb_window_t window, quint32 message,
                                   quint32 detail, quint32 data1, quint32 data2)
{
    xcb_client_message_event_t event;

    event.response_type = XCB_CLIENT_MESSAGE;
    event.format = 32;
    event.sequence = 0;
    event.window = window;
    event.type = atom(QXcbAtom::_XEMBED);
    event.data.data32[0] = connection()->time();
    event.data.data32[1] = message;
    event.data.data32[2] = detail;
    event.data.data32[3] = data1;
    event.data.data32[4] = data2;
    xcb_send_event(xcb_connection(), false, window, XCB_EVENT_MASK_NO_EVENT, (const char *)&event);
}

static bool activeWindowChangeQueued(const QWindow *window)
{
    /* Check from window system event queue if the next queued activation
     * targets a window other than @window.
     */
    QWindowSystemInterfacePrivate::ActivatedWindowEvent *systemEvent =
        static_cast<QWindowSystemInterfacePrivate::ActivatedWindowEvent *>
        (QWindowSystemInterfacePrivate::peekWindowSystemEvent(QWindowSystemInterfacePrivate::ActivatedWindow));
    return systemEvent && systemEvent->activated != window;
}

void QXcbWindow::handleXEmbedMessage(const xcb_client_message_event_t *event)
{
    connection()->setTime(event->data.data32[0]);
    switch (event->data.data32[1]) {
    case XEMBED_WINDOW_ACTIVATE:
    case XEMBED_WINDOW_DEACTIVATE:
        break;
    case XEMBED_EMBEDDED_NOTIFY:
        xcb_map_window(xcb_connection(), m_window);
        xcbScreen()->windowShown(this);
        // Without Qt::WA_TranslucentBackground, we use a ParentRelative BackPixmap.
        // Clear the whole tray icon window to its background color as early as possible
        // so that we can get a clean result from grabWindow() later.
        xcb_clear_area(xcb_connection(), false, m_window, 0, 0, geometry().width(), geometry().height());
        xcb_flush(xcb_connection());
        break;
    case XEMBED_FOCUS_IN:
        Qt::FocusReason reason;
        switch (event->data.data32[2]) {
        case XEMBED_FOCUS_FIRST:
            reason = Qt::TabFocusReason;
            break;
        case XEMBED_FOCUS_LAST:
            reason = Qt::BacktabFocusReason;
            break;
        case XEMBED_FOCUS_CURRENT:
        default:
            reason = Qt::OtherFocusReason;
            break;
        }
        connection()->setFocusWindow(static_cast<QXcbWindow*>(window()->handle()));
        QWindowSystemInterface::handleWindowActivated(window(), reason);
        break;
    case XEMBED_FOCUS_OUT:
        if (window() == QGuiApplication::focusWindow()
            && !activeWindowChangeQueued(window())) {
            connection()->setFocusWindow(0);
            QWindowSystemInterface::handleWindowActivated(0);
        }
        break;
    }
}

static inline xcb_rectangle_t qRectToXCBRectangle(const QRect &r)
{
    xcb_rectangle_t result;
    result.x = qMax(SHRT_MIN, r.x());
    result.y = qMax(SHRT_MIN, r.y());
    result.width = qMin((int)USHRT_MAX, r.width());
    result.height = qMin((int)USHRT_MAX, r.height());
    return result;
}

void QXcbWindow::setOpacity(qreal level)
{
    if (!m_window)
        return;

    quint32 value = qRound64(qBound(qreal(0), level, qreal(1)) * 0xffffffff);

    xcb_change_property(xcb_connection(),
                        XCB_PROP_MODE_REPLACE,
                        m_window,
                        atom(QXcbAtom::_NET_WM_WINDOW_OPACITY),
                        XCB_ATOM_CARDINAL,
                        32,
                        1,
                        (uchar *)&value);
}

void QXcbWindow::setMask(const QRegion &region)
{
    if (!connection()->hasXShape())
        return;
    if (region.isEmpty()) {
        xcb_shape_mask(connection()->xcb_connection(), XCB_SHAPE_SO_SET,
                       XCB_SHAPE_SK_BOUNDING, xcb_window(), 0, 0, XCB_NONE);
    } else {
        QVector<xcb_rectangle_t> rects;
        rects.reserve(region.rectCount());
        for (const QRect &r : region)
            rects.push_back(qRectToXCBRectangle(r));
        xcb_shape_rectangles(connection()->xcb_connection(), XCB_SHAPE_SO_SET,
                             XCB_SHAPE_SK_BOUNDING, XCB_CLIP_ORDERING_UNSORTED,
                             xcb_window(), 0, 0, rects.size(), &rects[0]);
    }
}

void QXcbWindow::setAlertState(bool enabled)
{
    if (m_alertState == enabled)
        return;

    m_alertState = enabled;

    changeNetWmState(enabled, atom(QXcbAtom::_NET_WM_STATE_DEMANDS_ATTENTION));
}

uint QXcbWindow::visualId() const
{
    return m_visualId;
}

bool QXcbWindow::needsSync() const
{
    return m_syncState == SyncAndConfigureReceived;
}

void QXcbWindow::postSyncWindowRequest()
{
    if (!m_pendingSyncRequest) {
        QXcbSyncWindowRequest *e = new QXcbSyncWindowRequest(this);
        m_pendingSyncRequest = e;
        QCoreApplication::postEvent(xcbScreen()->connection(), e);
    }
}

QXcbScreen *QXcbWindow::xcbScreen() const
{
    return static_cast<QXcbScreen *>(screen());
}

QT_END_NAMESPACE
<|MERGE_RESOLUTION|>--- conflicted
+++ resolved
@@ -1472,15 +1472,9 @@
 
 void QXcbWindow::setWindowTitle(const QString &title)
 {
-<<<<<<< HEAD
-    const QString fullTitle = formatWindowTitle(title, QString::fromUtf8(" \xe2\x80\x94 ")); // unicode character U+2014, EM DASH
-    const QByteArray ba = fullTitle.toUtf8();
-    xcb_change_property(xcb_connection(),
-=======
     QString fullTitle = formatWindowTitle(title, QString::fromUtf8(" \xe2\x80\x94 ")); // unicode character U+2014, EM DASH
     const QByteArray ba = std::move(fullTitle).toUtf8();
-    Q_XCB_CALL(xcb_change_property(xcb_connection(),
->>>>>>> 8675e1c5
+    xcb_change_property(xcb_connection(),
                                    XCB_PROP_MODE_REPLACE,
                                    m_window,
                                    atom(QXcbAtom::_NET_WM_NAME),
