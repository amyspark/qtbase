/****************************************************************************
**
** Copyright (C) 2011 Nokia Corporation and/or its subsidiary(-ies).
** All rights reserved.
** Contact: Nokia Corporation (qt-info@nokia.com)
**
** This file is part of the plugins of the Qt Toolkit.
**
** $QT_BEGIN_LICENSE:LGPL$
** No Commercial Usage
** This file contains pre-release code and may not be distributed.
** You may use this file in accordance with the terms and conditions
** contained in the Technology Preview License Agreement accompanying
** this package.
**
** GNU Lesser General Public License Usage
** Alternatively, this file may be used under the terms of the GNU Lesser
** General Public License version 2.1 as published by the Free Software
** Foundation and appearing in the file LICENSE.LGPL included in the
** packaging of this file.  Please review the following information to
** ensure the GNU Lesser General Public License version 2.1 requirements
** will be met: http://www.gnu.org/licenses/old-licenses/lgpl-2.1.html.
**
** In addition, as a special exception, Nokia gives you certain additional
** rights.  These rights are described in the Nokia Qt LGPL Exception
** version 1.1, included in the file LGPL_EXCEPTION.txt in this package.
**
** If you have questions regarding the use of this file, please contact
** Nokia at qt-info@nokia.com.
**
**
**
**
**
**
**
**
** $QT_END_LICENSE$
**
****************************************************************************/

#include "qxcbwindow.h"

#include <QtDebug>

#include "qxcbconnection.h"
#include "qxcbscreen.h"
#ifdef XCB_USE_DRI2
#include "qdri2context.h"
#endif

#include <xcb/xcb_icccm.h>

#include <private/qguiapplication_p.h>
#include <private/qwindow_p.h>
#include <private/qwindowsurface_p.h>

#include <QtGui/QWindowSystemInterface>

#include <stdio.h>

#ifdef XCB_USE_XLIB
#include <X11/Xlib.h>
#include <X11/Xutil.h>
#endif

#if defined(XCB_USE_GLX)
#include "qglxintegration.h"
#include "qglxconvenience.h"
#elif defined(XCB_USE_EGL)
#include "../eglconvenience/qeglplatformcontext.h"
#include "../eglconvenience/qeglconvenience.h"
#include "../eglconvenience/qxlibeglintegration.h"
#endif

//#ifdef NET_WM_STATE_DEBUG

// Returns true if we should set WM_TRANSIENT_FOR on \a w
static inline bool isTransient(const QWindow *w)
{
    return w->windowType() == Qt::Dialog
           || w->windowType() == Qt::Sheet
           || w->windowType() == Qt::Tool
           || w->windowType() == Qt::SplashScreen
           || w->windowType() == Qt::ToolTip
           || w->windowType() == Qt::Drawer
           || w->windowType() == Qt::Popup;
}

QXcbWindow::QXcbWindow(QWindow *window)
    : QPlatformWindow(window)
    , m_window(0)
    , m_context(0)
    , m_syncCounter(0)
{
    m_screen = static_cast<QXcbScreen *>(QGuiApplicationPrivate::platformIntegration()->screens().at(0));

    setConnection(m_screen->connection());

    create();
}

void QXcbWindow::create()
{
    bool wasCreated = (m_window != 0);
    destroy();

    m_windowState = Qt::WindowNoState;
    m_hasReceivedSyncRequest = false;

    Qt::WindowType type = window()->windowType();

    const quint32 mask = XCB_CW_BACK_PIXMAP | XCB_CW_OVERRIDE_REDIRECT | XCB_CW_SAVE_UNDER | XCB_CW_EVENT_MASK;
    const quint32 values[] = {
        // XCB_CW_BACK_PIXMAP
        XCB_NONE,
        // XCB_CW_OVERRIDE_REDIRECT
        type == Qt::Popup,
        // XCB_CW_SAVE_UNDER
        type == Qt::Popup || type == Qt::Tool || type == Qt::SplashScreen || type == Qt::ToolTip || type == Qt::Drawer,
        // XCB_CW_EVENT_MASK
        XCB_EVENT_MASK_EXPOSURE
        | XCB_EVENT_MASK_STRUCTURE_NOTIFY
        | XCB_EVENT_MASK_KEY_PRESS
        | XCB_EVENT_MASK_KEY_RELEASE
        | XCB_EVENT_MASK_BUTTON_PRESS
        | XCB_EVENT_MASK_BUTTON_RELEASE
        | XCB_EVENT_MASK_BUTTON_MOTION
        | XCB_EVENT_MASK_ENTER_WINDOW
        | XCB_EVENT_MASK_LEAVE_WINDOW
        | XCB_EVENT_MASK_POINTER_MOTION
        | XCB_EVENT_MASK_PROPERTY_CHANGE
        | XCB_EVENT_MASK_FOCUS_CHANGE
    };

    QRect rect = window()->geometry();

    xcb_window_t xcb_parent_id = m_screen->root();
    if (parent() && !window()->isTopLevel())
        xcb_parent_id = static_cast<QXcbWindow *>(parent())->xcb_window();

#if defined(XCB_USE_GLX) || defined(XCB_USE_EGL)
<<<<<<< HEAD
    if (window()->surfaceType() == QWindow::OpenGLSurface
        && QGuiApplicationPrivate::platformIntegration()->hasCapability(QPlatformIntegration::OpenGL))
=======
    if (tlw->platformWindowFormat().windowApi() == QPlatformWindowFormat::OpenGL
        && QApplicationPrivate::platformIntegration()->hasCapability(QPlatformIntegration::OpenGL)
        || tlw->platformWindowFormat().alpha())
>>>>>>> 4f2138ec
    {
#if defined(XCB_USE_GLX)
        XVisualInfo *visualInfo = qglx_findVisualInfo(DISPLAY_FROM_XCB(m_screen),m_screen->screenNumber(), window()->requestedWindowFormat());
#elif defined(XCB_USE_EGL)
        EGLDisplay eglDisplay = connection()->egl_display();
        EGLConfig eglConfig = q_configFromQPlatformWindowFormat(eglDisplay,window()->requestedWindowFormat(),true);
        VisualID id = QXlibEglIntegration::getCompatibleVisualId(DISPLAY_FROM_XCB(this), eglDisplay, eglConfig);

        XVisualInfo visualInfoTemplate;
        memset(&visualInfoTemplate, 0, sizeof(XVisualInfo));
        visualInfoTemplate.visualid = id;

        XVisualInfo *visualInfo;
        int matchingCount = 0;
        visualInfo = XGetVisualInfo(DISPLAY_FROM_XCB(this), VisualIDMask, &visualInfoTemplate, &matchingCount);
#endif //XCB_USE_GLX
        if (visualInfo) {
<<<<<<< HEAD
            Colormap cmap = XCreateColormap(DISPLAY_FROM_XCB(this), xcb_parent_id, visualInfo->visual, AllocNone);
=======
            m_depth = visualInfo->depth;
            m_format = (m_depth == 32) ? QImage::Format_ARGB32_Premultiplied : QImage::Format_RGB32;
            Colormap cmap = XCreateColormap(DISPLAY_FROM_XCB(this), m_screen->root(), visualInfo->visual, AllocNone);
>>>>>>> 4f2138ec

            XSetWindowAttributes a;
            a.background_pixel = WhitePixel(DISPLAY_FROM_XCB(this), m_screen->screenNumber());
            a.border_pixel = BlackPixel(DISPLAY_FROM_XCB(this), m_screen->screenNumber());
            a.colormap = cmap;
            m_window = XCreateWindow(DISPLAY_FROM_XCB(this), xcb_parent_id, rect.x(), rect.y(), rect.width(), rect.height(),
                                      0, visualInfo->depth, InputOutput, visualInfo->visual,
                                      CWBackPixel|CWBorderPixel|CWColormap, &a);

            printf("created GL window: %x\n", m_window);
        } else {
            qFatal("no window!");
        }
    } else
#endif //defined(XCB_USE_GLX) || defined(XCB_USE_EGL)
    {
        m_window = xcb_generate_id(xcb_connection());
        m_depth = m_screen->screen()->root_depth;
        m_format = (m_depth == 32) ? QImage::Format_ARGB32_Premultiplied : QImage::Format_RGB32;

        Q_XCB_CALL(xcb_create_window(xcb_connection(),
                                     XCB_COPY_FROM_PARENT,            // depth -- same as root
                                     m_window,                        // window id
                                     xcb_parent_id,                   // parent window id
                                     rect.x(),
                                     rect.y(),
                                     rect.width(),
                                     rect.height(),
                                     0,                               // border width
                                     XCB_WINDOW_CLASS_INPUT_OUTPUT,   // window class
                                     m_screen->screen()->root_visual, // visual
                                     0,                               // value mask
                                     0));                             // value list

        printf("created regular window: %x\n", m_window);
    }

    connection()->addWindow(m_window, this);

    Q_XCB_CALL(xcb_change_window_attributes(xcb_connection(), m_window, mask, values));

    xcb_atom_t properties[4];
    int propertyCount = 0;
    properties[propertyCount++] = atom(QXcbAtom::WM_DELETE_WINDOW);
    properties[propertyCount++] = atom(QXcbAtom::WM_TAKE_FOCUS);
    properties[propertyCount++] = atom(QXcbAtom::_NET_WM_PING);

    if (m_screen->syncRequestSupported())
        properties[propertyCount++] = atom(QXcbAtom::_NET_WM_SYNC_REQUEST);

    if (window()->windowFlags() & Qt::WindowContextHelpButtonHint)
        properties[propertyCount++] = atom(QXcbAtom::_NET_WM_CONTEXT_HELP);

    Q_XCB_CALL(xcb_change_property(xcb_connection(),
                                   XCB_PROP_MODE_REPLACE,
                                   m_window,
                                   atom(QXcbAtom::WM_PROTOCOLS),
                                   XCB_ATOM_ATOM,
                                   32,
                                   propertyCount,
                                   properties));
    m_syncValue.hi = 0;
    m_syncValue.lo = 0;

    if (m_screen->syncRequestSupported()) {
        m_syncCounter = xcb_generate_id(xcb_connection());
        Q_XCB_CALL(xcb_sync_create_counter(xcb_connection(), m_syncCounter, m_syncValue));

        Q_XCB_CALL(xcb_change_property(xcb_connection(),
                                       XCB_PROP_MODE_REPLACE,
                                       m_window,
                                       atom(QXcbAtom::_NET_WM_SYNC_REQUEST_COUNTER),
                                       XCB_ATOM_CARDINAL,
                                       32,
                                       1,
                                       &m_syncCounter));
    }

    // set the PID to let the WM kill the application if unresponsive
    long pid = getpid();
    Q_XCB_CALL(xcb_change_property(xcb_connection(), XCB_PROP_MODE_REPLACE, m_window,
                                   atom(QXcbAtom::_NET_WM_PID), XCB_ATOM_CARDINAL, 32,
                                   1, &pid));

    xcb_wm_hints_t hints;
    memset(&hints, 0, sizeof(hints));
    xcb_wm_hints_set_normal(&hints);

    xcb_set_wm_hints(xcb_connection(), m_window, &hints);

    xcb_window_t leader = m_screen->clientLeader();
    Q_XCB_CALL(xcb_change_property(xcb_connection(), XCB_PROP_MODE_REPLACE, m_window,
                                   atom(QXcbAtom::WM_CLIENT_LEADER), XCB_ATOM_WINDOW, 32,
                                   1, &leader));

    if (wasCreated)
        setWindowFlags(window()->windowFlags());
}

QXcbWindow::~QXcbWindow()
{
    destroy();
}

void QXcbWindow::destroy()
{
    delete m_context;
    if (m_syncCounter && m_screen->syncRequestSupported())
        Q_XCB_CALL(xcb_sync_destroy_counter(xcb_connection(), m_syncCounter));
    if (m_window) {
        connection()->removeWindow(m_window);
        Q_XCB_CALL(xcb_destroy_window(xcb_connection(), m_window));
    }
}

void QXcbWindow::setGeometry(const QRect &rect)
{
    QPlatformWindow::setGeometry(rect);

    const quint32 mask = XCB_CONFIG_WINDOW_X | XCB_CONFIG_WINDOW_Y | XCB_CONFIG_WINDOW_WIDTH | XCB_CONFIG_WINDOW_HEIGHT;
    const quint32 values[] = { rect.x(), rect.y(), rect.width(), rect.height() };

    Q_XCB_CALL(xcb_configure_window(xcb_connection(), m_window, mask, values));
}

void QXcbWindow::setVisible(bool visible)
{
    if (visible)
        show();
    else
        hide();
}

void QXcbWindow::show()
{
    if (window()->isTopLevel()) {
        xcb_get_property_cookie_t cookie = xcb_get_wm_hints(xcb_connection(), m_window);

        xcb_generic_error_t *error;

        xcb_wm_hints_t hints;
        xcb_get_wm_hints_reply(xcb_connection(), cookie, &hints, &error);

        if (error) {
            connection()->handleXcbError(error);
            free(error);
        }

        if (window()->windowState() & Qt::WindowMinimized)
            xcb_wm_hints_set_iconic(&hints);
        else
            xcb_wm_hints_set_normal(&hints);

        xcb_set_wm_hints(xcb_connection(), m_window, &hints);

        // update WM_NORMAL_HINTS
        propagateSizeHints();

        // update WM_TRANSIENT_FOR
        if (isTransient(window()) && parent()) {
            // ICCCM 4.1.2.6
            xcb_window_t parentWindow = static_cast<QXcbWindow *>(parent())->xcb_window();

            // todo: set transient for group (wm_client_leader) if no parent, a la qwidget_x11.cpp
            Q_XCB_CALL(xcb_change_property(xcb_connection(), XCB_PROP_MODE_REPLACE, m_window,
                                           XCB_ATOM_WM_TRANSIENT_FOR, XCB_ATOM_WINDOW, 32,
                                           1, &parentWindow));
        }

        // update _MOTIF_WM_HINTS
        updateMotifWmHintsBeforeMap();

        // update _NET_WM_STATE
        updateNetWmStateBeforeMap();
    }

    Q_XCB_CALL(xcb_map_window(xcb_connection(), m_window));
    xcb_flush(xcb_connection());

    connection()->sync();
}

void QXcbWindow::hide()
{
    Q_XCB_CALL(xcb_unmap_window(xcb_connection(), m_window));

    // send synthetic UnmapNotify event according to icccm 4.1.4
    xcb_unmap_notify_event_t event;
    event.response_type = XCB_UNMAP_NOTIFY;
    event.event = m_screen->root();
    event.window = m_window;
    event.from_configure = false;
    Q_XCB_CALL(xcb_send_event(xcb_connection(), false, m_screen->root(),
                              XCB_EVENT_MASK_SUBSTRUCTURE_NOTIFY | XCB_EVENT_MASK_SUBSTRUCTURE_REDIRECT, (const char *)&event));

    xcb_flush(xcb_connection());
}

struct QtMotifWmHints {
    quint32 flags, functions, decorations;
    qint32 input_mode;
    quint32 status;
};

enum {
    MWM_HINTS_FUNCTIONS   = (1L << 0),

    MWM_FUNC_ALL      = (1L << 0),
    MWM_FUNC_RESIZE   = (1L << 1),
    MWM_FUNC_MOVE     = (1L << 2),
    MWM_FUNC_MINIMIZE = (1L << 3),
    MWM_FUNC_MAXIMIZE = (1L << 4),
    MWM_FUNC_CLOSE    = (1L << 5),

    MWM_HINTS_DECORATIONS = (1L << 1),

    MWM_DECOR_ALL      = (1L << 0),
    MWM_DECOR_BORDER   = (1L << 1),
    MWM_DECOR_RESIZEH  = (1L << 2),
    MWM_DECOR_TITLE    = (1L << 3),
    MWM_DECOR_MENU     = (1L << 4),
    MWM_DECOR_MINIMIZE = (1L << 5),
    MWM_DECOR_MAXIMIZE = (1L << 6),

    MWM_HINTS_INPUT_MODE = (1L << 2),

    MWM_INPUT_MODELESS                  = 0L,
    MWM_INPUT_PRIMARY_APPLICATION_MODAL = 1L,
    MWM_INPUT_FULL_APPLICATION_MODAL    = 3L
};

static QtMotifWmHints getMotifWmHints(QXcbConnection *c, xcb_window_t window)
{
    QtMotifWmHints hints;

    xcb_get_property_cookie_t get_cookie =
        xcb_get_property(c->xcb_connection(), 0, window, c->atom(QXcbAtom::_MOTIF_WM_HINTS),
                         c->atom(QXcbAtom::_MOTIF_WM_HINTS), 0, 20);

    xcb_generic_error_t *error;

    xcb_get_property_reply_t *reply =
        xcb_get_property_reply(c->xcb_connection(), get_cookie, &error);

    if (reply && reply->format == 32 && reply->type == c->atom(QXcbAtom::_MOTIF_WM_HINTS)) {
        hints = *((QtMotifWmHints *)xcb_get_property_value(reply));
    } else if (error) {
        c->handleXcbError(error);
        free(error);

        hints.flags = 0L;
        hints.functions = MWM_FUNC_ALL;
        hints.decorations = MWM_DECOR_ALL;
        hints.input_mode = 0L;
        hints.status = 0L;
    }

    free(reply);

    return hints;
}

static void setMotifWmHints(QXcbConnection *c, xcb_window_t window, const QtMotifWmHints &hints)
{
    if (hints.flags != 0l) {
        Q_XCB_CALL2(xcb_change_property(c->xcb_connection(),
                                       XCB_PROP_MODE_REPLACE,
                                       window,
                                       c->atom(QXcbAtom::_MOTIF_WM_HINTS),
                                       c->atom(QXcbAtom::_MOTIF_WM_HINTS),
                                       32,
                                       5,
                                       &hints), c);
    } else {
        Q_XCB_CALL2(xcb_delete_property(c->xcb_connection(), window, c->atom(QXcbAtom::_MOTIF_WM_HINTS)), c);
    }
}

void QXcbWindow::printNetWmState(const QVector<xcb_atom_t> &state)
{
    printf("_NET_WM_STATE (%d): ", state.size());
    for (int i = 0; i < state.size(); ++i) {
#define CHECK_WM_STATE(state_atom) \
        if (state.at(i) == atom(QXcbAtom::state_atom))\
            printf(#state_atom " ");
        CHECK_WM_STATE(_NET_WM_STATE_ABOVE)
        CHECK_WM_STATE(_NET_WM_STATE_BELOW)
        CHECK_WM_STATE(_NET_WM_STATE_FULLSCREEN)
        CHECK_WM_STATE(_NET_WM_STATE_MAXIMIZED_HORZ)
        CHECK_WM_STATE(_NET_WM_STATE_MAXIMIZED_VERT)
        CHECK_WM_STATE(_NET_WM_STATE_MODAL)
        CHECK_WM_STATE(_NET_WM_STATE_STAYS_ON_TOP)
        CHECK_WM_STATE(_NET_WM_STATE_DEMANDS_ATTENTION)
#undef CHECK_WM_STATE
    }
    printf("\n");
}

QVector<xcb_atom_t> QXcbWindow::getNetWmState()
{
    QVector<xcb_atom_t> result;

    xcb_get_property_cookie_t get_cookie =
        xcb_get_property(xcb_connection(), 0, m_window, atom(QXcbAtom::_NET_WM_STATE),
                         XCB_ATOM_ATOM, 0, 1024);

    xcb_generic_error_t *error;

    xcb_get_property_reply_t *reply =
        xcb_get_property_reply(xcb_connection(), get_cookie, &error);

    if (reply && reply->format == 32 && reply->type == XCB_ATOM_ATOM) {
        result.resize(reply->length);

        memcpy(result.data(), xcb_get_property_value(reply), reply->length * sizeof(xcb_atom_t));

#ifdef NET_WM_STATE_DEBUG
        printf("getting net wm state (%x)\n", m_window);
        printNetWmState(result);
#endif

        free(reply);
    } else if (error) {
        connection()->handleXcbError(error);
        free(error);
    } else {
#ifdef NET_WM_STATE_DEBUG
        printf("getting net wm state (%x), empty\n", m_window);
#endif
    }

    return result;
}

void QXcbWindow::setNetWmState(const QVector<xcb_atom_t> &atoms)
{
    if (atoms.isEmpty()) {
        Q_XCB_CALL(xcb_delete_property(xcb_connection(), m_window, atom(QXcbAtom::_NET_WM_STATE)));
    } else {
        Q_XCB_CALL(xcb_change_property(xcb_connection(), XCB_PROP_MODE_REPLACE, m_window,
                                       atom(QXcbAtom::_NET_WM_STATE), XCB_ATOM_ATOM, 32,
                                       atoms.count(), atoms.constData()));
    }
    xcb_flush(xcb_connection());
}


Qt::WindowFlags QXcbWindow::setWindowFlags(Qt::WindowFlags flags)
{
    Qt::WindowType type = static_cast<Qt::WindowType>(int(flags & Qt::WindowType_Mask));

    if (type == Qt::ToolTip)
        flags |= Qt::WindowStaysOnTopHint | Qt::FramelessWindowHint | Qt::X11BypassWindowManagerHint;
    if (type == Qt::Popup)
        flags |= Qt::X11BypassWindowManagerHint;

    setNetWmWindowFlags(flags);
    setMotifWindowFlags(flags);

    return flags;
}

void QXcbWindow::setMotifWindowFlags(Qt::WindowFlags flags)
{
    Qt::WindowType type = static_cast<Qt::WindowType>(int(flags & Qt::WindowType_Mask));

    QtMotifWmHints mwmhints;
    mwmhints.flags = 0L;
    mwmhints.functions = 0L;
    mwmhints.decorations = 0;
    mwmhints.input_mode = 0L;
    mwmhints.status = 0L;

    if (type != Qt::SplashScreen) {
        mwmhints.flags |= MWM_HINTS_DECORATIONS;

        bool customize = flags & Qt::CustomizeWindowHint;
        if (!(flags & Qt::FramelessWindowHint) && !(customize && !(flags & Qt::WindowTitleHint))) {
            mwmhints.decorations |= MWM_DECOR_BORDER;
            mwmhints.decorations |= MWM_DECOR_RESIZEH;

            if (flags & Qt::WindowTitleHint)
                mwmhints.decorations |= MWM_DECOR_TITLE;

            if (flags & Qt::WindowSystemMenuHint)
                mwmhints.decorations |= MWM_DECOR_MENU;

            if (flags & Qt::WindowMinimizeButtonHint) {
                mwmhints.decorations |= MWM_DECOR_MINIMIZE;
                mwmhints.functions |= MWM_FUNC_MINIMIZE;
            }

            if (flags & Qt::WindowMaximizeButtonHint) {
                mwmhints.decorations |= MWM_DECOR_MAXIMIZE;
                mwmhints.functions |= MWM_FUNC_MAXIMIZE;
            }

            if (flags & Qt::WindowCloseButtonHint)
                mwmhints.functions |= MWM_FUNC_CLOSE;
        }
    } else {
        // if type == Qt::SplashScreen
        mwmhints.decorations = MWM_DECOR_ALL;
    }

    if (mwmhints.functions != 0) {
        mwmhints.flags |= MWM_HINTS_FUNCTIONS;
        mwmhints.functions |= MWM_FUNC_MOVE | MWM_FUNC_RESIZE;
    } else {
        mwmhints.functions = MWM_FUNC_ALL;
    }

    if (!(flags & Qt::FramelessWindowHint)
        && flags & Qt::CustomizeWindowHint
        && flags & Qt::WindowTitleHint
        && !(flags &
             (Qt::WindowMinimizeButtonHint
              | Qt::WindowMaximizeButtonHint
              | Qt::WindowCloseButtonHint)))
    {
        // a special case - only the titlebar without any button
        mwmhints.flags = MWM_HINTS_FUNCTIONS;
        mwmhints.functions = MWM_FUNC_MOVE | MWM_FUNC_RESIZE;
        mwmhints.decorations = 0;
    }

    setMotifWmHints(connection(), m_window, mwmhints);
}

void QXcbWindow::changeNetWmState(bool set, xcb_atom_t one, xcb_atom_t two)
{
    xcb_client_message_event_t event;

    event.response_type = XCB_CLIENT_MESSAGE;
    event.format = 32;
    event.window = m_window;
    event.type = atom(QXcbAtom::_NET_WM_STATE);
    event.data.data32[0] = set ? 1 : 0;
    event.data.data32[1] = one;
    event.data.data32[2] = two;
    event.data.data32[3] = 0;
    event.data.data32[4] = 0;

    Q_XCB_CALL(xcb_send_event(xcb_connection(), 0, m_screen->root(), XCB_EVENT_MASK_STRUCTURE_NOTIFY | XCB_EVENT_MASK_SUBSTRUCTURE_REDIRECT, (const char *)&event));
}

Qt::WindowState QXcbWindow::setWindowState(Qt::WindowState state)
{
    if (state == m_windowState)
        return state;

    // unset old state
    switch (m_windowState) {
    case Qt::WindowMinimized:
        Q_XCB_CALL(xcb_map_window(xcb_connection(), m_window));
        break;
    case Qt::WindowMaximized:
        changeNetWmState(false,
                         atom(QXcbAtom::_NET_WM_STATE_MAXIMIZED_HORZ),
                         atom(QXcbAtom::_NET_WM_STATE_MAXIMIZED_VERT));
        break;
    case Qt::WindowFullScreen:
        changeNetWmState(false, atom(QXcbAtom::_NET_WM_STATE_FULLSCREEN));
        break;
    default:
        break;
    }

    // set new state
    switch (state) {
    case Qt::WindowMinimized:
        {
            xcb_client_message_event_t event;

            event.response_type = XCB_CLIENT_MESSAGE;
            event.format = 32;
            event.window = m_window;
            event.type = atom(QXcbAtom::WM_CHANGE_STATE);
            event.data.data32[0] = XCB_WM_STATE_ICONIC;
            event.data.data32[1] = 0;
            event.data.data32[2] = 0;
            event.data.data32[3] = 0;
            event.data.data32[4] = 0;

            Q_XCB_CALL(xcb_send_event(xcb_connection(), 0, m_screen->root(), XCB_EVENT_MASK_STRUCTURE_NOTIFY | XCB_EVENT_MASK_SUBSTRUCTURE_REDIRECT, (const char *)&event));
        }
        break;
    case Qt::WindowMaximized:
        changeNetWmState(true,
                         atom(QXcbAtom::_NET_WM_STATE_MAXIMIZED_HORZ),
                         atom(QXcbAtom::_NET_WM_STATE_MAXIMIZED_VERT));
        break;
    case Qt::WindowFullScreen:
        changeNetWmState(true, atom(QXcbAtom::_NET_WM_STATE_FULLSCREEN));
        break;
    case Qt::WindowNoState:
        break;
    default:
        break;
    }

    connection()->sync();

    m_windowState = state;
    return m_windowState;
}

void QXcbWindow::setNetWmWindowFlags(Qt::WindowFlags flags)
{
    // in order of decreasing priority
    QVector<uint> windowTypes;

    Qt::WindowType type = static_cast<Qt::WindowType>(int(flags & Qt::WindowType_Mask));

    switch (type) {
    case Qt::Dialog:
    case Qt::Sheet:
        windowTypes.append(atom(QXcbAtom::_NET_WM_WINDOW_TYPE_DIALOG));
        break;
    case Qt::Tool:
    case Qt::Drawer:
        windowTypes.append(atom(QXcbAtom::_NET_WM_WINDOW_TYPE_UTILITY));
        break;
    case Qt::ToolTip:
        windowTypes.append(atom(QXcbAtom::_NET_WM_WINDOW_TYPE_TOOLTIP));
        break;
    case Qt::SplashScreen:
        windowTypes.append(atom(QXcbAtom::_NET_WM_WINDOW_TYPE_SPLASH));
        break;
    default:
        break;
    }

    if (flags & Qt::FramelessWindowHint)
        windowTypes.append(atom(QXcbAtom::_KDE_NET_WM_WINDOW_TYPE_OVERRIDE));

    windowTypes.append(atom(QXcbAtom::_NET_WM_WINDOW_TYPE_NORMAL));

    Q_XCB_CALL(xcb_change_property(xcb_connection(), XCB_PROP_MODE_REPLACE, m_window,
                                   atom(QXcbAtom::_NET_WM_WINDOW_TYPE), XCB_ATOM_ATOM, 32,
                                   windowTypes.count(), windowTypes.constData()));
}

void QXcbWindow::updateMotifWmHintsBeforeMap()
{
    QtMotifWmHints mwmhints = getMotifWmHints(connection(), m_window);

    if (window()->windowModality() != Qt::NonModal) {
        switch (window()->windowModality()) {
        case Qt::WindowModal:
            mwmhints.input_mode = MWM_INPUT_PRIMARY_APPLICATION_MODAL;
            break;
        case Qt::ApplicationModal:
        default:
            mwmhints.input_mode = MWM_INPUT_FULL_APPLICATION_MODAL;
            break;
        }
        mwmhints.flags |= MWM_HINTS_INPUT_MODE;
    } else {
        mwmhints.input_mode = MWM_INPUT_MODELESS;
        mwmhints.flags &= ~MWM_HINTS_INPUT_MODE;
    }

    if (window()->minimumSize() == window()->maximumSize()) {
        // fixed size, remove the resize handle (since mwm/dtwm
        // isn't smart enough to do it itself)
        mwmhints.flags |= MWM_HINTS_FUNCTIONS;
        if (mwmhints.functions == MWM_FUNC_ALL) {
            mwmhints.functions = MWM_FUNC_MOVE;
        } else {
            mwmhints.functions &= ~MWM_FUNC_RESIZE;
        }

        if (mwmhints.decorations == MWM_DECOR_ALL) {
            mwmhints.flags |= MWM_HINTS_DECORATIONS;
            mwmhints.decorations = (MWM_DECOR_BORDER
                                    | MWM_DECOR_TITLE
                                    | MWM_DECOR_MENU);
        } else {
            mwmhints.decorations &= ~MWM_DECOR_RESIZEH;
        }
    }

    if (window()->windowFlags() & Qt::WindowMinimizeButtonHint) {
        mwmhints.flags |= MWM_HINTS_DECORATIONS;
        mwmhints.decorations |= MWM_DECOR_MINIMIZE;
        mwmhints.functions |= MWM_FUNC_MINIMIZE;
    }
    if (window()->windowFlags() & Qt::WindowMaximizeButtonHint) {
        mwmhints.flags |= MWM_HINTS_DECORATIONS;
        mwmhints.decorations |= MWM_DECOR_MAXIMIZE;
        mwmhints.functions |= MWM_FUNC_MAXIMIZE;
    }
    if (window()->windowFlags() & Qt::WindowCloseButtonHint)
        mwmhints.functions |= MWM_FUNC_CLOSE;

    setMotifWmHints(connection(), m_window, mwmhints);
}

void QXcbWindow::updateNetWmStateBeforeMap()
{
    QVector<xcb_atom_t> netWmState;

    Qt::WindowFlags flags = window()->windowFlags();
    if (flags & Qt::WindowStaysOnTopHint) {
        netWmState.append(atom(QXcbAtom::_NET_WM_STATE_ABOVE));
        netWmState.append(atom(QXcbAtom::_NET_WM_STATE_STAYS_ON_TOP));
    } else if (flags & Qt::WindowStaysOnBottomHint) {
        netWmState.append(atom(QXcbAtom::_NET_WM_STATE_BELOW));
    }

    if (window()->windowState() & Qt::WindowFullScreen) {
        netWmState.append(atom(QXcbAtom::_NET_WM_STATE_FULLSCREEN));
    }

    if (window()->windowState() & Qt::WindowMaximized) {
        netWmState.append(atom(QXcbAtom::_NET_WM_STATE_MAXIMIZED_HORZ));
        netWmState.append(atom(QXcbAtom::_NET_WM_STATE_MAXIMIZED_VERT));
    }

    if (window()->windowModality() != Qt::NonModal) {
        netWmState.append(atom(QXcbAtom::_NET_WM_STATE_MODAL));
    }

    setNetWmState(netWmState);
}

WId QXcbWindow::winId() const
{
    return m_window;
}

void QXcbWindow::setParent(const QPlatformWindow *parent)
{
    // re-create for compatibility
    create();

    QPoint topLeft = geometry().topLeft();

    xcb_window_t xcb_parent_id = parent ? static_cast<const QXcbWindow *>(parent)->xcb_window() : m_screen->root();
    Q_XCB_CALL(xcb_reparent_window(xcb_connection(), xcb_window(), xcb_parent_id, topLeft.x(), topLeft.y()));
}

void QXcbWindow::setWindowTitle(const QString &title)
{
    QByteArray ba = title.toUtf8();
    Q_XCB_CALL(xcb_change_property(xcb_connection(),
                                   XCB_PROP_MODE_REPLACE,
                                   m_window,
                                   atom(QXcbAtom::_NET_WM_NAME),
                                   atom(QXcbAtom::UTF8_STRING),
                                   8,
                                   ba.length(),
                                   ba.constData()));
}

void QXcbWindow::raise()
{
    const quint32 mask = XCB_CONFIG_WINDOW_STACK_MODE;
    const quint32 values[] = { XCB_STACK_MODE_ABOVE };
    Q_XCB_CALL(xcb_configure_window(xcb_connection(), m_window, mask, values));
}

void QXcbWindow::lower()
{
    const quint32 mask = XCB_CONFIG_WINDOW_STACK_MODE;
    const quint32 values[] = { XCB_STACK_MODE_BELOW };
    Q_XCB_CALL(xcb_configure_window(xcb_connection(), m_window, mask, values));
}

void QXcbWindow::propagateSizeHints()
{
    // update WM_NORMAL_HINTS
    xcb_size_hints_t hints;

    QRect rect = geometry();

    xcb_size_hints_set_position(&hints, true, rect.x(), rect.y());
    xcb_size_hints_set_size(&hints, true, rect.width(), rect.height());

    QWindow *win = window();

    QSize minimumSize = win->minimumSize();
    QSize maximumSize = win->maximumSize();
    QSize baseSize = win->baseSize();
    QSize sizeIncrement = win->sizeIncrement();

    if (minimumSize.width() > 0 || minimumSize.height() > 0)
        xcb_size_hints_set_min_size(&hints, minimumSize.width(), minimumSize.height());

    if (maximumSize.width() < QWINDOWSIZE_MAX || maximumSize.height() < QWINDOWSIZE_MAX)
        xcb_size_hints_set_max_size(&hints, maximumSize.width(), maximumSize.height());

    if (sizeIncrement.width() > 0 || sizeIncrement.height() > 0) {
        xcb_size_hints_set_base_size(&hints, baseSize.width(), baseSize.height());
        xcb_size_hints_set_resize_inc(&hints, sizeIncrement.width(), sizeIncrement.height());
    }

    xcb_set_wm_normal_hints(xcb_connection(), m_window, &hints);
}

void QXcbWindow::requestActivateWindow()
{
    Q_XCB_CALL(xcb_set_input_focus(xcb_connection(), XCB_INPUT_FOCUS_PARENT, m_window, XCB_TIME_CURRENT_TIME));
    connection()->sync();
}

QPlatformGLContext *QXcbWindow::glContext() const
{
    if (!QGuiApplicationPrivate::platformIntegration()->hasCapability(QPlatformIntegration::OpenGL)) {
        printf("no opengl\n");
        return 0;
    }
    if (!m_context) {
#if defined(XCB_USE_GLX)
        QXcbWindow *that = const_cast<QXcbWindow *>(this);
        that->m_context = new QGLXContext(m_window, m_screen, window()->requestedWindowFormat());
#elif defined(XCB_USE_EGL)
        EGLDisplay display = connection()->egl_display();
        EGLConfig config = q_configFromQPlatformWindowFormat(display,window()->requestedWindowFormat(),true);
        QVector<EGLint> eglContextAttrs;
        eglContextAttrs.append(EGL_CONTEXT_CLIENT_VERSION);
        eglContextAttrs.append(2);
        eglContextAttrs.append(EGL_NONE);

        EGLSurface eglSurface = eglCreateWindowSurface(display,config,(EGLNativeWindowType)m_window,0);
        QXcbWindow *that = const_cast<QXcbWindow *>(this);
        that->m_context = new QEGLPlatformContext(display, config, eglContextAttrs.data(), eglSurface, EGL_OPENGL_ES_API);
#elif defined(XCB_USE_DRI2)
        QXcbWindow *that = const_cast<QXcbWindow *>(this);
        that->m_context = new QDri2Context(that);
#endif
    }
    return m_context;
}

void QXcbWindow::handleExposeEvent(const xcb_expose_event_t *event)
{
    QWindowSurface *surface = window()->surface();
    if (surface) {
        QRect rect(event->x, event->y, event->width, event->height);

        surface->flush(window(), rect, QPoint());
    }
}

void QXcbWindow::handleClientMessageEvent(const xcb_client_message_event_t *event)
{
    if (event->format == 32 && event->type == atom(QXcbAtom::WM_PROTOCOLS)) {
        if (event->data.data32[0] == atom(QXcbAtom::WM_DELETE_WINDOW)) {
            QWindowSystemInterface::handleCloseEvent(window());
        } else if (event->data.data32[0] == atom(QXcbAtom::_NET_WM_PING)) {
            xcb_client_message_event_t reply = *event;

            reply.response_type = XCB_CLIENT_MESSAGE;
            reply.window = m_screen->root();

            xcb_send_event(xcb_connection(), 0, m_screen->root(), XCB_EVENT_MASK_STRUCTURE_NOTIFY | XCB_EVENT_MASK_SUBSTRUCTURE_REDIRECT, (const char *)&reply);
            xcb_flush(xcb_connection());
        } else if (event->data.data32[0] == atom(QXcbAtom::_NET_WM_SYNC_REQUEST)) {
            if (!m_hasReceivedSyncRequest) {
                m_hasReceivedSyncRequest = true;
                printf("Window manager supports _NET_WM_SYNC_REQUEST, syncing resizes\n");
            }
            m_syncValue.lo = event->data.data32[2];
            m_syncValue.hi = event->data.data32[3];
        }
    }
}

void QXcbWindow::handleConfigureNotifyEvent(const xcb_configure_notify_event_t *event)
{
    int xpos = geometry().x();
    int ypos = geometry().y();

    if ((event->width == geometry().width() && event->height == geometry().height()) || event->x != 0 || event->y != 0) {
        xpos = event->x;
        ypos = event->y;
    }

    QRect rect(xpos, ypos, event->width, event->height);

    if (rect == geometry())
        return;

    QPlatformWindow::setGeometry(rect);
    QWindowSystemInterface::handleGeometryChange(window(), rect);

#if XCB_USE_DRI2
    if (m_context)
        static_cast<QDri2Context *>(m_context)->resize(rect.size());
#endif
}

static Qt::MouseButtons translateMouseButtons(int s)
{
    Qt::MouseButtons ret = 0;
    if (s & XCB_BUTTON_MASK_1)
        ret |= Qt::LeftButton;
    if (s & XCB_BUTTON_MASK_2)
        ret |= Qt::MidButton;
    if (s & XCB_BUTTON_MASK_3)
        ret |= Qt::RightButton;
    return ret;
}

static Qt::MouseButton translateMouseButton(xcb_button_t s)
{
    switch (s) {
    case 1:
        return Qt::LeftButton;
    case 2:
        return Qt::MidButton;
    case 3:
        return Qt::RightButton;
    default:
        return Qt::NoButton;
    }
}

void QXcbWindow::handleButtonPressEvent(const xcb_button_press_event_t *event)
{
    QPoint local(event->event_x, event->event_y);
    QPoint global(event->root_x, event->root_y);

    Qt::KeyboardModifiers modifiers = Qt::NoModifier;

    if (event->detail >= 4 && event->detail <= 7) {
        //logic borrowed from qapplication_x11.cpp
        int delta = 120 * ((event->detail == 4 || event->detail == 6) ? 1 : -1);
        bool hor = (((event->detail == 4 || event->detail == 5)
                     && (modifiers & Qt::AltModifier))
                    || (event->detail == 6 || event->detail == 7));

        QWindowSystemInterface::handleWheelEvent(window(), event->time,
                                                 local, global, delta, hor ? Qt::Horizontal : Qt::Vertical);
        return;
    }

    handleMouseEvent(event->detail, event->state, event->time, local, global);
}

void QXcbWindow::handleButtonReleaseEvent(const xcb_button_release_event_t *event)
{
    QPoint local(event->event_x, event->event_y);
    QPoint global(event->root_x, event->root_y);

    handleMouseEvent(event->detail, event->state, event->time, local, global);
}

void QXcbWindow::handleMotionNotifyEvent(const xcb_motion_notify_event_t *event)
{
    QPoint local(event->event_x, event->event_y);
    QPoint global(event->root_x, event->root_y);

    handleMouseEvent(event->detail, event->state, event->time, local, global);
}

void QXcbWindow::handleMouseEvent(xcb_button_t detail, uint16_t state, xcb_timestamp_t time, const QPoint &local, const QPoint &global)
{
    Qt::MouseButtons buttons = translateMouseButtons(state);
    Qt::MouseButton button = translateMouseButton(detail);

    buttons ^= button; // X event uses state *before*, Qt uses state *after*

    QWindowSystemInterface::handleMouseEvent(window(), time, local, global, buttons);
}

void QXcbWindow::handleEnterNotifyEvent(const xcb_enter_notify_event_t *event)
{
    if ((event->mode != XCB_NOTIFY_MODE_NORMAL && event->mode != XCB_NOTIFY_MODE_UNGRAB)
        || event->detail == XCB_NOTIFY_DETAIL_VIRTUAL
        || event->detail == XCB_NOTIFY_DETAIL_NONLINEAR_VIRTUAL)
    {
        return;
    }

    QWindowSystemInterface::handleEnterEvent(window());
}

void QXcbWindow::handleLeaveNotifyEvent(const xcb_leave_notify_event_t *event)
{
    if ((event->mode != XCB_NOTIFY_MODE_NORMAL && event->mode != XCB_NOTIFY_MODE_UNGRAB)
        || event->detail == XCB_NOTIFY_DETAIL_INFERIOR)
    {
        return;
    }

    QWindowSystemInterface::handleLeaveEvent(window());
}

void QXcbWindow::handleFocusInEvent(const xcb_focus_in_event_t *)
{
    QWindowSystemInterface::handleWindowActivated(window());
}

void QXcbWindow::handleFocusOutEvent(const xcb_focus_out_event_t *)
{
    QWindowSystemInterface::handleWindowActivated(0);
}

void QXcbWindow::updateSyncRequestCounter()
{
    if (m_screen->syncRequestSupported() && (m_syncValue.lo != 0 || m_syncValue.hi != 0)) {
        Q_XCB_CALL(xcb_sync_set_counter(xcb_connection(), m_syncCounter, m_syncValue));
        xcb_flush(xcb_connection());
        connection()->sync();

        m_syncValue.lo = 0;
        m_syncValue.hi = 0;
    }
}<|MERGE_RESOLUTION|>--- conflicted
+++ resolved
@@ -140,14 +140,9 @@
         xcb_parent_id = static_cast<QXcbWindow *>(parent())->xcb_window();
 
 #if defined(XCB_USE_GLX) || defined(XCB_USE_EGL)
-<<<<<<< HEAD
-    if (window()->surfaceType() == QWindow::OpenGLSurface
+    if ((window()->surfaceType() == QWindow::OpenGLSurface
         && QGuiApplicationPrivate::platformIntegration()->hasCapability(QPlatformIntegration::OpenGL))
-=======
-    if (tlw->platformWindowFormat().windowApi() == QPlatformWindowFormat::OpenGL
-        && QApplicationPrivate::platformIntegration()->hasCapability(QPlatformIntegration::OpenGL)
-        || tlw->platformWindowFormat().alpha())
->>>>>>> 4f2138ec
+        || window()->requestedWindowFormat().hasAlpha())
     {
 #if defined(XCB_USE_GLX)
         XVisualInfo *visualInfo = qglx_findVisualInfo(DISPLAY_FROM_XCB(m_screen),m_screen->screenNumber(), window()->requestedWindowFormat());
@@ -165,13 +160,9 @@
         visualInfo = XGetVisualInfo(DISPLAY_FROM_XCB(this), VisualIDMask, &visualInfoTemplate, &matchingCount);
 #endif //XCB_USE_GLX
         if (visualInfo) {
-<<<<<<< HEAD
-            Colormap cmap = XCreateColormap(DISPLAY_FROM_XCB(this), xcb_parent_id, visualInfo->visual, AllocNone);
-=======
             m_depth = visualInfo->depth;
             m_format = (m_depth == 32) ? QImage::Format_ARGB32_Premultiplied : QImage::Format_RGB32;
-            Colormap cmap = XCreateColormap(DISPLAY_FROM_XCB(this), m_screen->root(), visualInfo->visual, AllocNone);
->>>>>>> 4f2138ec
+            Colormap cmap = XCreateColormap(DISPLAY_FROM_XCB(this), xcb_parent_id, visualInfo->visual, AllocNone);
 
             XSetWindowAttributes a;
             a.background_pixel = WhitePixel(DISPLAY_FROM_XCB(this), m_screen->screenNumber());
