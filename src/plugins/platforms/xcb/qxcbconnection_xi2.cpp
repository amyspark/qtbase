/****************************************************************************
**
** Copyright (C) 2013 Digia Plc and/or its subsidiary(-ies).
** Contact: http://www.qt-project.org/legal
**
** This file is part of the plugins of the Qt Toolkit.
**
** $QT_BEGIN_LICENSE:LGPL$
** Commercial License Usage
** Licensees holding valid commercial Qt licenses may use this file in
** accordance with the commercial license agreement provided with the
** Software or, alternatively, in accordance with the terms contained in
** a written agreement between you and Digia.  For licensing terms and
** conditions see http://qt.digia.com/licensing.  For further information
** use the contact form at http://qt.digia.com/contact-us.
**
** GNU Lesser General Public License Usage
** Alternatively, this file may be used under the terms of the GNU Lesser
** General Public License version 2.1 as published by the Free Software
** Foundation and appearing in the file LICENSE.LGPL included in the
** packaging of this file.  Please review the following information to
** ensure the GNU Lesser General Public License version 2.1 requirements
** will be met: http://www.gnu.org/licenses/old-licenses/lgpl-2.1.html.
**
** In addition, as a special exception, Digia gives you certain additional
** rights.  These rights are described in the Digia Qt LGPL Exception
** version 1.1, included in the file LGPL_EXCEPTION.txt in this package.
**
** GNU General Public License Usage
** Alternatively, this file may be used under the terms of the GNU
** General Public License version 3.0 as published by the Free Software
** Foundation and appearing in the file LICENSE.GPL included in the
** packaging of this file.  Please review the following information to
** ensure the GNU General Public License version 3.0 requirements will be
** met: http://www.gnu.org/copyleft/gpl.html.
**
**
** $QT_END_LICENSE$
**
****************************************************************************/

#include "qxcbconnection.h"
#include "qxcbkeyboard.h"
#include "qxcbscreen.h"
#include "qxcbwindow.h"
#include "qtouchdevice.h"
#include <qpa/qwindowsysteminterface.h>
#include <QDebug>

#ifdef XCB_USE_XINPUT2

#include <X11/extensions/XInput2.h>
#include <X11/extensions/XI2proto.h>
#define FINGER_MAX_WIDTH_MM 10

struct XInput2TouchDeviceData {
    XInput2TouchDeviceData()
    : xiDeviceInfo(0)
    , qtTouchDevice(0)
    {
    }
    XIDeviceInfo *xiDeviceInfo;
    QTouchDevice *qtTouchDevice;

    // Stuff that is relevant only for touchpads
    QHash<int, QPointF> pointPressedPosition; // in screen coordinates where each point was pressed
    QPointF firstPressedPosition;        // in screen coordinates where the first point was pressed
    QPointF firstPressedNormalPosition;  // device coordinates (0 to 1, 0 to 1) where the first point was pressed
    QSizeF size;                         // device size in mm
};

void QXcbConnection::initializeXInput2()
{
    // TODO Qt 6 (or perhaps earlier): remove these redundant env variables
    if (qEnvironmentVariableIsSet("QT_XCB_DEBUG_XINPUT"))
        const_cast<QLoggingCategory&>(lcQpaXInput()).setEnabled(QtDebugMsg, true);
    if (qEnvironmentVariableIsSet("QT_XCB_DEBUG_XINPUT_DEVICES"))
        const_cast<QLoggingCategory&>(lcQpaXInputDevices()).setEnabled(QtDebugMsg, true);
    Display *xDisplay = static_cast<Display *>(m_xlib_display);
    if (XQueryExtension(xDisplay, "XInputExtension", &m_xiOpCode, &m_xiEventBase, &m_xiErrorBase)) {
        int xiMajor = 2;
        m_xi2Minor = 2; // try 2.2 first, needed for TouchBegin/Update/End
        if (XIQueryVersion(xDisplay, &xiMajor, &m_xi2Minor) == BadRequest) {
            m_xi2Minor = 1; // for smooth scrolling 2.1 is enough
            if (XIQueryVersion(xDisplay, &xiMajor, &m_xi2Minor) == BadRequest) {
                m_xi2Minor = 0; // for tablet support 2.0 is enough
                m_xi2Enabled = XIQueryVersion(xDisplay, &xiMajor, &m_xi2Minor) != BadRequest;
            } else
                m_xi2Enabled = true;
        } else
            m_xi2Enabled = true;
        if (m_xi2Enabled) {
#ifdef XCB_USE_XINPUT22
            qCDebug(lcQpaXInputDevices, "XInput version %d.%d is available and Qt supports 2.2 or greater", xiMajor, m_xi2Minor);
#else
            qCDebug(lcQpaXInputDevices, "XInput version %d.%d is available and Qt supports 2.0", xiMajor, m_xi2Minor);
#endif
        }

        xi2SetupDevices();
    }
}

void QXcbConnection::xi2SetupDevices()
{
#ifndef QT_NO_TABLETEVENT
    m_tabletData.clear();
#endif
    m_scrollingDevices.clear();

    if (!m_xi2Enabled)
        return;

    Display *xDisplay = static_cast<Display *>(m_xlib_display);
    int deviceCount = 0;
    XIDeviceInfo *devices = XIQueryDevice(xDisplay, XIAllDevices, &deviceCount);
    for (int i = 0; i < deviceCount; ++i) {
        // Only non-master pointing devices are relevant here.
        if (devices[i].use != XISlavePointer)
            continue;
        qCDebug(lcQpaXInputDevices) << "input device "<< devices[i].name;
#ifndef QT_NO_TABLETEVENT
        TabletData tabletData;
#endif
        ScrollingDevice scrollingDevice;
        for (int c = 0; c < devices[i].num_classes; ++c) {
            switch (devices[i].classes[c]->type) {
            case XIValuatorClass: {
                XIValuatorClassInfo *vci = reinterpret_cast<XIValuatorClassInfo *>(devices[i].classes[c]);
                const int valuatorAtom = qatom(vci->label);
                qCDebug(lcQpaXInputDevices) << "   has valuator" << atomName(vci->label) << "recognized?" << (valuatorAtom < QXcbAtom::NAtoms);
#ifndef QT_NO_TABLETEVENT
                if (valuatorAtom < QXcbAtom::NAtoms) {
                    TabletData::ValuatorClassInfo info;
                    info.minVal = vci->min;
                    info.maxVal = vci->max;
                    info.number = vci->number;
                    tabletData.valuatorInfo[valuatorAtom] = info;
                }
#endif // QT_NO_TABLETEVENT
                if (valuatorAtom == QXcbAtom::RelHorizScroll || valuatorAtom == QXcbAtom::RelHorizWheel)
                    scrollingDevice.lastScrollPosition.setX(vci->value);
                else if (valuatorAtom == QXcbAtom::RelVertScroll || valuatorAtom == QXcbAtom::RelVertWheel)
                    scrollingDevice.lastScrollPosition.setY(vci->value);
                break;
            }
#ifdef XCB_USE_XINPUT21
            case XIScrollClass: {
                XIScrollClassInfo *sci = reinterpret_cast<XIScrollClassInfo *>(devices[i].classes[c]);
                if (sci->scroll_type == XIScrollTypeVertical) {
                    scrollingDevice.orientations |= Qt::Vertical;
                    scrollingDevice.verticalIndex = sci->number;
                    scrollingDevice.verticalIncrement = sci->increment;
                }
                else if (sci->scroll_type == XIScrollTypeHorizontal) {
                    scrollingDevice.orientations |= Qt::Horizontal;
                    scrollingDevice.horizontalIndex = sci->number;
                    scrollingDevice.horizontalIncrement = sci->increment;
                }
                break;
            }
            case XIButtonClass: {
                XIButtonClassInfo *bci = reinterpret_cast<XIButtonClassInfo *>(devices[i].classes[c]);
                if (bci->num_buttons >= 5) {
                    Atom label4 = bci->labels[3];
                    Atom label5 = bci->labels[4];
                    // Some drivers have no labels on the wheel buttons, some have no label on just one and some have no label on
                    // button 4 and the wrong one on button 5. So we just check that they are not labelled with unrelated buttons.
                    if ((!label4 || qatom(label4) == QXcbAtom::ButtonWheelUp || qatom(label4) == QXcbAtom::ButtonWheelDown) &&
                        (!label5 || qatom(label5) == QXcbAtom::ButtonWheelUp || qatom(label5) == QXcbAtom::ButtonWheelDown))
                        scrollingDevice.legacyOrientations |= Qt::Vertical;
                }
                if (bci->num_buttons >= 7) {
                    Atom label6 = bci->labels[5];
                    Atom label7 = bci->labels[6];
                    if ((!label6 || qatom(label6) == QXcbAtom::ButtonHorizWheelLeft) && (!label7 || qatom(label7) == QXcbAtom::ButtonHorizWheelRight))
                        scrollingDevice.legacyOrientations |= Qt::Horizontal;
                }
                qCDebug(lcQpaXInputDevices, "   has %d buttons", bci->num_buttons);
                break;
            }
#endif
            case XIKeyClass:
                qCDebug(lcQpaXInputDevices) << "   it's a keyboard";
                break;
            case XITouchClass:
                // will be handled in deviceForId()
                break;
            default:
                qCDebug(lcQpaXInputDevices) << "   has class" << devices[i].classes[c]->type;
                break;
            }
        }
        bool isTablet = false;
#ifndef QT_NO_TABLETEVENT
        // If we have found the valuators which we expect a tablet to have, assume it's a tablet.
        if (tabletData.valuatorInfo.contains(QXcbAtom::AbsX) &&
                tabletData.valuatorInfo.contains(QXcbAtom::AbsY) &&
                tabletData.valuatorInfo.contains(QXcbAtom::AbsPressure)) {
            tabletData.deviceId = devices[i].deviceid;
            tabletData.pointerType = QTabletEvent::Pen;
            if (QByteArray(devices[i].name).toLower().contains("eraser"))
                tabletData.pointerType = QTabletEvent::Eraser;
            m_tabletData.append(tabletData);
            isTablet = true;
            qCDebug(lcQpaXInputDevices) << "   it's a tablet with pointer type" << tabletData.pointerType;
        }
#endif // QT_NO_TABLETEVENT

#ifdef XCB_USE_XINPUT21
        if (scrollingDevice.orientations || scrollingDevice.legacyOrientations) {
            scrollingDevice.deviceId = devices[i].deviceid;
            // Only use legacy wheel button events when we don't have real scroll valuators.
            scrollingDevice.legacyOrientations &= ~scrollingDevice.orientations;
            m_scrollingDevices.insert(scrollingDevice.deviceId, scrollingDevice);
            qCDebug(lcQpaXInputDevices) << "   it's a scrolling device";
        }
#endif

        if (!isTablet) {
            // touchDeviceForId populates XInput2DeviceData the first time it is called
            // with a new deviceId. On subsequent calls it will return the cached object.
            XInput2TouchDeviceData *dev = touchDeviceForId(devices[i].deviceid);
            if (dev && lcQpaXInputDevices().isDebugEnabled()) {
                if (dev->qtTouchDevice->type() == QTouchDevice::TouchScreen)
                    qCDebug(lcQpaXInputDevices, "   it's a touchscreen with type %d capabilities 0x%X max touch points %d",
                            dev->qtTouchDevice->type(), (unsigned int)dev->qtTouchDevice->capabilities(),
                            dev->qtTouchDevice->maximumTouchPoints());
                else if (dev->qtTouchDevice->type() == QTouchDevice::TouchPad)
                    qCDebug(lcQpaXInputDevices, "   it's a touchpad with type %d capabilities 0x%X max touch points %d size %f x %f",
                            dev->qtTouchDevice->type(), (unsigned int)dev->qtTouchDevice->capabilities(),
                            dev->qtTouchDevice->maximumTouchPoints(),
                            dev->size.width(), dev->size.height());
            }
        }
    }
    XIFreeDeviceInfo(devices);
}

void QXcbConnection::finalizeXInput2()
{
    foreach (XInput2TouchDeviceData *dev, m_touchDevices) {
        if (dev->xiDeviceInfo)
            XIFreeDeviceInfo(dev->xiDeviceInfo);
        delete dev;
    }
}

void QXcbConnection::xi2Select(xcb_window_t window)
{
    if (!m_xi2Enabled)
        return;

    Display *xDisplay = static_cast<Display *>(m_xlib_display);
    unsigned int bitMask = 0;
    unsigned char *xiBitMask = reinterpret_cast<unsigned char *>(&bitMask);

#ifdef XCB_USE_XINPUT22
    bitMask |= XI_TouchBeginMask;
    bitMask |= XI_TouchUpdateMask;
    bitMask |= XI_TouchEndMask;
    XIEventMask mask;
    mask.mask_len = sizeof(bitMask);
    mask.mask = xiBitMask;
    if (!m_touchDevices.isEmpty()) {
        mask.deviceid = XIAllMasterDevices;
        Status result = XISelectEvents(xDisplay, window, &mask, 1);
        // If we select for touch events on the master pointer, XInput2
        // will not synthesize mouse events. This means Qt must do it,
        // which is also preferable, since Qt can control better when
        // to do so.
        if (m_xi2Minor >= 2 && result == Success)
            has_touch_without_mouse_emulation = true;
    }
#endif // XCB_USE_XINPUT22

    QSet<int> tabletDevices;
#ifndef QT_NO_TABLETEVENT
    // For each tablet, select some additional event types.
    // Press, motion, etc. events must never be selected for _all_ devices
    // as that would render the standard XCB_MOTION_NOTIFY and
    // similar handlers useless and we have no intention to infect
    // all the pure xcb code with Xlib-based XI2.
    if (!m_tabletData.isEmpty()) {
        unsigned int tabletBitMask;
        unsigned char *xiTabletBitMask = reinterpret_cast<unsigned char *>(&tabletBitMask);
        QVector<XIEventMask> xiEventMask(m_tabletData.count());
        tabletBitMask = XI_ButtonPressMask;
        tabletBitMask |= XI_ButtonReleaseMask;
        tabletBitMask |= XI_MotionMask;
        tabletBitMask |= XI_PropertyEventMask;
        for (int i = 0; i < m_tabletData.count(); ++i) {
            int deviceId = m_tabletData.at(i).deviceId;
            tabletDevices.insert(deviceId);
            xiEventMask[i].deviceid = deviceId;
            xiEventMask[i].mask_len = sizeof(tabletBitMask);
            xiEventMask[i].mask = xiTabletBitMask;
        }
        XISelectEvents(xDisplay, window, xiEventMask.data(), m_tabletData.count());
    }
#endif // QT_NO_TABLETEVENT

#ifdef XCB_USE_XINPUT21
    // Enable each scroll device
    if (!m_scrollingDevices.isEmpty()) {
        QVector<XIEventMask> xiEventMask(m_scrollingDevices.size());
        unsigned int scrollBitMask;
        unsigned char *xiScrollBitMask = reinterpret_cast<unsigned char *>(&scrollBitMask);

        scrollBitMask = XI_MotionMask;
        scrollBitMask |= XI_ButtonReleaseMask;
        int i=0;
        Q_FOREACH (const ScrollingDevice& scrollingDevice, m_scrollingDevices) {
            if (tabletDevices.contains(scrollingDevice.deviceId))
                continue; // All necessary events are already captured.
            xiEventMask[i].deviceid = scrollingDevice.deviceId;
            xiEventMask[i].mask_len = sizeof(scrollBitMask);
            xiEventMask[i].mask = xiScrollBitMask;
            i++;
        }
        XISelectEvents(xDisplay, window, xiEventMask.data(), i);
    }
#else
    Q_UNUSED(xiBitMask);
#endif

    {
        // Listen for hotplug events
        XIEventMask xiEventMask;
        bitMask = XI_HierarchyChangedMask;
        xiEventMask.deviceid = XIAllDevices;
        xiEventMask.mask_len = sizeof(bitMask);
        xiEventMask.mask = xiBitMask;
        XISelectEvents(xDisplay, window, &xiEventMask, 1);
    }
}

XInput2TouchDeviceData *QXcbConnection::touchDeviceForId(int id)
{
    XInput2TouchDeviceData *dev = m_touchDevices[id];
    if (!dev) {
        int nrDevices = 0;
        QTouchDevice::Capabilities caps = 0;
<<<<<<< HEAD
        dev = new XInput2TouchDeviceData;
=======
        dev = new XInput2DeviceData;
>>>>>>> a5df2e71
        dev->xiDeviceInfo = XIQueryDevice(static_cast<Display *>(m_xlib_display), id, &nrDevices);
        if (nrDevices <= 0)
            return 0;
        int type = -1;
        int maxTouchPoints = 1;
        bool hasRelativeCoords = false;
        for (int i = 0; i < dev->xiDeviceInfo->num_classes; ++i) {
            XIAnyClassInfo *classinfo = dev->xiDeviceInfo->classes[i];
            switch (classinfo->type) {
#ifdef XCB_USE_XINPUT22
            case XITouchClass: {
                XITouchClassInfo *tci = reinterpret_cast<XITouchClassInfo *>(classinfo);
                maxTouchPoints = tci->num_touches;
                qCDebug(lcQpaXInputDevices, "   has touch class with mode %d", tci->mode);
                switch (tci->mode) {
                case XIDependentTouch:
                    type = QTouchDevice::TouchPad;
                    break;
                case XIDirectTouch:
                    type = QTouchDevice::TouchScreen;
                    break;
                }
                break;
            }
#endif // XCB_USE_XINPUT22
            case XIValuatorClass: {
                XIValuatorClassInfo *vci = reinterpret_cast<XIValuatorClassInfo *>(classinfo);
                if (vci->label == atom(QXcbAtom::AbsMTPositionX))
                    caps |= QTouchDevice::Position | QTouchDevice::NormalizedPosition;
                else if (vci->label == atom(QXcbAtom::AbsMTTouchMajor))
                    caps |= QTouchDevice::Area;
                else if (vci->label == atom(QXcbAtom::AbsMTPressure) || vci->label == atom(QXcbAtom::AbsPressure))
                    caps |= QTouchDevice::Pressure;
                else if (vci->label == atom(QXcbAtom::RelX)) {
                    hasRelativeCoords = true;
                    dev->size.setWidth((vci->max - vci->min) * 1000.0 / vci->resolution);
                } else if (vci->label == atom(QXcbAtom::RelY)) {
                    hasRelativeCoords = true;
                    dev->size.setHeight((vci->max - vci->min) * 1000.0 / vci->resolution);
                }
                break;
            }
            default:
                break;
            }
        }
        if (type < 0 && caps && hasRelativeCoords) {
            type = QTouchDevice::TouchPad;
            if (dev->size.width() < 10 || dev->size.height() < 10 ||
                    dev->size.width() > 10000 || dev->size.height() > 10000)
                dev->size = QSizeF(130, 110);
        }
        if (type >= QTouchDevice::TouchScreen && type <= QTouchDevice::TouchPad) {
            dev->qtTouchDevice = new QTouchDevice;
            dev->qtTouchDevice->setName(dev->xiDeviceInfo->name);
            dev->qtTouchDevice->setType((QTouchDevice::DeviceType)type);
            dev->qtTouchDevice->setCapabilities(caps);
            dev->qtTouchDevice->setMaximumTouchPoints(maxTouchPoints);
            if (caps != 0)
                QWindowSystemInterface::registerTouchDevice(dev->qtTouchDevice);
            m_touchDevices[id] = dev;
        } else {
            m_touchDevices.remove(id);
            XIFreeDeviceInfo(dev->xiDeviceInfo);
            delete dev;
            dev = 0;
        }
    }
    return dev;
}

#if defined(XCB_USE_XINPUT21) || !defined(QT_NO_TABLETEVENT)
static qreal fixed1616ToReal(FP1616 val)
{
    return (qreal(val >> 16)) + (val & 0xFFFF) / (qreal)0xFFFF;
}
#endif // defined(XCB_USE_XINPUT21) || !defined(QT_NO_TABLETEVENT)

#if defined(XCB_USE_XINPUT21)
static qreal valuatorNormalized(double value, XIValuatorClassInfo *vci)
{
    if (value > vci->max)
        value = vci->max;
    if (value < vci->min)
        value = vci->min;
    return (value - vci->min) / (vci->max - vci->min);
}
#endif // XCB_USE_XINPUT21

void QXcbConnection::xi2HandleEvent(xcb_ge_event_t *event)
{
    if (xi2PrepareXIGenericDeviceEvent(event, m_xiOpCode)) {
        xXIGenericDeviceEvent *xiEvent = reinterpret_cast<xXIGenericDeviceEvent *>(event);

        if (xiEvent->evtype == XI_HierarchyChanged) {
            xi2HandleHierachyEvent(xiEvent);
            return;
        }
#ifndef QT_NO_TABLETEVENT
        for (int i = 0; i < m_tabletData.count(); ++i) {
            if (m_tabletData.at(i).deviceId == xiEvent->deviceid) {
                if (xi2HandleTabletEvent(xiEvent, &m_tabletData[i]))
                    return;
            }
        }
#endif // QT_NO_TABLETEVENT

#ifdef XCB_USE_XINPUT21
        QHash<int, ScrollingDevice>::iterator device = m_scrollingDevices.find(xiEvent->deviceid);
        if (device != m_scrollingDevices.end())
            xi2HandleScrollEvent(xiEvent, device.value());
#endif // XCB_USE_XINPUT21

#ifdef XCB_USE_XINPUT22
        if (xiEvent->evtype == XI_TouchBegin || xiEvent->evtype == XI_TouchUpdate || xiEvent->evtype == XI_TouchEnd) {
            xXIDeviceEvent* xiDeviceEvent = reinterpret_cast<xXIDeviceEvent *>(event);
            if (Q_UNLIKELY(lcQpaXInput().isDebugEnabled()))
                qCDebug(lcQpaXInput, "XI2 touch event type %d seq %d detail %d pos %6.1f, %6.1f root pos %6.1f, %6.1f",
                        event->event_type, xiEvent->sequenceNumber, xiDeviceEvent->detail,
                        fixed1616ToReal(xiDeviceEvent->event_x), fixed1616ToReal(xiDeviceEvent->event_y),
                        fixed1616ToReal(xiDeviceEvent->root_x), fixed1616ToReal(xiDeviceEvent->root_y) );

            if (QXcbWindow *platformWindow = platformWindowFromId(xiDeviceEvent->event)) {
                XInput2TouchDeviceData *dev = touchDeviceForId(xiDeviceEvent->sourceid);
                Q_ASSERT(dev);
                const bool firstTouch = m_touchPoints.isEmpty();
                if (xiEvent->evtype == XI_TouchBegin) {
                    QWindowSystemInterface::TouchPoint tp;
                    tp.id = xiDeviceEvent->detail % INT_MAX;
                    tp.state = Qt::TouchPointPressed;
                    tp.pressure = -1.0;
                    m_touchPoints[tp.id] = tp;
                }
                QWindowSystemInterface::TouchPoint &touchPoint = m_touchPoints[xiDeviceEvent->detail];
                qreal x = fixed1616ToReal(xiDeviceEvent->root_x);
                qreal y = fixed1616ToReal(xiDeviceEvent->root_y);
                qreal nx = -1.0, ny = -1.0, w = 0.0, h = 0.0;
                QXcbScreen* screen = m_screens.at(0);
                for (int i = 0; i < dev->xiDeviceInfo->num_classes; ++i) {
                    XIAnyClassInfo *classinfo = dev->xiDeviceInfo->classes[i];
                    if (classinfo->type == XIValuatorClass) {
                        XIValuatorClassInfo *vci = reinterpret_cast<XIValuatorClassInfo *>(classinfo);
                        int n = vci->number;
                        double value;
                        if (!xi2GetValuatorValueIfSet(xiDeviceEvent, n, &value))
                            continue;
                        if (Q_UNLIKELY(lcQpaXInput().isDebugEnabled()))
                            qCDebug(lcQpaXInput, "   valuator %20s value %lf from range %lf -> %lf",
                                    atomName(vci->label).constData(), value, vci->min, vci->max );
                        if (vci->label == atom(QXcbAtom::RelX)) {
                            nx = valuatorNormalized(value, vci);
                        } else if (vci->label == atom(QXcbAtom::RelY)) {
                            ny = valuatorNormalized(value, vci);
                        } else if (vci->label == atom(QXcbAtom::AbsMTPositionX)) {
                            nx = valuatorNormalized(value, vci);
                        } else if (vci->label == atom(QXcbAtom::AbsMTPositionY)) {
                            ny = valuatorNormalized(value, vci);
                        } else if (vci->label == atom(QXcbAtom::AbsMTTouchMajor)) {
                            // Convert the value within its range as a fraction of a finger's max (contact patch)
                            //  width in mm, and from there to pixels depending on screen resolution
                            w = valuatorNormalized(value, vci) * FINGER_MAX_WIDTH_MM *
                                screen->geometry().width() / screen->physicalSize().width();
                        } else if (vci->label == atom(QXcbAtom::AbsMTTouchMinor)) {
                            h = valuatorNormalized(value, vci) * FINGER_MAX_WIDTH_MM *
                                screen->geometry().height() / screen->physicalSize().height();
                        } else if (vci->label == atom(QXcbAtom::AbsMTPressure) ||
                                   vci->label == atom(QXcbAtom::AbsPressure)) {
                            touchPoint.pressure = valuatorNormalized(value, vci);
                        }
                    }
                }
                // If any value was not updated, use the last-known value.
                if (nx == -1.0) {
                    x = touchPoint.area.center().x();
                    nx = x / screen->geometry().width();
                }
                if (ny == -1.0) {
                    y = touchPoint.area.center().y();
                    ny = y / screen->geometry().height();
                }
                if (xiEvent->evtype != XI_TouchEnd) {
                    if (w == 0.0)
                        w = touchPoint.area.width();
                    if (h == 0.0)
                        h = touchPoint.area.height();
                }

                switch (xiEvent->evtype) {
                case XI_TouchBegin:
                    if (firstTouch) {
                        dev->firstPressedPosition = QPointF(x, y);
                        dev->firstPressedNormalPosition = QPointF(nx, ny);
                    }
                    dev->pointPressedPosition.insert(touchPoint.id, QPointF(x, y));
                    break;
                case XI_TouchUpdate:
                    if (dev->qtTouchDevice->type() == QTouchDevice::TouchPad && dev->pointPressedPosition.value(touchPoint.id) == QPointF(x, y)) {
                        qreal dx = (nx - dev->firstPressedNormalPosition.x()) *
                            dev->size.width() * screen->geometry().width() / screen->physicalSize().width();
                        qreal dy = (ny - dev->firstPressedNormalPosition.y()) *
                            dev->size.height() * screen->geometry().height() / screen->physicalSize().height();
                        x = dev->firstPressedPosition.x() + dx;
                        y = dev->firstPressedPosition.y() + dy;
                        touchPoint.state = Qt::TouchPointMoved;
                    } else if (touchPoint.area.center() != QPoint(x, y)) {
                        touchPoint.state = Qt::TouchPointMoved;
                        dev->pointPressedPosition[touchPoint.id] = QPointF(x, y);
                    }
                    break;
                case XI_TouchEnd:
                    touchPoint.state = Qt::TouchPointReleased;
                    if (dev->qtTouchDevice->type() == QTouchDevice::TouchPad && dev->pointPressedPosition.value(touchPoint.id) == QPointF(x, y)) {
                        qreal dx = (nx - dev->firstPressedNormalPosition.x()) *
                            dev->size.width() * screen->geometry().width() / screen->physicalSize().width();
                        qreal dy = (ny - dev->firstPressedNormalPosition.y()) *
                            dev->size.width() * screen->geometry().width() / screen->physicalSize().width();
                        x = dev->firstPressedPosition.x() + dx;
                        y = dev->firstPressedPosition.y() + dy;
                    }
                    dev->pointPressedPosition.remove(touchPoint.id);
                }
                touchPoint.area = QRectF(x - w/2, y - h/2, w, h);
                touchPoint.normalPosition = QPointF(nx, ny);

                if (Q_UNLIKELY(lcQpaXInput().isDebugEnabled()))
                    qCDebug(lcQpaXInput) << "   touchpoint "  << touchPoint.id << " state " << touchPoint.state << " pos norm " << touchPoint.normalPosition <<
                            " area " << touchPoint.area << " pressure " << touchPoint.pressure;
                QWindowSystemInterface::handleTouchEvent(platformWindow->window(), xiEvent->time, dev->qtTouchDevice, m_touchPoints.values());
                if (touchPoint.state == Qt::TouchPointReleased)
                    // If a touchpoint was released, we can forget it, because the ID won't be reused.
                    m_touchPoints.remove(touchPoint.id);
                else
                    // Make sure that we don't send TouchPointPressed/Moved in more than one QTouchEvent
                    // with this touch point if the next XI2 event is about a different touch point.
                    touchPoint.state = Qt::TouchPointStationary;
            }
        }
#endif // XCB_USE_XINPUT22
    }
}

void QXcbConnection::xi2HandleHierachyEvent(void *event)
{
    xXIHierarchyEvent *xiEvent = reinterpret_cast<xXIHierarchyEvent *>(event);
    // We only care about hotplugged devices
    if (!(xiEvent->flags & (XISlaveRemoved | XISlaveAdded)))
        return;
    xi2SetupDevices();
    // Reselect events for all event-listening windows.
    Q_FOREACH (xcb_window_t window, m_mapper.keys()) {
        xi2Select(window);
    }
}

void QXcbConnection::handleEnterEvent(const xcb_enter_notify_event_t *)
{
#ifdef XCB_USE_XINPUT21
    QHash<int, ScrollingDevice>::iterator it = m_scrollingDevices.begin();
    const QHash<int, ScrollingDevice>::iterator end = m_scrollingDevices.end();
    while (it != end) {
        ScrollingDevice& scrollingDevice = it.value();
        int nrDevices = 0;
        XIDeviceInfo* xiDeviceInfo = XIQueryDevice(static_cast<Display *>(m_xlib_display), scrollingDevice.deviceId, &nrDevices);
        if (nrDevices <= 0) {
            it = m_scrollingDevices.erase(it);
            continue;
        }
        for (int c = 0; c < xiDeviceInfo->num_classes; ++c) {
            if (xiDeviceInfo->classes[c]->type == XIValuatorClass) {
                XIValuatorClassInfo *vci = reinterpret_cast<XIValuatorClassInfo *>(xiDeviceInfo->classes[c]);
                const int valuatorAtom = qatom(vci->label);
                if (valuatorAtom == QXcbAtom::RelHorizScroll || valuatorAtom == QXcbAtom::RelHorizWheel)
                    scrollingDevice.lastScrollPosition.setX(vci->value);
                else if (valuatorAtom == QXcbAtom::RelVertScroll || valuatorAtom == QXcbAtom::RelVertWheel)
                    scrollingDevice.lastScrollPosition.setY(vci->value);
            }
        }
        XIFreeDeviceInfo(xiDeviceInfo);
        ++it;
    }
#endif
}

void QXcbConnection::xi2HandleScrollEvent(void *event, ScrollingDevice &scrollingDevice)
{
#ifdef XCB_USE_XINPUT21
    xXIGenericDeviceEvent *xiEvent = reinterpret_cast<xXIGenericDeviceEvent *>(event);

    if (xiEvent->evtype == XI_Motion && scrollingDevice.orientations) {
        xXIDeviceEvent* xiDeviceEvent = reinterpret_cast<xXIDeviceEvent *>(event);
        if (QXcbWindow *platformWindow = platformWindowFromId(xiDeviceEvent->event)) {
            QPoint rawDelta;
            QPoint angleDelta;
            double value;
            if (scrollingDevice.orientations & Qt::Vertical) {
                if (xi2GetValuatorValueIfSet(xiDeviceEvent, scrollingDevice.verticalIndex, &value)) {
                    double delta = scrollingDevice.lastScrollPosition.y() - value;
                    scrollingDevice.lastScrollPosition.setY(value);
                    angleDelta.setY((delta / scrollingDevice.verticalIncrement) * 120);
                    // We do not set "pixel" delta if it is only measured in ticks.
                    if (scrollingDevice.verticalIncrement > 1)
                        rawDelta.setY(delta);
                }
            }
            if (scrollingDevice.orientations & Qt::Horizontal) {
                if (xi2GetValuatorValueIfSet(xiDeviceEvent, scrollingDevice.horizontalIndex, &value)) {
                    double delta = scrollingDevice.lastScrollPosition.x() - value;
                    scrollingDevice.lastScrollPosition.setX(value);
                    angleDelta.setX((delta / scrollingDevice.horizontalIncrement) * 120);
                    // We do not set "pixel" delta if it is only measured in ticks.
                    if (scrollingDevice.horizontalIncrement > 1)
                        rawDelta.setX(delta);
                }
            }
            if (!angleDelta.isNull()) {
                const int dpr = int(platformWindow->devicePixelRatio());
                QPoint local(fixed1616ToReal(xiDeviceEvent->event_x)/dpr, fixed1616ToReal(xiDeviceEvent->event_y)/dpr);
                QPoint global(fixed1616ToReal(xiDeviceEvent->root_x)/dpr, fixed1616ToReal(xiDeviceEvent->root_y)/dpr);
                Qt::KeyboardModifiers modifiers = keyboard()->translateModifiers(xiDeviceEvent->mods.effective_mods);
                if (modifiers & Qt::AltModifier) {
                    std::swap(angleDelta.rx(), angleDelta.ry());
                    std::swap(rawDelta.rx(), rawDelta.ry());
                }
                QWindowSystemInterface::handleWheelEvent(platformWindow->window(), xiEvent->time, local, global, rawDelta, angleDelta, modifiers);
            }
        }
    } else if (xiEvent->evtype == XI_ButtonRelease && scrollingDevice.legacyOrientations) {
        xXIDeviceEvent* xiDeviceEvent = reinterpret_cast<xXIDeviceEvent *>(event);
        if (QXcbWindow *platformWindow = platformWindowFromId(xiDeviceEvent->event)) {
            QPoint angleDelta;
            if (scrollingDevice.legacyOrientations & Qt::Vertical) {
                if (xiDeviceEvent->detail == 4)
                    angleDelta.setY(120);
                else if (xiDeviceEvent->detail == 5)
                    angleDelta.setY(-120);
            }
            if (scrollingDevice.legacyOrientations & Qt::Horizontal) {
                if (xiDeviceEvent->detail == 6)
                    angleDelta.setX(120);
                else if (xiDeviceEvent->detail == 7)
                    angleDelta.setX(-120);
            }
            if (!angleDelta.isNull()) {
                const int dpr = int(platformWindow->devicePixelRatio());
                QPoint local(fixed1616ToReal(xiDeviceEvent->event_x)/dpr, fixed1616ToReal(xiDeviceEvent->event_y)/dpr);
                QPoint global(fixed1616ToReal(xiDeviceEvent->root_x)/dpr, fixed1616ToReal(xiDeviceEvent->root_y)/dpr);
                Qt::KeyboardModifiers modifiers = keyboard()->translateModifiers(xiDeviceEvent->mods.effective_mods);
                if (modifiers & Qt::AltModifier)
                    std::swap(angleDelta.rx(), angleDelta.ry());
                QWindowSystemInterface::handleWheelEvent(platformWindow->window(), xiEvent->time, local, global, QPoint(), angleDelta, modifiers);
            }
        }
    }
#else
    Q_UNUSED(event);
    Q_UNUSED(scrollingDevice);
#endif // XCB_USE_XINPUT21
}

static Qt::MouseButton xiToQtMouseButton(uint32_t b) {
    switch (b) {
    case 1: return Qt::LeftButton;
    case 2: return Qt::MiddleButton;
    case 3: return Qt::RightButton;
    // 4-7 are for scrolling
    default: break;
    }
    if (b >= 8 && b <= Qt::MaxMouseButton)
        return static_cast<Qt::MouseButton>(Qt::BackButton << (b - 8));
    return Qt::NoButton;
}

static QTabletEvent::TabletDevice toolIdToTabletDevice(quint32 toolId) {
    // keep in sync with wacom_intuos_inout() in Linux kernel driver wacom_wac.c
    switch (toolId) {
    case 0xd12:
    case 0x912:
    case 0x112:
    case 0x913: /* Intuos3 Airbrush */
    case 0x91b: /* Intuos3 Airbrush Eraser */
    case 0x902: /* Intuos4/5 13HD/24HD Airbrush */
    case 0x90a: /* Intuos4/5 13HD/24HD Airbrush Eraser */
    case 0x100902: /* Intuos4/5 13HD/24HD Airbrush */
    case 0x10090a: /* Intuos4/5 13HD/24HD Airbrush Eraser */
        return QTabletEvent::Airbrush;
    case 0x007: /* Mouse 4D and 2D */
    case 0x09c:
    case 0x094:
        return QTabletEvent::FourDMouse;
    case 0x017: /* Intuos3 2D Mouse */
    case 0x806: /* Intuos4 Mouse */
    case 0x096: /* Lens cursor */
    case 0x097: /* Intuos3 Lens cursor */
    case 0x006: /* Intuos4 Lens cursor */
        return QTabletEvent::Puck;
    case 0x885:    /* Intuos3 Art Pen (Marker Pen) */
    case 0x100804: /* Intuos4/5 13HD/24HD Art Pen */
    case 0x10080c: /* Intuos4/5 13HD/24HD Art Pen Eraser */
        return QTabletEvent::RotationStylus;
    case 0:
        return QTabletEvent::NoDevice;
    }
    return QTabletEvent::Stylus;  // Safe default assumption if nonzero
}

#ifndef QT_NO_TABLETEVENT
bool QXcbConnection::xi2HandleTabletEvent(void *event, TabletData *tabletData)
{
    bool handled = true;
    Display *xDisplay = static_cast<Display *>(m_xlib_display);
    xXIGenericDeviceEvent *xiEvent = static_cast<xXIGenericDeviceEvent *>(event);
    switch (xiEvent->evtype) {
    case XI_ButtonPress: {
        Qt::MouseButton b = xiToQtMouseButton(reinterpret_cast<xXIDeviceEvent *>(event)->detail);
        tabletData->buttons |= b;
        xi2ReportTabletEvent(*tabletData, xiEvent);
        break;
    }
    case XI_ButtonRelease: {
        Qt::MouseButton b = xiToQtMouseButton(reinterpret_cast<xXIDeviceEvent *>(event)->detail);
        tabletData->buttons ^= b;
        xi2ReportTabletEvent(*tabletData, xiEvent);
        break;
    }
    case XI_Motion:
        // Report TabletMove only when the stylus is touching the tablet or any button is pressed.
        // TODO: report proximity (hover) motion (no suitable Qt event exists yet).
        if (tabletData->buttons != Qt::NoButton)
            xi2ReportTabletEvent(*tabletData, xiEvent);
        break;
    case XI_PropertyEvent: {
        // This is the wacom driver's way of reporting tool proximity.
        // The evdev driver doesn't do it this way.
        xXIPropertyEvent *ev = reinterpret_cast<xXIPropertyEvent *>(event);
        if (ev->what == XIPropertyModified) {
            if (ev->property == atom(QXcbAtom::WacomSerialIDs)) {
                enum WacomSerialIndex {
                    _WACSER_USB_ID = 0,
                    _WACSER_LAST_TOOL_SERIAL,
                    _WACSER_LAST_TOOL_ID,
                    _WACSER_TOOL_SERIAL,
                    _WACSER_TOOL_ID,
                    _WACSER_COUNT
                };
                Atom propType;
                int propFormat;
                unsigned long numItems, bytesAfter;
                unsigned char *data;
                if (XIGetProperty(xDisplay, tabletData->deviceId, ev->property, 0, 100,
                                  0, AnyPropertyType, &propType, &propFormat,
                                  &numItems, &bytesAfter, &data) == Success) {
                    if (propType == atom(QXcbAtom::INTEGER) && propFormat == 32 && numItems == _WACSER_COUNT) {
                        quint32 *ptr = reinterpret_cast<quint32 *>(data);
                        quint32 tool = ptr[_WACSER_TOOL_ID];
                        // Workaround for http://sourceforge.net/p/linuxwacom/bugs/246/
                        // e.g. on Thinkpad Helix, tool ID will be 0 and serial will be 1
                        if (!tool && ptr[_WACSER_TOOL_SERIAL])
                            tool = ptr[_WACSER_TOOL_SERIAL];

                        // The property change event informs us which tool is in proximity or which one left proximity.
                        if (tool) {
                            tabletData->inProximity = true;
                            tabletData->tool = toolIdToTabletDevice(tool);
                            tabletData->serialId = qint64(ptr[_WACSER_USB_ID]) << 32 | qint64(ptr[_WACSER_TOOL_SERIAL]);
                            QWindowSystemInterface::handleTabletEnterProximityEvent(tabletData->tool,
                                                                                    tabletData->pointerType,
                                                                                    tabletData->serialId);
                        } else {
                            tabletData->inProximity = false;
                            tabletData->tool = toolIdToTabletDevice(ptr[_WACSER_LAST_TOOL_ID]);
                            // Workaround for http://sourceforge.net/p/linuxwacom/bugs/246/
                            // e.g. on Thinkpad Helix, tool ID will be 0 and serial will be 1
                            if (!tabletData->tool)
                                tabletData->tool = toolIdToTabletDevice(ptr[_WACSER_LAST_TOOL_SERIAL]);
                            tabletData->serialId = qint64(ptr[_WACSER_USB_ID]) << 32 | qint64(ptr[_WACSER_LAST_TOOL_SERIAL]);
                            QWindowSystemInterface::handleTabletLeaveProximityEvent(tabletData->tool,
                                                                                    tabletData->pointerType,
                                                                                    tabletData->serialId);
                        }
                        // TODO maybe have a hash of tabletData->deviceId to device data so we can
                        // look up the tablet name here, and distinguish multiple tablets
                        qCDebug(lcQpaXInput, "XI2 proximity change on tablet %d (USB %x): last tool: %x id %x current tool: %x id %x TabletDevice %d",
                            ev->deviceid, ptr[_WACSER_USB_ID], ptr[_WACSER_LAST_TOOL_SERIAL], ptr[_WACSER_LAST_TOOL_ID],
                            ptr[_WACSER_TOOL_SERIAL], ptr[_WACSER_TOOL_ID], tabletData->tool);
                    }
                    XFree(data);
                }
            }
        }
        break;
    }
    default:
        handled = false;
        break;
    }
    return handled;
}

void QXcbConnection::xi2ReportTabletEvent(TabletData &tabletData, void *event)
{
    xXIDeviceEvent *ev = reinterpret_cast<xXIDeviceEvent *>(event);
    QXcbWindow *xcbWindow = platformWindowFromId(ev->event);
    if (!xcbWindow)
        return;
    QWindow *window = xcbWindow->window();
    const double scale = 65536.0;
    QPointF local(ev->event_x / scale, ev->event_y / scale);
    QPointF global(ev->root_x / scale, ev->root_y / scale);
    double pressure = 0, rotation = 0, tangentialPressure = 0;
    int xTilt = 0, yTilt = 0;

    for (QHash<int, TabletData::ValuatorClassInfo>::iterator it = tabletData.valuatorInfo.begin(),
            ite = tabletData.valuatorInfo.end(); it != ite; ++it) {
        int valuator = it.key();
        TabletData::ValuatorClassInfo &classInfo(it.value());
        xi2GetValuatorValueIfSet(event, classInfo.number, &classInfo.curVal);
        double normalizedValue = (classInfo.curVal - classInfo.minVal) / (classInfo.maxVal - classInfo.minVal);
        switch (valuator) {
        case QXcbAtom::AbsPressure:
            pressure = normalizedValue;
            break;
        case QXcbAtom::AbsTiltX:
            xTilt = classInfo.curVal;
            break;
        case QXcbAtom::AbsTiltY:
            yTilt = classInfo.curVal;
            break;
        case QXcbAtom::AbsWheel:
            switch (tabletData.tool) {
            case QTabletEvent::Airbrush:
                tangentialPressure = normalizedValue * 2.0 - 1.0; // Convert 0..1 range to -1..+1 range
                break;
            case QTabletEvent::RotationStylus:
                rotation = normalizedValue * 360.0 - 180.0; // Convert 0..1 range to -180..+180 degrees
                break;
            default:    // Other types of styli do not use this valuator
                break;
            }
            break;
        default:
            break;
        }
    }

    if (Q_UNLIKELY(lcQpaXInput().isDebugEnabled()))
        qCDebug(lcQpaXInput, "XI2 event on tablet %d with tool %d type %d seq %d detail %d pos %6.1f, %6.1f root pos %6.1f, %6.1f buttons 0x%x pressure %4.2lf tilt %d, %d rotation %6.2lf",
            ev->deviceid, tabletData.tool, ev->evtype, ev->sequenceNumber, ev->detail,
            fixed1616ToReal(ev->event_x), fixed1616ToReal(ev->event_y),
            fixed1616ToReal(ev->root_x), fixed1616ToReal(ev->root_y),
            (int)tabletData.buttons, pressure, xTilt, yTilt, rotation);

    QWindowSystemInterface::handleTabletEvent(window, local, global,
                                              tabletData.tool, tabletData.pointerType,
                                              tabletData.buttons, pressure,
                                              xTilt, yTilt, tangentialPressure,
                                              rotation, 0, tabletData.serialId);
}
#endif // QT_NO_TABLETEVENT

#endif // XCB_USE_XINPUT2<|MERGE_RESOLUTION|>--- conflicted
+++ resolved
@@ -341,11 +341,7 @@
     if (!dev) {
         int nrDevices = 0;
         QTouchDevice::Capabilities caps = 0;
-<<<<<<< HEAD
         dev = new XInput2TouchDeviceData;
-=======
-        dev = new XInput2DeviceData;
->>>>>>> a5df2e71
         dev->xiDeviceInfo = XIQueryDevice(static_cast<Display *>(m_xlib_display), id, &nrDevices);
         if (nrDevices <= 0)
             return 0;
