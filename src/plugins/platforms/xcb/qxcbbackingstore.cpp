/****************************************************************************
**
** Copyright (C) 2016 The Qt Company Ltd.
** Contact: https://www.qt.io/licensing/
**
** This file is part of the plugins of the Qt Toolkit.
**
** $QT_BEGIN_LICENSE:LGPL$
** Commercial License Usage
** Licensees holding valid commercial Qt licenses may use this file in
** accordance with the commercial license agreement provided with the
** Software or, alternatively, in accordance with the terms contained in
** a written agreement between you and The Qt Company. For licensing terms
** and conditions see https://www.qt.io/terms-conditions. For further
** information use the contact form at https://www.qt.io/contact-us.
**
** GNU Lesser General Public License Usage
** Alternatively, this file may be used under the terms of the GNU Lesser
** General Public License version 3 as published by the Free Software
** Foundation and appearing in the file LICENSE.LGPL3 included in the
** packaging of this file. Please review the following information to
** ensure the GNU Lesser General Public License version 3 requirements
** will be met: https://www.gnu.org/licenses/lgpl-3.0.html.
**
** GNU General Public License Usage
** Alternatively, this file may be used under the terms of the GNU
** General Public License version 2.0 or (at your option) the GNU General
** Public license version 3 or any later version approved by the KDE Free
** Qt Foundation. The licenses are as published by the Free Software
** Foundation and appearing in the file LICENSE.GPL2 and LICENSE.GPL3
** included in the packaging of this file. Please review the following
** information to ensure the GNU General Public License requirements will
** be met: https://www.gnu.org/licenses/gpl-2.0.html and
** https://www.gnu.org/licenses/gpl-3.0.html.
**
** $QT_END_LICENSE$
**
****************************************************************************/

#include "qxcbbackingstore.h"

#include "qxcbconnection.h"
#include "qxcbscreen.h"
#include "qxcbwindow.h"

#include <xcb/shm.h>
#include <xcb/xcb_image.h>
#if QT_CONFIG(xcb_render)
#include <xcb/render.h>
// 'template' is used as a function argument name in xcb_renderutil.h
#define template template_param
// extern "C" is missing too
extern "C" {
#include <xcb/xcb_renderutil.h>
}
#undef template
#endif

#include <sys/ipc.h>
#include <sys/shm.h>
#include <sys/mman.h>

#include <stdio.h>
#include <errno.h>
#include <unistd.h>

#include <qdebug.h>
#include <qpainter.h>
#include <qscreen.h>
#include <QtGui/private/qhighdpiscaling_p.h>
#include <qpa/qplatformgraphicsbuffer.h>
#include <private/qimage_p.h>
#include <qendian.h>

#include <algorithm>

#if (XCB_SHM_MAJOR_VERSION == 1 && XCB_SHM_MINOR_VERSION >= 2) || XCB_SHM_MAJOR_VERSION > 1
#define XCB_USE_SHM_FD
#endif

QT_BEGIN_NAMESPACE

class QXcbBackingStore;

class QXcbBackingStoreImage : public QXcbObject
{
public:
    QXcbBackingStoreImage(QXcbScreen *screen, const QSize &size, uint depth, QImage::Format format);
    ~QXcbBackingStoreImage() { destroy(true); }

    void resize(const QSize &size);

    void flushScrolledRegion(bool clientSideScroll);

    bool scroll(const QRegion &area, int dx, int dy);

    QImage *image() { return &m_qimage; }
    QPlatformGraphicsBuffer *graphicsBuffer() { return m_graphics_buffer; }

    QSize size() const { return m_qimage.size(); }

    bool hasAlpha() const { return m_hasAlpha; }
    bool hasShm() const { return m_shm_info.shmaddr != nullptr; }

    void put(xcb_drawable_t dst, const QRegion &region, const QPoint &offset);
    void preparePaint(const QRegion &region);

    static bool createSystemVShmSegment(QXcbConnection *c, size_t segmentSize = 1,
                                        xcb_shm_segment_info_t *shm_info = nullptr);

private:
    void createShmSegment(size_t segmentSize);
    void destroyShmSegment();
    void destroy(bool destroyShm);

    void ensureGC(xcb_drawable_t dst);
    void shmPutImage(xcb_drawable_t drawable, const QRegion &region, const QPoint &offset = QPoint());
    void flushPixmap(const QRegion &region, bool fullRegion = false);
    void setClip(const QRegion &region);

    xcb_window_t m_screen_root;

    xcb_shm_segment_info_t m_shm_info;
    size_t m_segmentSize = 0;

    xcb_image_t *m_xcb_image = nullptr;

    QImage m_qimage;
    QPlatformGraphicsBuffer *m_graphics_buffer = nullptr;

    xcb_gcontext_t m_gc = 0;
    xcb_drawable_t m_gc_drawable = 0;

    // When using shared memory these variables are used only for server-side scrolling.
    // When not using shared memory, we maintain a server-side pixmap with the backing
    // store as well as repainted content not yet flushed to the pixmap. We only flush
    // the regions we need and only when these are marked dirty. This way we can just
    // do a server-side copy on expose instead of sending the pixels every time
    xcb_pixmap_t m_xcb_pixmap = 0;
    QRegion m_pendingFlush;

    // This is the scrolled region which is stored in server-side pixmap
    QRegion m_scrolledRegion;

    // When using shared memory this is the region currently shared with the server
    QRegion m_dirtyShm;

    // When not using shared memory this is a temporary buffer which is uploaded
    // as a pixmap region to server
    QByteArray m_flushBuffer;

    bool m_hasAlpha = false;
    bool m_clientSideScroll = false;

    const xcb_format_t *m_xcb_format = nullptr;
    QImage::Format m_qimage_format = QImage::Format_Invalid;
};

class QXcbGraphicsBuffer : public QPlatformGraphicsBuffer
{
public:
    QXcbGraphicsBuffer(QImage *image)
        : QPlatformGraphicsBuffer(image->size(), QImage::toPixelFormat(image->format()))
        , m_image(image)
    { }

    bool doLock(AccessTypes access, const QRect &rect) override
    {
        Q_UNUSED(rect);
        if (access & ~(QPlatformGraphicsBuffer::SWReadAccess | QPlatformGraphicsBuffer::SWWriteAccess))
            return false;

        m_access_lock |= access;
        return true;
    }
    void doUnlock() override { m_access_lock = None; }

    const uchar *data() const override { return m_image->bits(); }
    uchar *data() override { return m_image->bits(); }
    int bytesPerLine() const override { return m_image->bytesPerLine(); }

    Origin origin() const override { return QPlatformGraphicsBuffer::OriginTopLeft; }

private:
    AccessTypes m_access_lock = QPlatformGraphicsBuffer::None;
    QImage *m_image = nullptr;
};

static inline size_t imageDataSize(const xcb_image_t *image)
{
    return static_cast<size_t>(image->stride) * image->height;
}

QXcbBackingStoreImage::QXcbBackingStoreImage(QXcbScreen *screen, const QSize &size, uint depth, QImage::Format format)
    : QXcbObject(screen->connection())
    , m_screen_root(screen->screen()->root)
{
<<<<<<< HEAD
    const xcb_format_t *fmt = connection()->formatForDepth(depth);
    Q_ASSERT(fmt);

    memset(&m_shm_info, 0, sizeof m_shm_info);

    m_hasAlpha = QImage::toPixelFormat(format).alphaUsage() == QPixelFormat::UsesAlpha;
    if (!m_hasAlpha)
        create(size, fmt, qt_maybeAlphaVersionWithSameDepth(format));
    else
        create(size, fmt, format);
=======
    auto window = static_cast<QXcbWindow *>(m_backingStore->window()->handle());
    m_xcb_format = connection()->formatForDepth(window->depth());
    Q_ASSERT(m_xcb_format);

    m_qimage_format = window->imageFormat();
    m_hasAlpha = QImage::toPixelFormat(m_qimage_format).alphaUsage() == QPixelFormat::UsesAlpha;
    if (!m_hasAlpha)
        m_qimage_format = qt_maybeAlphaVersionWithSameDepth(m_qimage_format);

    memset(&m_shm_info, 0, sizeof m_shm_info);

    resize(size);
>>>>>>> a0ebd98f
}

void QXcbBackingStoreImage::resize(const QSize &size)
{
    destroy(false);

    auto byteOrder = QSysInfo::ByteOrder == QSysInfo::BigEndian ? XCB_IMAGE_ORDER_MSB_FIRST
                                                                : XCB_IMAGE_ORDER_LSB_FIRST;
    m_xcb_image = xcb_image_create(size.width(), size.height(),
                                   XCB_IMAGE_FORMAT_Z_PIXMAP,
                                   m_xcb_format->scanline_pad,
                                   m_xcb_format->depth,
                                   m_xcb_format->bits_per_pixel,
                                   0, byteOrder,
                                   XCB_IMAGE_ORDER_MSB_FIRST,
                                   0, ~0, 0);

    const size_t segmentSize = imageDataSize(m_xcb_image);

    if (connection()->hasShm()) {
        if (segmentSize == 0) {
            if (m_segmentSize > 0) {
                destroyShmSegment();
                qCDebug(lcQpaXcb) << "[" << m_backingStore->window()
                                  << "] destroyed SHM segment due to resize to" << size;
            }
        } else {
            // Destroy shared memory segment if it is double (or more) of what we actually
            // need with new window size. Or if the new size is bigger than what we currently
            // have allocated.
            if (m_shm_info.shmaddr && (m_segmentSize < segmentSize || m_segmentSize / 2 >= segmentSize))
                destroyShmSegment();
            if (!m_shm_info.shmaddr) {
                qCDebug(lcQpaXcb) << "[" << m_backingStore->window()
                                  << "] creating shared memory" << segmentSize << "bytes for"
                                  << size << "depth" << m_xcb_format->depth << "bits"
                                  << m_xcb_format->bits_per_pixel;
                createShmSegment(segmentSize);
            }
        }
    }

    if (segmentSize == 0)
        return;

    m_xcb_image->data = m_shm_info.shmaddr ? m_shm_info.shmaddr : (uint8_t *)malloc(segmentSize);
    m_qimage = QImage(static_cast<uchar *>(m_xcb_image->data), m_xcb_image->width,
                      m_xcb_image->height, m_xcb_image->stride, m_qimage_format);
    m_graphics_buffer = new QXcbGraphicsBuffer(&m_qimage);

    m_xcb_pixmap = xcb_generate_id(xcb_connection());
    xcb_create_pixmap(xcb_connection(),
                      m_xcb_image->depth,
                      m_xcb_pixmap,
                      m_screen_root,
                      m_xcb_image->width, m_xcb_image->height);
}

void QXcbBackingStoreImage::destroy(bool destroyShm)
{
    if (m_xcb_image) {
        if (m_xcb_image->data) {
            if (m_shm_info.shmaddr) {
                if (destroyShm)
                    destroyShmSegment();
            } else {
                free(m_xcb_image->data);
            }
        }
        xcb_image_destroy(m_xcb_image);
    }

    if (m_gc) {
        xcb_free_gc(xcb_connection(), m_gc);
        m_gc = 0;
    }
    m_gc_drawable = 0;

    delete m_graphics_buffer;
    m_graphics_buffer = nullptr;

    if (m_xcb_pixmap) {
        xcb_free_pixmap(xcb_connection(), m_xcb_pixmap);
        m_xcb_pixmap = 0;
    }

    m_qimage = QImage();
}

void QXcbBackingStoreImage::flushScrolledRegion(bool clientSideScroll)
{
    if (m_clientSideScroll == clientSideScroll)
       return;

    m_clientSideScroll = clientSideScroll;

    if (m_scrolledRegion.isNull())
        return;

    if (hasShm() && m_dirtyShm.intersects(m_scrolledRegion)) {
        connection()->sync();
        m_dirtyShm = QRegion();
    }

    if (m_clientSideScroll) {
        // Copy scrolled image region from server-side pixmap to client-side memory
        for (const QRect &rect : m_scrolledRegion) {
            const int w = rect.width();
            const int h = rect.height();

            auto reply = Q_XCB_REPLY_UNCHECKED(xcb_get_image,
                                               xcb_connection(),
                                               m_xcb_image->format,
                                               m_xcb_pixmap,
                                               rect.x(), rect.y(),
                                               w, h,
                                               ~0u);

            if (reply && reply->depth == m_xcb_image->depth) {
                const QImage img(xcb_get_image_data(reply.get()), w, h, m_qimage.format());

                QPainter p(&m_qimage);
                p.setCompositionMode(QPainter::CompositionMode_Source);
                p.drawImage(rect.topLeft(), img);
            }
        }
        m_scrolledRegion = QRegion();
    } else {
        // Copy scrolled image region from client-side memory to server-side pixmap
        ensureGC(m_xcb_pixmap);
        if (hasShm())
            shmPutImage(m_xcb_pixmap, m_scrolledRegion);
        else
            flushPixmap(m_scrolledRegion, true);
    }
}

void QXcbBackingStoreImage::createShmSegment(size_t segmentSize)
{
    Q_ASSERT(connection()->hasShm());
    Q_ASSERT(m_segmentSize == 0);

#ifdef XCB_USE_SHM_FD
    if (connection()->hasShmFd()) {
        if (Q_UNLIKELY(segmentSize > std::numeric_limits<uint32_t>::max())) {
            qCWarning(lcQpaXcb, "xcb_shm_create_segment() can't be called for size %zu, maximum"
                      "allowed size is %u", segmentSize, std::numeric_limits<uint32_t>::max());
            return;
        }

        const auto seg = xcb_generate_id(xcb_connection());
        auto reply = Q_XCB_REPLY(xcb_shm_create_segment,
                                 xcb_connection(), seg, segmentSize, false);
        if (!reply) {
            qCWarning(lcQpaXcb, "xcb_shm_create_segment() failed for size %zu", segmentSize);
            return;
        }

        int *fds = xcb_shm_create_segment_reply_fds(xcb_connection(), reply.get());
        if (reply->nfd != 1) {
            for (int i = 0; i < reply->nfd; i++)
                close(fds[i]);

            qCWarning(lcQpaXcb, "failed to get file descriptor for shm segment of size %zu", segmentSize);
            return;
        }

        void *addr = mmap(nullptr, segmentSize, PROT_READ|PROT_WRITE, MAP_SHARED, fds[0], 0);
        if (addr == MAP_FAILED) {
            qCWarning(lcQpaXcb, "failed to mmap segment from X server (%d: %s) for size %zu",
                     errno, strerror(errno), segmentSize);
            close(fds[0]);
            xcb_shm_detach(xcb_connection(), seg);
            return;
        }

        close(fds[0]);
        m_shm_info.shmseg = seg;
        m_shm_info.shmaddr = static_cast<quint8 *>(addr);
        m_segmentSize = segmentSize;
    } else
#endif
    {
        if (createSystemVShmSegment(connection(), segmentSize, &m_shm_info))
            m_segmentSize = segmentSize;
    }
}

bool QXcbBackingStoreImage::createSystemVShmSegment(QXcbConnection *c, size_t segmentSize,
                                                    xcb_shm_segment_info_t *shmInfo)
{
    const int id = shmget(IPC_PRIVATE, segmentSize, IPC_CREAT | 0600);
    if (id == -1) {
        qCWarning(lcQpaXcb, "shmget() failed (%d: %s) for size %zu", errno, strerror(errno), segmentSize);
        return false;
    }

    void *addr = shmat(id, 0, 0);
    if (addr == (void *)-1) {
        qCWarning(lcQpaXcb, "shmat() failed (%d: %s) for id %d", errno, strerror(errno), id);
        return false;
    }

    if (shmctl(id, IPC_RMID, 0) == -1)
        qCWarning(lcQpaXcb, "Error while marking the shared memory segment to be destroyed");

    const auto seg = xcb_generate_id(c->xcb_connection());
    auto cookie = xcb_shm_attach_checked(c->xcb_connection(), seg, id, false);
    auto *error = xcb_request_check(c->xcb_connection(), cookie);
    if (error) {
        c->printXcbError("xcb_shm_attach() failed with error", error);
        free(error);
        if (shmdt(addr) == -1)
            qCWarning(lcQpaXcb, "shmdt() failed (%d: %s) for %p", errno, strerror(errno), addr);
        return false;
    } else if (!shmInfo) { // this was a test run, free the allocated test segment
        xcb_shm_detach(c->xcb_connection(), seg);
        auto shmaddr = static_cast<quint8 *>(addr);
        if (shmdt(shmaddr) == -1)
            qCWarning(lcQpaXcb, "shmdt() failed (%d: %s) for %p", errno, strerror(errno), shmaddr);
    }
    if (shmInfo) {
        shmInfo->shmseg = seg;
        shmInfo->shmid = id; // unused
        shmInfo->shmaddr = static_cast<quint8 *>(addr);
    }
    return true;
}

void QXcbBackingStoreImage::destroyShmSegment()
{
    auto cookie = xcb_shm_detach_checked(xcb_connection(), m_shm_info.shmseg);
    xcb_generic_error_t *error = xcb_request_check(xcb_connection(), cookie);
    if (error)
        connection()->printXcbError("xcb_shm_detach() failed with error", error);
    m_shm_info.shmseg = 0;

#ifdef XCB_USE_SHM_FD
    if (connection()->hasShmFd()) {
        if (munmap(m_shm_info.shmaddr, m_segmentSize) == -1) {
            qCWarning(lcQpaXcb, "munmap() failed (%d: %s) for %p with size %zu",
                      errno, strerror(errno), m_shm_info.shmaddr, m_segmentSize);
        }
    } else
#endif
    {
        if (shmdt(m_shm_info.shmaddr) == -1) {
            qCWarning(lcQpaXcb, "shmdt() failed (%d: %s) for %p",
                      errno, strerror(errno), m_shm_info.shmaddr);
        }
        m_shm_info.shmid = 0; // unused
    }
    m_shm_info.shmaddr = nullptr;

    m_segmentSize = 0;
}

extern void qt_scrollRectInImage(QImage &img, const QRect &rect, const QPoint &offset);

bool QXcbBackingStoreImage::scroll(const QRegion &area, int dx, int dy)
{
    const QRect bounds(QPoint(), size());
    const QRegion scrollArea(area & bounds);
    const QPoint delta(dx, dy);

    if (m_clientSideScroll) {
        if (m_qimage.isNull())
            return false;

        if (hasShm())
            preparePaint(scrollArea);

        for (const QRect &rect : scrollArea)
            qt_scrollRectInImage(m_qimage, rect, delta);
    } else {
        if (hasShm())
            shmPutImage(m_xcb_pixmap, m_pendingFlush.intersected(scrollArea));
        else
            flushPixmap(scrollArea);

        ensureGC(m_xcb_pixmap);

        for (const QRect &src : scrollArea) {
            const QRect dst = src.translated(delta).intersected(bounds);
            xcb_copy_area(xcb_connection(),
                          m_xcb_pixmap,
                          m_xcb_pixmap,
                          m_gc,
                          src.x(), src.y(),
                          dst.x(), dst.y(),
                          dst.width(), dst.height());
        }
    }

    m_scrolledRegion |= scrollArea.translated(delta).intersected(bounds);
    if (hasShm()) {
        m_pendingFlush -= scrollArea;
        m_pendingFlush -= m_scrolledRegion;
    }

    return true;
}

void QXcbBackingStoreImage::ensureGC(xcb_drawable_t dst)
{
    if (m_gc_drawable != dst) {
        if (m_gc)
            xcb_free_gc(xcb_connection(), m_gc);

        static const uint32_t mask = XCB_GC_GRAPHICS_EXPOSURES;
        static const uint32_t values[] = { 0 };

        m_gc = xcb_generate_id(xcb_connection());
        xcb_create_gc(xcb_connection(), m_gc, dst, mask, values);

        m_gc_drawable = dst;
    }
}

static inline void copy_unswapped(char *dst, int dstBytesPerLine, const QImage &img, const QRect &rect)
{
    const uchar *srcData = img.constBits();
    const int srcBytesPerLine = img.bytesPerLine();

    const int leftOffset = rect.left() * img.depth() >> 3;
    const int bottom = rect.bottom() + 1;

    for (int yy = rect.top(); yy < bottom; ++yy) {
        const uchar *src = srcData + yy * srcBytesPerLine + leftOffset;
        ::memmove(dst, src, dstBytesPerLine);
        dst += dstBytesPerLine;
    }
}

template <class Pixel>
static inline void copy_swapped(char *dst, const int dstStride, const QImage &img, const QRect &rect)
{
    const uchar *srcData = img.constBits();
    const int srcBytesPerLine = img.bytesPerLine();

    const int left = rect.left();
    const int width = rect.width();
    const int bottom = rect.bottom() + 1;

    for (int yy = rect.top(); yy < bottom; ++yy) {
        Pixel *dstPixels = reinterpret_cast<Pixel *>(dst);
        const Pixel *srcPixels = reinterpret_cast<const Pixel *>(srcData + yy * srcBytesPerLine) + left;

        for (int i = 0; i < width; ++i)
            dstPixels[i] = qbswap<Pixel>(*srcPixels++);

        dst += dstStride;
    }
}

static QImage native_sub_image(QByteArray *buffer, const int dstStride, const QImage &src, const QRect &rect, bool swap)
{
    if (!swap && src.rect() == rect && src.bytesPerLine() == dstStride)
        return src;

    buffer->resize(rect.height() * dstStride);

    if (swap) {
        switch (src.depth()) {
        case 32:
            copy_swapped<quint32>(buffer->data(), dstStride, src, rect);
            break;
        case 16:
            copy_swapped<quint16>(buffer->data(), dstStride, src, rect);
            break;
        }
    } else {
        copy_unswapped(buffer->data(), dstStride, src, rect);
    }

    return QImage(reinterpret_cast<const uchar *>(buffer->constData()), rect.width(), rect.height(), dstStride, src.format());
}

static inline quint32 round_up_scanline(quint32 base, quint32 pad)
{
    return (base + pad - 1) & -pad;
}

void QXcbBackingStoreImage::shmPutImage(xcb_drawable_t drawable, const QRegion &region, const QPoint &offset)
{
    for (const QRect &rect : region) {
        const QPoint source = rect.translated(offset).topLeft();
        xcb_shm_put_image(xcb_connection(),
                          drawable,
                          m_gc,
                          m_xcb_image->width,
                          m_xcb_image->height,
                          source.x(), source.y(),
                          rect.width(), rect.height(),
                          rect.x(), rect.y(),
                          m_xcb_image->depth,
                          m_xcb_image->format,
                          0, // send event?
                          m_shm_info.shmseg,
                          m_xcb_image->data - m_shm_info.shmaddr);
    }
    m_dirtyShm |= region.translated(offset);
}

void QXcbBackingStoreImage::flushPixmap(const QRegion &region, bool fullRegion)
{
    if (!fullRegion) {
        auto actualRegion = m_pendingFlush.intersected(region);
        m_pendingFlush -= region;
        flushPixmap(actualRegion, true);
        return;
    }

    xcb_image_t xcb_subimage;
    memset(&xcb_subimage, 0, sizeof(xcb_image_t));

    xcb_subimage.format = m_xcb_image->format;
    xcb_subimage.scanline_pad = m_xcb_image->scanline_pad;
    xcb_subimage.depth = m_xcb_image->depth;
    xcb_subimage.bpp = m_xcb_image->bpp;
    xcb_subimage.unit = m_xcb_image->unit;
    xcb_subimage.plane_mask = m_xcb_image->plane_mask;
    xcb_subimage.byte_order = (xcb_image_order_t) connection()->setup()->image_byte_order;
    xcb_subimage.bit_order = m_xcb_image->bit_order;

    const bool needsByteSwap = xcb_subimage.byte_order != m_xcb_image->byte_order;

    for (const QRect &rect : region) {
        // We must make sure that each request is not larger than max_req_size.
        // Each request takes req_size + m_xcb_image->stride * height bytes.
        static const uint32_t req_size = sizeof(xcb_put_image_request_t);
        const uint32_t max_req_size = xcb_get_maximum_request_length(xcb_connection());
        const int rows_per_put = (max_req_size - req_size) / m_xcb_image->stride;

        // This assert could trigger if a single row has more pixels than fit in
        // a single PutImage request. However, max_req_size is guaranteed to be
        // at least 16384 bytes. That should be enough for quite large images.
        Q_ASSERT(rows_per_put > 0);

        // If we upload the whole image in a single chunk, the result might be
        // larger than the server's maximum request size and stuff breaks.
        // To work around that, we upload the image in chunks where each chunk
        // is small enough for a single request.
        const int x = rect.x();
        int y = rect.y();
        const int width = rect.width();
        int height = rect.height();

        while (height > 0) {
            const int rows = std::min(height, rows_per_put);
            const QRect subRect(x, y, width, rows);
            const quint32 stride = round_up_scanline(width * m_qimage.depth(), xcb_subimage.scanline_pad) >> 3;
            const QImage subImage = native_sub_image(&m_flushBuffer, stride, m_qimage, subRect, needsByteSwap);

            xcb_subimage.width = width;
            xcb_subimage.height = rows;
            xcb_subimage.data = const_cast<uint8_t *>(subImage.constBits());
            xcb_image_annotate(&xcb_subimage);

            xcb_image_put(xcb_connection(),
                          m_xcb_pixmap,
                          m_gc,
                          &xcb_subimage,
                          x,
                          y,
                          0);

            y += rows;
            height -= rows;
        }
    }
}

void QXcbBackingStoreImage::setClip(const QRegion &region)
{
    if (region.isEmpty()) {
        static const uint32_t mask = XCB_GC_CLIP_MASK;
        static const uint32_t values[] = { XCB_NONE };
        xcb_change_gc(xcb_connection(), m_gc, mask, values);
    } else {
        const auto xcb_rects = qRegionToXcbRectangleList(region);
        xcb_set_clip_rectangles(xcb_connection(),
                                XCB_CLIP_ORDERING_YX_BANDED,
                                m_gc,
                                0, 0,
                                xcb_rects.size(), xcb_rects.constData());
    }
}

void QXcbBackingStoreImage::put(xcb_drawable_t dst, const QRegion &region, const QPoint &offset)
{
    Q_ASSERT(!m_clientSideScroll);

    ensureGC(dst);
    setClip(region);

    if (hasShm()) {
        // Copy scrolled area on server-side from pixmap to window
        const QRegion scrolledRegion = m_scrolledRegion.translated(-offset);
        for (const QRect &rect : scrolledRegion) {
            const QPoint source = rect.translated(offset).topLeft();
            xcb_copy_area(xcb_connection(),
                          m_xcb_pixmap,
                          dst,
                          m_gc,
                          source.x(), source.y(),
                          rect.x(), rect.y(),
                          rect.width(), rect.height());
        }

        // Copy non-scrolled image from client-side memory to server-side window
        const QRegion notScrolledArea = region - scrolledRegion;
        shmPutImage(dst, notScrolledArea, offset);
    } else {
        const QRect bounds = region.boundingRect();
        const QPoint target = bounds.topLeft();
        const QRect source = bounds.translated(offset);
        flushPixmap(region);
        xcb_copy_area(xcb_connection(),
                      m_xcb_pixmap,
                      dst,
                      m_gc,
                      source.x(), source.y(),
                      target.x(), target.y(),
                      source.width(), source.height());
    }

    setClip(QRegion());
}

void QXcbBackingStoreImage::preparePaint(const QRegion &region)
{
    if (hasShm()) {
        // to prevent X from reading from the image region while we're writing to it
        if (m_dirtyShm.intersects(region)) {
            connection()->sync();
            m_dirtyShm = QRegion();
        }
    }
    m_scrolledRegion -= region;
    m_pendingFlush |= region;
}

bool QXcbBackingStore::createSystemVShmSegment(QXcbConnection *c, size_t segmentSize, void *shmInfo)
{
    auto info = reinterpret_cast<xcb_shm_segment_info_t *>(shmInfo);
    return QXcbBackingStoreImage::createSystemVShmSegment(c, segmentSize, info);
}

QXcbBackingStore::QXcbBackingStore(QWindow *window)
    : QPlatformBackingStore(window)
{
    QXcbScreen *screen = static_cast<QXcbScreen *>(window->screen()->handle());
    setConnection(screen->connection());
}

QXcbBackingStore::~QXcbBackingStore()
{
    delete m_image;
}

QPaintDevice *QXcbBackingStore::paintDevice()
{
    if (!m_image)
        return 0;
    return m_rgbImage.isNull() ? m_image->image() : &m_rgbImage;
}

void QXcbBackingStore::beginPaint(const QRegion &region)
{
    if (!m_image)
        return;

    m_paintRegions.push(region);
    m_image->preparePaint(region);

    if (m_image->hasAlpha()) {
        QPainter p(paintDevice());
        p.setCompositionMode(QPainter::CompositionMode_Source);
        const QColor blank = Qt::transparent;
        for (const QRect &rect : region)
            p.fillRect(rect, blank);
    }
}

void QXcbBackingStore::endPaint()
{
    if (Q_UNLIKELY(m_paintRegions.isEmpty())) {
        qCWarning(lcQpaXcb, "%s: paint regions empty!", Q_FUNC_INFO);
        return;
    }

    const QRegion region = m_paintRegions.pop();
    m_image->preparePaint(region);

    QXcbWindow *platformWindow = static_cast<QXcbWindow *>(window()->handle());
    if (!platformWindow || !platformWindow->imageNeedsRgbSwap())
        return;

    // Slow path: the paint device was m_rgbImage. Now copy with swapping red
    // and blue into m_image.
    auto it = region.begin();
    const auto end = region.end();
    if (it == end)
        return;
    QPainter p(m_image->image());
    while (it != end) {
        const QRect rect = *(it++);
        p.drawImage(rect.topLeft(), m_rgbImage.copy(rect).rgbSwapped());
    }
}

QImage QXcbBackingStore::toImage() const
{
    return m_image && m_image->image() ? *m_image->image() : QImage();
}

QPlatformGraphicsBuffer *QXcbBackingStore::graphicsBuffer() const
{
    return m_image ? m_image->graphicsBuffer() : nullptr;
}

void QXcbBackingStore::flush(QWindow *window, const QRegion &region, const QPoint &offset)
{
    if (!m_image || m_image->size().isEmpty())
        return;

    m_image->flushScrolledRegion(false);

    QSize imageSize = m_image->size();

    QRegion clipped = region;
    clipped &= QRect(QPoint(), QHighDpi::toNativePixels(window->size(), window));
    clipped &= QRect(0, 0, imageSize.width(), imageSize.height()).translated(-offset);

    QRect bounds = clipped.boundingRect();

    if (bounds.isNull())
        return;

    QXcbWindow *platformWindow = static_cast<QXcbWindow *>(window->handle());
    if (!platformWindow) {
        qCWarning(lcQpaXcb, "%s QWindow has no platform window, see QTBUG-32681", Q_FUNC_INFO);
        return;
    }

    render(platformWindow->xcb_window(), clipped, offset);

    if (platformWindow->needsSync())
        platformWindow->updateSyncRequestCounter();
    else
        xcb_flush(xcb_connection());
}

void QXcbBackingStore::render(xcb_window_t window, const QRegion &region, const QPoint &offset)
{
    m_image->put(window, region, offset);
}

#ifndef QT_NO_OPENGL
void QXcbBackingStore::composeAndFlush(QWindow *window, const QRegion &region, const QPoint &offset,
                                       QPlatformTextureList *textures,
                                       bool translucentBackground)
{
    if (!m_image || m_image->size().isEmpty())
        return;

    m_image->flushScrolledRegion(true);

    QPlatformBackingStore::composeAndFlush(window, region, offset, textures, translucentBackground);

    QXcbWindow *platformWindow = static_cast<QXcbWindow *>(window->handle());
    if (platformWindow->needsSync()) {
        platformWindow->updateSyncRequestCounter();
    } else {
        xcb_flush(xcb_connection());
    }
}
#endif // QT_NO_OPENGL

void QXcbBackingStore::resize(const QSize &size, const QRegion &)
{
    if (m_image && size == m_image->size())
        return;

    QPlatformWindow *pw = window()->handle();
    if (!pw) {
        window()->create();
        pw = window()->handle();
    }
    QXcbWindow* win = static_cast<QXcbWindow *>(pw);

    recreateImage(win, size);
}

void QXcbBackingStore::recreateImage(QXcbWindow *win, const QSize &size)
{
    if (m_image)
        m_image->resize(size);
    else
        m_image = new QXcbBackingStoreImage(win->xcbScreen(), size, win->depth(), win->imageFormat());

    // Slow path for bgr888 VNC: Create an additional image, paint into that and
    // swap R and B while copying to m_image after each paint.
    if (win->imageNeedsRgbSwap()) {
        m_rgbImage = QImage(size, win->imageFormat());
    }
}

bool QXcbBackingStore::scroll(const QRegion &area, int dx, int dy)
{
    if (m_image)
        return m_image->scroll(area, dx, dy);

    return false;
}

QXcbSystemTrayBackingStore::QXcbSystemTrayBackingStore(QWindow *window)
    : QXcbBackingStore(window)
{
    // We need three different behaviors depending on whether the X11 visual
    // for the system tray supports an alpha channel, i.e. is 32 bits, and
    // whether XRender can be used:
    // 1) if the visual has an alpha channel, then render the window's buffer
    //    directly to the X11 window as usual
    // 2) else if XRender can be used, then render the window's buffer to Pixmap,
    //    then render Pixmap's contents to the cleared X11 window with
    //    xcb_render_composite()
    // 3) else grab the X11 window's content and paint it first each time as a
    //    background before rendering the window's buffer to the X11 window

    auto *platformWindow = static_cast<QXcbWindow *>(window->handle());
    quint8 depth = connection()->primaryScreen()->depthOfVisual(platformWindow->visualId());

    if (depth != 32) {
        platformWindow->setParentRelativeBackPixmap();
#if QT_CONFIG(xcb_render)
        initXRenderMode();
#endif
        m_useGrabbedBackgound = !m_usingXRenderMode;
    }
}

QXcbSystemTrayBackingStore::~QXcbSystemTrayBackingStore()
{
#if QT_CONFIG(xcb_render)
    if (m_xrenderPicture) {
        xcb_render_free_picture(xcb_connection(), m_xrenderPicture);
        m_xrenderPicture = XCB_NONE;
    }
    if (m_xrenderPixmap) {
        xcb_free_pixmap(xcb_connection(), m_xrenderPixmap);
        m_xrenderPixmap = XCB_NONE;
    }
    if (m_windowPicture) {
        xcb_render_free_picture(xcb_connection(), m_windowPicture);
        m_windowPicture = XCB_NONE;
    }
#endif // QT_CONFIG(xcb_render)
}

void QXcbSystemTrayBackingStore::beginPaint(const QRegion &region)
{
    QXcbBackingStore::beginPaint(region);

    if (m_useGrabbedBackgound) {
        QPainter p(paintDevice());
        p.setCompositionMode(QPainter::CompositionMode_Source);
        for (const QRect &rect: region)
            p.drawPixmap(rect, m_grabbedBackground, rect);
    }
}

void QXcbSystemTrayBackingStore::render(xcb_window_t window, const QRegion &region, const QPoint &offset)
{
    if (!m_usingXRenderMode) {
        QXcbBackingStore::render(window, region, offset);
        return;
    }

#if QT_CONFIG(xcb_render)
    m_image->put(m_xrenderPixmap, region, offset);
    const QRect bounds = region.boundingRect();
    const QPoint target = bounds.topLeft();
    const QRect source = bounds.translated(offset);
    xcb_clear_area(xcb_connection(), false, window,
                   target.x(), target.y(), source.width(), source.height());
    xcb_render_composite(xcb_connection(), XCB_RENDER_PICT_OP_OVER,
                         m_xrenderPicture, 0, m_windowPicture,
                         target.x(), target.y(), 0, 0, target.x(), target.y(),
                         source.width(), source.height());
#endif // QT_CONFIG(xcb_render)
}

void QXcbSystemTrayBackingStore::recreateImage(QXcbWindow *win, const QSize &size)
{
    if (!m_usingXRenderMode) {
        QXcbBackingStore::recreateImage(win, size);

        if (m_useGrabbedBackgound) {
            xcb_clear_area(xcb_connection(), false, win->xcb_window(),
                           0, 0, size.width(), size.height());
            m_grabbedBackground = win->xcbScreen()->grabWindow(win->winId(), 0, 0,
                                                               size.width(), size.height());
        }
        return;
    }

#if QT_CONFIG(xcb_render)
    if (m_xrenderPicture) {
        xcb_render_free_picture(xcb_connection(), m_xrenderPicture);
        m_xrenderPicture = XCB_NONE;
    }
    if (m_xrenderPixmap) {
        xcb_free_pixmap(xcb_connection(), m_xrenderPixmap);
        m_xrenderPixmap = XCB_NONE;
    }

    QXcbScreen *screen = win->xcbScreen();

    m_xrenderPixmap = xcb_generate_id(xcb_connection());
    xcb_create_pixmap(xcb_connection(), 32, m_xrenderPixmap, screen->root(), size.width(), size.height());

    m_xrenderPicture = xcb_generate_id(xcb_connection());
    xcb_render_create_picture(xcb_connection(), m_xrenderPicture, m_xrenderPixmap, m_xrenderPictFormat, 0, 0);

    // XRender expects premultiplied alpha
    if (m_image)
        m_image->resize(size);
    else
        m_image = new QXcbBackingStoreImage(screen, size, 32, QImage::Format_ARGB32_Premultiplied);
#endif // QT_CONFIG(xcb_render)
}

#if QT_CONFIG(xcb_render)
void QXcbSystemTrayBackingStore::initXRenderMode()
{
    if (!connection()->hasXRender())
        return;

    xcb_connection_t *conn = xcb_connection();
    auto formatsReply = Q_XCB_REPLY(xcb_render_query_pict_formats, conn);

    if (!formatsReply) {
        qWarning("QXcbSystemTrayBackingStore: xcb_render_query_pict_formats() failed");
        return;
    }

    xcb_render_pictforminfo_t *fmt = xcb_render_util_find_standard_format(formatsReply.get(),
                                                                          XCB_PICT_STANDARD_ARGB_32);
    if (!fmt) {
        qWarning("QXcbSystemTrayBackingStore: Failed to find format PICT_STANDARD_ARGB_32");
        return;
    }

    m_xrenderPictFormat = fmt->id;

    auto *platformWindow = static_cast<QXcbWindow *>(window()->handle());
    xcb_render_pictvisual_t *vfmt = xcb_render_util_find_visual_format(formatsReply.get(), platformWindow->visualId());

    if (!vfmt) {
        qWarning("QXcbSystemTrayBackingStore: Failed to find format for visual %x", platformWindow->visualId());
        return;
    }

    m_windowPicture = xcb_generate_id(conn);
    xcb_void_cookie_t cookie =
            xcb_render_create_picture_checked(conn, m_windowPicture, platformWindow->xcb_window(), vfmt->format, 0, 0);
    xcb_generic_error_t *error = xcb_request_check(conn, cookie);
    if (error) {
        qWarning("QXcbSystemTrayBackingStore: Failed to create Picture with format %x for window %x, error code %d",
                 vfmt->format, platformWindow->xcb_window(), error->error_code);
        free(error);
        return;
    }

    m_usingXRenderMode = true;
}
#endif // QT_CONFIG(xcb_render)

QT_END_NAMESPACE<|MERGE_RESOLUTION|>--- conflicted
+++ resolved
@@ -85,7 +85,8 @@
 class QXcbBackingStoreImage : public QXcbObject
 {
 public:
-    QXcbBackingStoreImage(QXcbScreen *screen, const QSize &size, uint depth, QImage::Format format);
+    QXcbBackingStoreImage(QXcbBackingStore *backingStore, const QSize &size);
+    QXcbBackingStoreImage(QXcbBackingStore *backingStore, const QSize &size, uint depth, QImage::Format format);
     ~QXcbBackingStoreImage() { destroy(true); }
 
     void resize(const QSize &size);
@@ -109,6 +110,8 @@
                                         xcb_shm_segment_info_t *shm_info = nullptr);
 
 private:
+    void init(const QSize &size, uint depth, QImage::Format format);
+
     void createShmSegment(size_t segmentSize);
     void destroyShmSegment();
     void destroy(bool destroyShm);
@@ -118,10 +121,9 @@
     void flushPixmap(const QRegion &region, bool fullRegion = false);
     void setClip(const QRegion &region);
 
-    xcb_window_t m_screen_root;
-
     xcb_shm_segment_info_t m_shm_info;
     size_t m_segmentSize = 0;
+    QXcbBackingStore *m_backingStore = nullptr;
 
     xcb_image_t *m_xcb_image = nullptr;
 
@@ -191,27 +193,28 @@
     return static_cast<size_t>(image->stride) * image->height;
 }
 
-QXcbBackingStoreImage::QXcbBackingStoreImage(QXcbScreen *screen, const QSize &size, uint depth, QImage::Format format)
-    : QXcbObject(screen->connection())
-    , m_screen_root(screen->screen()->root)
-{
-<<<<<<< HEAD
-    const xcb_format_t *fmt = connection()->formatForDepth(depth);
-    Q_ASSERT(fmt);
-
-    memset(&m_shm_info, 0, sizeof m_shm_info);
-
-    m_hasAlpha = QImage::toPixelFormat(format).alphaUsage() == QPixelFormat::UsesAlpha;
-    if (!m_hasAlpha)
-        create(size, fmt, qt_maybeAlphaVersionWithSameDepth(format));
-    else
-        create(size, fmt, format);
-=======
+QXcbBackingStoreImage::QXcbBackingStoreImage(QXcbBackingStore *backingStore, const QSize &size)
+    : QXcbObject(backingStore->connection())
+    , m_backingStore(backingStore)
+{
     auto window = static_cast<QXcbWindow *>(m_backingStore->window()->handle());
-    m_xcb_format = connection()->formatForDepth(window->depth());
+    init(size, window->depth(), window->imageFormat());
+}
+
+QXcbBackingStoreImage::QXcbBackingStoreImage(QXcbBackingStore *backingStore, const QSize &size,
+                                             uint depth, QImage::Format format)
+    : QXcbObject(backingStore->connection())
+    , m_backingStore(backingStore)
+{
+    init(size, depth, format);
+}
+
+void QXcbBackingStoreImage::init(const QSize &size, uint depth, QImage::Format format)
+{
+    m_xcb_format = connection()->formatForDepth(depth);
     Q_ASSERT(m_xcb_format);
 
-    m_qimage_format = window->imageFormat();
+    m_qimage_format = format;
     m_hasAlpha = QImage::toPixelFormat(m_qimage_format).alphaUsage() == QPixelFormat::UsesAlpha;
     if (!m_hasAlpha)
         m_qimage_format = qt_maybeAlphaVersionWithSameDepth(m_qimage_format);
@@ -219,7 +222,6 @@
     memset(&m_shm_info, 0, sizeof m_shm_info);
 
     resize(size);
->>>>>>> a0ebd98f
 }
 
 void QXcbBackingStoreImage::resize(const QSize &size)
@@ -271,10 +273,11 @@
     m_graphics_buffer = new QXcbGraphicsBuffer(&m_qimage);
 
     m_xcb_pixmap = xcb_generate_id(xcb_connection());
+    auto xcbScreen = static_cast<QXcbScreen *>(m_backingStore->window()->screen()->handle());
     xcb_create_pixmap(xcb_connection(),
                       m_xcb_image->depth,
                       m_xcb_pixmap,
-                      m_screen_root,
+                      xcbScreen->root(),
                       m_xcb_image->width, m_xcb_image->height);
 }
 
@@ -920,7 +923,7 @@
     if (m_image)
         m_image->resize(size);
     else
-        m_image = new QXcbBackingStoreImage(win->xcbScreen(), size, win->depth(), win->imageFormat());
+        m_image = new QXcbBackingStoreImage(this, size);
 
     // Slow path for bgr888 VNC: Create an additional image, paint into that and
     // swap R and B while copying to m_image after each paint.
@@ -1050,7 +1053,7 @@
     if (m_image)
         m_image->resize(size);
     else
-        m_image = new QXcbBackingStoreImage(screen, size, 32, QImage::Format_ARGB32_Premultiplied);
+        m_image = new QXcbBackingStoreImage(this, size, 32, QImage::Format_ARGB32_Premultiplied);
 #endif // QT_CONFIG(xcb_render)
 }
 
