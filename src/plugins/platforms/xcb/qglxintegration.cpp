--- conflicted
+++ resolved
@@ -165,12 +165,8 @@
 QGLXContext::QGLXContext(QXcbScreen *screen, const QSurfaceFormat &format, QPlatformOpenGLContext *share,
                          const QVariant &nativeHandle)
     : QPlatformOpenGLContext()
-<<<<<<< HEAD
-    , m_screen(screen)
+    , m_display(DISPLAY_FROM_XCB(screen))
     , m_config(0)
-=======
-    , m_display(DISPLAY_FROM_XCB(screen))
->>>>>>> a5df2e71
     , m_context(0)
     , m_shareContext(0)
     , m_format(format)
@@ -327,19 +323,13 @@
 
     // Query the OpenGL version and profile
     if (m_context && window) {
-<<<<<<< HEAD
         GLXContext prevContext = glXGetCurrentContext();
         GLXDrawable prevDrawable = glXGetCurrentDrawable();
-        glXMakeCurrent(DISPLAY_FROM_XCB(screen), window, m_context);
-        updateFormatFromContext(m_format);
-        glXMakeCurrent(DISPLAY_FROM_XCB(screen), prevDrawable, prevContext);
-=======
         glXMakeCurrent(m_display, window, m_context);
         updateFormatFromContext(m_format);
 
         // Make our context non-current
-        glXMakeCurrent(m_display, 0, 0);
->>>>>>> a5df2e71
+        glXMakeCurrent(m_display, prevDrawable, prevContext);
     }
 
     // Destroy our temporary window
@@ -460,16 +450,8 @@
 
 QGLXContext::~QGLXContext()
 {
-<<<<<<< HEAD
     if (m_ownsContext)
-        glXDestroyContext(DISPLAY_FROM_XCB(m_screen), m_context);
-}
-
-QVariant QGLXContext::nativeHandle() const
-{
-    return QVariant::fromValue<QGLXNativeContext>(QGLXNativeContext(m_context));
-=======
-    glXDestroyContext(m_display, m_context);
+        glXDestroyContext(m_display, m_context);
 }
 
 static QXcbScreen *screenForPlatformSurface(QPlatformSurface *surface)
@@ -481,7 +463,11 @@
         return static_cast<QXcbScreen *>(static_cast<QGLXPbuffer *>(surface)->screen());
     }
     return Q_NULLPTR;
->>>>>>> a5df2e71
+}
+
+QVariant QGLXContext::nativeHandle() const
+{
+    return QVariant::fromValue<QGLXNativeContext>(QGLXNativeContext(m_context));
 }
 
 bool QGLXContext::makeCurrent(QPlatformSurface *surface)
@@ -556,11 +542,7 @@
         // the window from the platformWindow's thread as QXcbWindow is no QObject, an
         // event is sent to QXcbConnection. (this is faster than a metacall)
         if (platformWindow->needsSync())
-<<<<<<< HEAD
             platformWindow->postSyncWindowRequest();
-=======
-            QMetaObject::invokeMethod(screenForPlatformSurface(surface)->connection(), "syncWindow", Qt::QueuedConnection, Q_ARG(QXcbWindow*, platformWindow));
->>>>>>> a5df2e71
     }
 }
 
