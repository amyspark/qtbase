/****************************************************************************
**
** Copyright (C) 2011 Nokia Corporation and/or its subsidiary(-ies).
** All rights reserved.
** Contact: Nokia Corporation (qt-info@nokia.com)
**
** This file is part of the plugins of the Qt Toolkit.
**
** $QT_BEGIN_LICENSE:LGPL$
** No Commercial Usage
** This file contains pre-release code and may not be distributed.
** You may use this file in accordance with the terms and conditions
** contained in the Technology Preview License Agreement accompanying
** this package.
**
** GNU Lesser General Public License Usage
** Alternatively, this file may be used under the terms of the GNU Lesser
** General Public License version 2.1 as published by the Free Software
** Foundation and appearing in the file LICENSE.LGPL included in the
** packaging of this file.  Please review the following information to
** ensure the GNU Lesser General Public License version 2.1 requirements
** will be met: http://www.gnu.org/licenses/old-licenses/lgpl-2.1.html.
**
** In addition, as a special exception, Nokia gives you certain additional
** rights.  These rights are described in the Nokia Qt LGPL Exception
** version 1.1, included in the file LGPL_EXCEPTION.txt in this package.
**
** If you have questions regarding the use of this file, please contact
** Nokia at qt-info@nokia.com.
**
**
**
**
**
**
**
**
** $QT_END_LICENSE$
**
****************************************************************************/

#include "qxcbwindowsurface.h"

#include "qxcbconnection.h"
#include "qxcbscreen.h"
#include "qxcbwindow.h"

#include <xcb/shm.h>
#include <xcb/xcb_image.h>

#include <sys/ipc.h>
#include <sys/shm.h>

#include <stdio.h>

#include <qdebug.h>
#include <qpainter.h>

class QXcbShmImage : public QXcbObject
{
public:
    QXcbShmImage(QXcbScreen *connection, const QSize &size, uint depth, QImage::Format format);
    ~QXcbShmImage() { destroy(); }

    QImage *image() { return &m_qimage; }

    void put(xcb_window_t window, const QPoint &dst, const QRect &source);
    void preparePaint(const QRegion &region);

private:
    void destroy();

    xcb_shm_segment_info_t m_shm_info;

    xcb_image_t *m_xcb_image;

    QImage m_qimage;

    xcb_gcontext_t m_gc;
    xcb_window_t m_gc_window;

    QRegion m_dirty;
};

QXcbShmImage::QXcbShmImage(QXcbScreen *screen, const QSize &size, uint depth, QImage::Format format)
    : QXcbObject(screen->connection())
    , m_gc(0)
    , m_gc_window(0)
{
    Q_XCB_NOOP(connection());
    m_xcb_image = xcb_image_create_native(xcb_connection(),
                                          size.width(),
                                          size.height(),
                                          XCB_IMAGE_FORMAT_Z_PIXMAP,
                                          depth,
                                          0,
                                          ~0,
                                          0);

    m_shm_info.shmid = shmget (IPC_PRIVATE,
          m_xcb_image->stride * m_xcb_image->height, IPC_CREAT|0777);

    m_shm_info.shmaddr = m_xcb_image->data = (quint8 *)shmat (m_shm_info.shmid, 0, 0);
    m_shm_info.shmseg = xcb_generate_id(xcb_connection());

    xcb_generic_error_t *error = xcb_request_check(xcb_connection(), xcb_shm_attach_checked(xcb_connection(), m_shm_info.shmseg, m_shm_info.shmid, false));
    if (error) {
        qWarning() << "QXcbWindowSurface: Unable to attach to shared memory segment";
        free(error);
    }

    if (shmctl(m_shm_info.shmid, IPC_RMID, 0) == -1)
        qWarning() << "QXcbWindowSurface: Error while marking the shared memory segment to be destroyed";

    m_qimage = QImage( (uchar*) m_xcb_image->data, m_xcb_image->width, m_xcb_image->height, m_xcb_image->stride, format);
}

void QXcbShmImage::destroy()
{
    Q_XCB_CALL(xcb_shm_detach(xcb_connection(), m_shm_info.shmseg));
    xcb_image_destroy(m_xcb_image);
    shmdt(m_shm_info.shmaddr);
    shmctl(m_shm_info.shmid, IPC_RMID, 0);
    if (m_gc)
        Q_XCB_CALL(xcb_free_gc(xcb_connection(), m_gc));
}

void QXcbShmImage::put(xcb_window_t window, const QPoint &target, const QRect &source)
{
    Q_XCB_NOOP(connection());
    if (m_gc_window != window) {
        if (m_gc)
            Q_XCB_CALL(xcb_free_gc(xcb_connection(), m_gc));

        m_gc = xcb_generate_id(xcb_connection());
        Q_XCB_CALL(xcb_create_gc(xcb_connection(), m_gc, window, 0, 0));

        m_gc_window = window;
    }

    Q_XCB_NOOP(connection());
    xcb_image_shm_put(xcb_connection(),
                      window,
                      m_gc,
                      m_xcb_image,
                      m_shm_info,
                      source.x(),
                      source.y(),
                      target.x(),
                      target.y(),
                      source.width(),
                      source.height(),
                      false);
    Q_XCB_NOOP(connection());

    m_dirty = m_dirty | source;

    xcb_flush(xcb_connection());
    Q_XCB_NOOP(connection());
}

void QXcbShmImage::preparePaint(const QRegion &region)
{
    // to prevent X from reading from the image region while we're writing to it
    if (m_dirty.intersects(region)) {
        connection()->sync();
        m_dirty = QRegion();
    }
}

QXcbWindowSurface::QXcbWindowSurface(QWindow *window, bool setDefaultSurface)
    : QWindowSurface(window, setDefaultSurface)
    , m_image(0)
    , m_syncingResize(false)
{
    QXcbScreen *screen = static_cast<QXcbScreen *>(QPlatformScreen::platformScreenForWindow(window));
    setConnection(screen->connection());
}

QXcbWindowSurface::~QXcbWindowSurface()
{
    delete m_image;
}

QPaintDevice *QXcbWindowSurface::paintDevice()
{
    return m_image->image();
}

void QXcbWindowSurface::beginPaint(const QRegion &region)
{
    m_image->preparePaint(region);

    if (m_image->image()->hasAlphaChannel()) {
        QPainter p(m_image->image());
        p.setCompositionMode(QPainter::CompositionMode_Source);
        const QVector<QRect> rects = region.rects();
        const QColor blank = Qt::transparent;
        for (QVector<QRect>::const_iterator it = rects.begin(); it != rects.end(); ++it) {
            p.fillRect(*it, blank);
        }
    }
}

void QXcbWindowSurface::endPaint(const QRegion &)
{
}

void QXcbWindowSurface::flush(QWindow *window, const QRegion &region, const QPoint &offset)
{
    QRect bounds = region.boundingRect();

    if (size().isEmpty() || !geometry().contains(bounds))
        return;

    Q_XCB_NOOP(connection());

    QXcbWindow *platformWindow = static_cast<QXcbWindow *>(window->handle());

    QVector<QRect> rects = region.rects();
    for (int i = 0; i < rects.size(); ++i)
        m_image->put(platformWindow->xcb_window(), rects.at(i).topLeft(), rects.at(i).translated(offset));

    Q_XCB_NOOP(connection());

    if (m_syncingResize) {
        xcb_flush(xcb_connection());
        connection()->sync();
        m_syncingResize = false;
        platformWindow->updateSyncRequestCounter();
    }
}

void QXcbWindowSurface::resize(const QSize &size)
{
    if (size == QWindowSurface::size())
        return;

    Q_XCB_NOOP(connection());
    QWindowSurface::resize(size);

<<<<<<< HEAD
    QXcbScreen *screen = static_cast<QXcbScreen *>(QPlatformScreen::platformScreenForWindow(window()));
=======
    QXcbScreen *screen = static_cast<QXcbScreen *>(QPlatformScreen::platformScreenForWidget(window()));
    QXcbWindow* win = static_cast<QXcbWindow *>(window()->platformWindow());
>>>>>>> 4f2138ec

    delete m_image;
    m_image = new QXcbShmImage(screen, size, win->depth(), win->format());
    Q_XCB_NOOP(connection());

    m_syncingResize = true;
}

extern void qt_scrollRectInImage(QImage &img, const QRect &rect, const QPoint &offset);

bool QXcbWindowSurface::scroll(const QRegion &area, int dx, int dy)
{
    if (m_image->image()->isNull())
        return false;

    m_image->preparePaint(area);

    const QVector<QRect> rects = area.rects();
    for (int i = 0; i < rects.size(); ++i)
        qt_scrollRectInImage(*m_image->image(), rects.at(i), QPoint(dx, dy));

    return true;
}
<|MERGE_RESOLUTION|>--- conflicted
+++ resolved
@@ -239,12 +239,8 @@
     Q_XCB_NOOP(connection());
     QWindowSurface::resize(size);
 
-<<<<<<< HEAD
     QXcbScreen *screen = static_cast<QXcbScreen *>(QPlatformScreen::platformScreenForWindow(window()));
-=======
-    QXcbScreen *screen = static_cast<QXcbScreen *>(QPlatformScreen::platformScreenForWidget(window()));
-    QXcbWindow* win = static_cast<QXcbWindow *>(window()->platformWindow());
->>>>>>> 4f2138ec
+    QXcbWindow* win = static_cast<QXcbWindow *>(window()->handle());
 
     delete m_image;
     m_image = new QXcbShmImage(screen, size, win->depth(), win->format());
