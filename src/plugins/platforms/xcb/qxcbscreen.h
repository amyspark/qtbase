--- conflicted
+++ resolved
@@ -58,12 +58,12 @@
                xcb_randr_get_output_info_reply_t *output, QString outputName, int number);
     ~QXcbScreen();
 
-<<<<<<< HEAD
     QPixmap grabWindow(WId window, int x, int y, int width, int height) const Q_DECL_OVERRIDE;
 
     QWindow *topLevelAt(const QPoint &point) const Q_DECL_OVERRIDE;
 
     QRect geometry() const Q_DECL_OVERRIDE { return m_geometry; }
+    QRect nativeGeometry() const { return m_nativeGeometry; }
     QRect availableGeometry() const Q_DECL_OVERRIDE {return m_availableGeometry;}
     int depth() const Q_DECL_OVERRIDE { return m_screen->root_depth; }
     QImage::Format format() const Q_DECL_OVERRIDE;
@@ -74,24 +74,6 @@
     qreal refreshRate() const Q_DECL_OVERRIDE { return m_refreshRate; }
     Qt::ScreenOrientation orientation() const Q_DECL_OVERRIDE { return m_orientation; }
     QList<QPlatformScreen *> virtualSiblings() const Q_DECL_OVERRIDE { return m_siblings; }
-=======
-    QPixmap grabWindow(WId window, int x, int y, int width, int height) const;
-
-    QWindow *topLevelAt(const QPoint &point) const;
-
-    QRect geometry() const { return m_geometry; }
-    QRect nativeGeometry() const { return m_nativeGeometry; }
-    QRect availableGeometry() const {return m_availableGeometry;}
-    int depth() const { return m_screen->root_depth; }
-    QImage::Format format() const;
-    QSizeF physicalSize() const { return m_sizeMillimeters; }
-    QDpi logicalDpi() const;
-    qreal devicePixelRatio() const;
-    QPlatformCursor *cursor() const;
-    qreal refreshRate() const { return m_refreshRate; }
-    Qt::ScreenOrientation orientation() const { return m_orientation; }
-    QList<QPlatformScreen *> virtualSiblings() const { return m_siblings; }
->>>>>>> 9087df6b
     void setVirtualSiblings(QList<QPlatformScreen *> sl) { m_siblings = sl; }
 
     int screenNumber() const { return m_number; }
