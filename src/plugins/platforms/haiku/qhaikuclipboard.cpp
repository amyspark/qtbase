--- conflicted
+++ resolved
@@ -86,15 +86,9 @@
             const status_t status = clipboard->FindData(name, B_MIME_TYPE, &data, &dataLen);
             if (dataLen && (status == B_OK)) {
                 const QString format = QString::fromLatin1(name);
-<<<<<<< HEAD
-                if (format == QStringLiteral("text/plain")) {
-                    m_systemMimeData->setText(QString::fromLocal8Bit(reinterpret_cast<const char*>(data), dataLen));
-                } else if (format == QStringLiteral("text/html")) {
-=======
                 if (format == QLatin1String("text/plain")) {
                     m_systemMimeData->setText(QString::fromLocal8Bit(reinterpret_cast<const char*>(data), dataLen));
                 } else if (format == QLatin1String("text/html")) {
->>>>>>> ba8d3430
                     m_systemMimeData->setHtml(QString::fromLocal8Bit(reinterpret_cast<const char*>(data), dataLen));
                 } else {
                     m_systemMimeData->setData(format, QByteArray(reinterpret_cast<const char*>(data), dataLen));
