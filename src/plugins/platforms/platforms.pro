--- conflicted
+++ resolved
@@ -6,12 +6,10 @@
     SUBDIRS += wayland
 }
 
-<<<<<<< HEAD
-mac {
-    SUBDIRS += cocoa
-}
-=======
 contains(QT_CONFIG, xcb) {
     SUBDIRS += xcb
 }
->>>>>>> 4f2138ec
+
+mac {
+    SUBDIRS += cocoa
+}