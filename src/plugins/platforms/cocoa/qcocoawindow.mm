/****************************************************************************
**
** Copyright (C) 2013 Digia Plc and/or its subsidiary(-ies).
** Contact: http://www.qt-project.org/legal
**
** This file is part of the plugins of the Qt Toolkit.
**
** $QT_BEGIN_LICENSE:LGPL$
** Commercial License Usage
** Licensees holding valid commercial Qt licenses may use this file in
** accordance with the commercial license agreement provided with the
** Software or, alternatively, in accordance with the terms contained in
** a written agreement between you and Digia.  For licensing terms and
** conditions see http://qt.digia.com/licensing.  For further information
** use the contact form at http://qt.digia.com/contact-us.
**
** GNU Lesser General Public License Usage
** Alternatively, this file may be used under the terms of the GNU Lesser
** General Public License version 2.1 as published by the Free Software
** Foundation and appearing in the file LICENSE.LGPL included in the
** packaging of this file.  Please review the following information to
** ensure the GNU Lesser General Public License version 2.1 requirements
** will be met: http://www.gnu.org/licenses/old-licenses/lgpl-2.1.html.
**
** In addition, as a special exception, Digia gives you certain additional
** rights.  These rights are described in the Digia Qt LGPL Exception
** version 1.1, included in the file LGPL_EXCEPTION.txt in this package.
**
** GNU General Public License Usage
** Alternatively, this file may be used under the terms of the GNU
** General Public License version 3.0 as published by the Free Software
** Foundation and appearing in the file LICENSE.GPL included in the
** packaging of this file.  Please review the following information to
** ensure the GNU General Public License version 3.0 requirements will be
** met: http://www.gnu.org/copyleft/gpl.html.
**
**
** $QT_END_LICENSE$
**
****************************************************************************/
#include "qcocoawindow.h"
#include "qcocoaintegration.h"
#include "qnswindowdelegate.h"
#include "qcocoaautoreleasepool.h"
#include "qcocoaeventdispatcher.h"
#include "qcocoaglcontext.h"
#include "qcocoahelpers.h"
#include "qnsview.h"
#include <QtCore/qfileinfo.h>
#include <QtCore/private/qcore_mac_p.h>
#include <qwindow.h>
#include <private/qwindow_p.h>
#include <qpa/qwindowsysteminterface.h>
#include <qpa/qplatformscreen.h>

#include <Cocoa/Cocoa.h>
#include <Carbon/Carbon.h>

#include <QDebug>

enum {
    defaultWindowWidth = 160,
    defaultWindowHeight = 160
};

static bool isMouseEvent(NSEvent *ev)
{
    switch ([ev type]) {
    case NSLeftMouseDown:
    case NSLeftMouseUp:
    case NSRightMouseDown:
    case NSRightMouseUp:
    case NSMouseMoved:
    case NSLeftMouseDragged:
    case NSRightMouseDragged:
        return true;
    default:
        return false;
    }
}

@interface NSWindow (CocoaWindowCategory)
- (void) clearPlatformWindow;
- (NSRect) legacyConvertRectFromScreen:(NSRect) rect;
@end

@implementation NSWindow (CocoaWindowCategory)
- (void) clearPlatformWindow
{
}

- (NSRect) legacyConvertRectFromScreen:(NSRect) rect
{
#if MAC_OS_X_VERSION_MAX_ALLOWED >= MAC_OS_X_VERSION_10_7
    if (QSysInfo::QSysInfo::MacintoshVersion >= QSysInfo::MV_10_7) {
        return [self convertRectFromScreen: rect];
    }
#endif
    NSRect r = rect;
    r.origin = [self convertScreenToBase:rect.origin];
    return r;
}
@end

@implementation QNSWindow

- (BOOL)canBecomeKeyWindow
{
    // The default implementation returns NO for title-bar less windows,
    // override and return yes here to make sure popup windows such as
    // the combobox popup can become the key window.
    return YES;
}

- (BOOL)canBecomeMainWindow
{
    BOOL canBecomeMain = YES; // By default, windows can become the main window

    // Windows with a transient parent (such as combobox popup windows)
    // cannot become the main window:
<<<<<<< HEAD
    if (m_cocoaPlatformWindow && m_cocoaPlatformWindow->window()->transientParent())
=======
    if (!m_cocoaPlatformWindow || m_cocoaPlatformWindow->window()->transientParent())
>>>>>>> 47a76280
        canBecomeMain = NO;

    return canBecomeMain;
}

- (void) sendEvent: (NSEvent*) theEvent
{
    [super sendEvent: theEvent];

    if (!m_cocoaPlatformWindow)
        return;

    if (m_cocoaPlatformWindow->frameStrutEventsEnabled() && isMouseEvent(theEvent)) {
        NSPoint loc = [theEvent locationInWindow];
        NSRect windowFrame = [self legacyConvertRectFromScreen:[self frame]];
        NSRect contentFrame = [[self contentView] frame];
        if (NSMouseInRect(loc, windowFrame, NO) &&
            !NSMouseInRect(loc, contentFrame, NO))
        {
            QNSView *contentView = (QNSView *) m_cocoaPlatformWindow->contentView();
            [contentView handleFrameStrutMouseEvent: theEvent];
        }
    }
}

- (void)clearPlatformWindow
{
    m_cocoaPlatformWindow = 0;
}

@end

@implementation QNSPanel

- (BOOL)canBecomeKeyWindow
{
    if (!m_cocoaPlatformWindow)
        return NO;

    // Only tool or dialog windows should become key:
    if (m_cocoaPlatformWindow
        && (m_cocoaPlatformWindow->window()->type() == Qt::Tool || m_cocoaPlatformWindow->window()->type() == Qt::Dialog))
        return YES;
    return NO;
}

- (void) sendEvent: (NSEvent*) theEvent
{
    [super sendEvent: theEvent];

    if (!m_cocoaPlatformWindow)
        return;

    if (m_cocoaPlatformWindow->frameStrutEventsEnabled() && isMouseEvent(theEvent)) {
        NSPoint loc = [theEvent locationInWindow];
        NSRect windowFrame = [self legacyConvertRectFromScreen:[self frame]];
        NSRect contentFrame = [[self contentView] frame];
        if (NSMouseInRect(loc, windowFrame, NO) &&
            !NSMouseInRect(loc, contentFrame, NO))
        {
            QNSView *contentView = (QNSView *) m_cocoaPlatformWindow->contentView();
            [contentView handleFrameStrutMouseEvent: theEvent];
        }
    }
}

- (void)clearPlatformWindow
{
    m_cocoaPlatformWindow = 0;
}

@end

const int QCocoaWindow::NoAlertRequest = -1;

QCocoaWindow::QCocoaWindow(QWindow *tlw)
    : QPlatformWindow(tlw)
    , m_contentView(nil)
    , m_qtView(nil)
    , m_nsWindow(0)
    , m_contentViewIsEmbedded(false)
    , m_contentViewIsToBeEmbedded(false)
    , m_nsWindowDelegate(0)
    , m_synchedWindowState(Qt::WindowActive)
    , m_windowModality(Qt::NonModal)
    , m_inConstructor(true)
    , m_glContext(0)
    , m_menubar(0)
    , m_hasModalSession(false)
    , m_frameStrutEventsEnabled(false)
    , m_isExposed(false)
    , m_registerTouchCount(0)
    , m_alertRequest(NoAlertRequest)
{
#ifdef QT_COCOA_ENABLE_WINDOW_DEBUG
    qDebug() << "QCocoaWindow::QCocoaWindow" << this;
#endif
    QCocoaAutoReleasePool pool;

    if (tlw->type() == Qt::ForeignWindow) {
        NSView *foreignView = (NSView *)WId(tlw->property("_q_foreignWinId").value<WId>());
        setContentView(foreignView);
    } else {
        m_qtView = [[QNSView alloc] initWithQWindow:tlw platformWindow:this];
        m_contentView = m_qtView;
#if MAC_OS_X_VERSION_MAX_ALLOWED >= MAC_OS_X_VERSION_10_7
        // Enable high-dpi OpenGL for retina displays. Enabling has the side
        // effect that Cocoa will start calling glViewport(0, 0, width, height),
        // overriding any glViewport calls in application code. This is usually not a
        // problem, except if the appilcation wants to have a "custom" viewport.
        // (like the hellogl example)
        if (QSysInfo::MacintoshVersion >= QSysInfo::MV_10_7
            && tlw->surfaceType() == QSurface::OpenGLSurface)
            [m_contentView setWantsBestResolutionOpenGLSurface:YES];
#endif
    }
    setGeometry(tlw->geometry());
    recreateWindow(parent());
    tlw->setGeometry(geometry());
    m_inConstructor = false;
}

QCocoaWindow::~QCocoaWindow()
{
#ifdef QT_COCOA_ENABLE_WINDOW_DEBUG
    qDebug() << "QCocoaWindow::~QCocoaWindow" << this;
#endif

    QCocoaAutoReleasePool pool;
    clearNSWindow(m_nsWindow);
    if (parent())
        [m_contentView removeFromSuperview];
    [m_contentView release];
    [m_nsWindow release];
    [m_nsWindowDelegate release];
}

void QCocoaWindow::setGeometry(const QRect &rect)
{
    if (geometry() == rect)
        return;
#ifdef QT_COCOA_ENABLE_WINDOW_DEBUG
    qDebug() << "QCocoaWindow::setGeometry" << this << rect;
#endif
    QPlatformWindow::setGeometry(rect);
    setCocoaGeometry(rect);
}

void QCocoaWindow::setCocoaGeometry(const QRect &rect)
{
    QCocoaAutoReleasePool pool;

    if (m_contentViewIsEmbedded)
        return;

    if (m_nsWindow) {
        NSRect bounds = qt_mac_flipRect(rect, window());
        [m_nsWindow setFrame:[m_nsWindow frameRectForContentRect:bounds] display:YES animate:NO];
    } else {
        [m_contentView setFrame : NSMakeRect(rect.x(), rect.y(), rect.width(), rect.height())];
    }
}

void QCocoaWindow::setVisible(bool visible)
{
    QCocoaAutoReleasePool pool;
    QCocoaWindow *parentCocoaWindow = 0;
    if (window()->transientParent())
        parentCocoaWindow = static_cast<QCocoaWindow *>(window()->transientParent()->handle());
#ifdef QT_COCOA_ENABLE_WINDOW_DEBUG
    qDebug() << "QCocoaWindow::setVisible" << window() << visible;
#endif
    if (visible) {
        // We need to recreate if the modality has changed as the style mask will need updating
        if (m_windowModality != window()->modality())
            recreateWindow(parent());
        if (parentCocoaWindow) {
            // The parent window might have moved while this window was hidden,
            // update the window geometry if there is a parent.
            setGeometry(window()->geometry());

            // Register popup windows so that the parent window can
            // close them when needed.
            if (window()->type() == Qt::Popup) {
                // qDebug() << "transientParent and popup" << window()->type() << Qt::Popup << (window()->type() & Qt::Popup);
                parentCocoaWindow->m_activePopupWindow = window();
                // QTBUG-30266: a window should not be resizable while a transient popup is open
                // Since this isn't a native popup, the window manager doesn't close the popup when you click outside
#if MAC_OS_X_VERSION_MAX_ALLOWED >= MAC_OS_X_VERSION_10_7
                if (QSysInfo::QSysInfo::MacintoshVersion >= QSysInfo::MV_10_7
                    && !([parentCocoaWindow->m_nsWindow styleMask] & NSFullScreenWindowMask))
#endif
                [parentCocoaWindow->m_nsWindow setStyleMask:
                    (parentCocoaWindow->windowStyleMask(parentCocoaWindow->m_windowFlags) & ~NSResizableWindowMask)];
            }

        }

        // This call is here to handle initial window show correctly:
        // - top-level windows need to have backing store content ready when the
        //   window is shown, sendin the expose event here makes that more likely.
        // - QNSViews for child windows are initialy not hidden and won't get the
        //   viewDidUnhide message.
        exposeWindow();

        if (m_nsWindow) {
            QWindowSystemInterface::flushWindowSystemEvents();

            // setWindowState might have been called while the window was hidden and
            // will not change the NSWindow state in that case. Sync up here:
            syncWindowState(window()->windowState());

            if (window()->windowState() != Qt::WindowMinimized) {
                if ((window()->modality() == Qt::WindowModal
                     || window()->type() == Qt::Sheet)
                        && parentCocoaWindow) {
                    // show the window as a sheet
                    [NSApp beginSheet:m_nsWindow modalForWindow:parentCocoaWindow->m_nsWindow modalDelegate:nil didEndSelector:nil contextInfo:nil];
                } else if (window()->modality() != Qt::NonModal) {
                    // show the window as application modal
                    QCocoaEventDispatcher *cocoaEventDispatcher = qobject_cast<QCocoaEventDispatcher *>(QGuiApplication::instance()->eventDispatcher());
                    Q_ASSERT(cocoaEventDispatcher != 0);
                    QCocoaEventDispatcherPrivate *cocoaEventDispatcherPrivate = static_cast<QCocoaEventDispatcherPrivate *>(QObjectPrivate::get(cocoaEventDispatcher));
                    cocoaEventDispatcherPrivate->beginModalSession(window());
                    m_hasModalSession = true;
                } else if ([m_nsWindow canBecomeKeyWindow]) {
                    [m_nsWindow makeKeyAndOrderFront:nil];
                } else {
                    [m_nsWindow orderFront: nil];
                }

                // We want the events to properly reach the popup, dialog, and tool
                if ((window()->type() == Qt::Popup || window()->type() == Qt::Dialog || window()->type() == Qt::Tool)
                    && [m_nsWindow isKindOfClass:[NSPanel class]]) {
                    [(NSPanel *)m_nsWindow setWorksWhenModal:YES];
                }
            }
        } else {
            [m_contentView setHidden:NO];
        }
    } else {
        // qDebug() << "close" << this;
        if (m_nsWindow) {
            if (m_hasModalSession) {
                QCocoaEventDispatcher *cocoaEventDispatcher = qobject_cast<QCocoaEventDispatcher *>(QGuiApplication::instance()->eventDispatcher());
                Q_ASSERT(cocoaEventDispatcher != 0);
                QCocoaEventDispatcherPrivate *cocoaEventDispatcherPrivate = static_cast<QCocoaEventDispatcherPrivate *>(QObjectPrivate::get(cocoaEventDispatcher));
                cocoaEventDispatcherPrivate->endModalSession(window());
                m_hasModalSession = false;

                [m_nsWindow orderOut:m_nsWindow];
                if (m_nsWindow == [NSApp keyWindow] && !cocoaEventDispatcherPrivate->currentModalSession()) {
                    // Probably because we call runModalSession: outside [NSApp run] in QCocoaEventDispatcher
                    // (e.g., when show()-ing a modal QDialog instead of exec()-ing it), it can happen that
                    // the current NSWindow is still key after being ordered out. Then, after checking we
                    // don't have any other modal session left, it's safe to make the main window key again.
                    NSWindow *mainWindow = [NSApp mainWindow];
                    if (mainWindow && [mainWindow canBecomeKeyWindow])
                        [mainWindow makeKeyWindow];
                }
            } else {
                if ([m_nsWindow isSheet])
                    [NSApp endSheet:m_nsWindow];
                [m_nsWindow orderOut:m_nsWindow];
            }
        } else {
            [m_contentView setHidden:YES];
        }
        if (parentCocoaWindow && window()->type() == Qt::Popup
#if MAC_OS_X_VERSION_MAX_ALLOWED >= MAC_OS_X_VERSION_10_7
            && QSysInfo::QSysInfo::MacintoshVersion >= QSysInfo::MV_10_7
            && !([parentCocoaWindow->m_nsWindow styleMask] & NSFullScreenWindowMask)
#endif
           )
            // QTBUG-30266: a window should not be resizable while a transient popup is open
            [parentCocoaWindow->m_nsWindow setStyleMask:parentCocoaWindow->windowStyleMask(parentCocoaWindow->m_windowFlags)];
    }
}

NSInteger QCocoaWindow::windowLevel(Qt::WindowFlags flags)
{
    Qt::WindowType type = static_cast<Qt::WindowType>(int(flags & Qt::WindowType_Mask));

    NSInteger windowLevel = NSNormalWindowLevel;

    if (type == Qt::Tool)
        windowLevel = NSFloatingWindowLevel;
    else if ((type & Qt::Popup) == Qt::Popup)
        windowLevel = NSPopUpMenuWindowLevel;

    // StayOnTop window should appear above Tool windows.
    if (flags & Qt::WindowStaysOnTopHint)
        windowLevel = NSPopUpMenuWindowLevel;
    // Tooltips should appear above StayOnTop windows.
    if (type == Qt::ToolTip)
        windowLevel = NSScreenSaverWindowLevel;

    // A window should be in at least the same level as its parent.
    const QWindow * const transientParent = window()->transientParent();
    const QCocoaWindow * const transientParentWindow = transientParent ? static_cast<QCocoaWindow *>(transientParent->handle()) : 0;
    if (transientParentWindow)
        windowLevel = qMax([transientParentWindow->m_nsWindow level], windowLevel);

    return windowLevel;
}

NSUInteger QCocoaWindow::windowStyleMask(Qt::WindowFlags flags)
{
    Qt::WindowType type = static_cast<Qt::WindowType>(int(flags & Qt::WindowType_Mask));
    NSInteger styleMask = NSBorderlessWindowMask;

    if ((type & Qt::Popup) == Qt::Popup) {
        if (!windowIsPopupType(type) && !(flags & Qt::FramelessWindowHint))
            styleMask = (NSUtilityWindowMask | NSResizableWindowMask | NSClosableWindowMask |
                         NSMiniaturizableWindowMask | NSTitledWindowMask);
    } else {
        // Filter flags for supported properties
        flags &= Qt::WindowType_Mask | Qt::FramelessWindowHint | Qt::WindowTitleHint |
                 Qt::WindowMinMaxButtonsHint | Qt::WindowCloseButtonHint;
        if (flags == Qt::Window) {
            styleMask = (NSResizableWindowMask | NSClosableWindowMask | NSMiniaturizableWindowMask | NSTitledWindowMask);
        } else if ((flags & Qt::Dialog) == Qt::Dialog) {
            if (window()->modality() == Qt::NonModal)
                styleMask = NSResizableWindowMask | NSClosableWindowMask | NSTitledWindowMask;
            else
                styleMask = NSResizableWindowMask | NSTitledWindowMask;
        } else if (!(flags & Qt::FramelessWindowHint)) {
            if ((flags & Qt::Dialog) || (flags & Qt::WindowMaximizeButtonHint))
                styleMask |= NSResizableWindowMask;
            if (flags & Qt::WindowTitleHint)
                styleMask |= NSTitledWindowMask;
            if (flags & Qt::WindowCloseButtonHint)
                styleMask |= NSClosableWindowMask;
            if (flags & Qt::WindowMinimizeButtonHint)
                styleMask |= NSMiniaturizableWindowMask;
        }
    }

#ifdef QT_COCOA_ENABLE_WINDOW_DEBUG
    qDebug("windowStyleMask of '%s': flags %X -> styleMask %lX", qPrintable(window()->title()), (int)flags, styleMask);
#endif
    return styleMask;
}

void QCocoaWindow::setWindowShadow(Qt::WindowFlags flags)
{
    bool keepShadow = !(flags & Qt::NoDropShadowWindowHint);
    [m_nsWindow setHasShadow:(keepShadow ? YES : NO)];
}

void QCocoaWindow::setWindowFlags(Qt::WindowFlags flags)
{
    if (m_nsWindow) {
        NSUInteger styleMask = windowStyleMask(flags);
        NSInteger level = this->windowLevel(flags);
        [m_nsWindow setStyleMask:styleMask];
        [m_nsWindow setLevel:level];
        setWindowShadow(flags);
    }

    m_windowFlags = flags;
}

void QCocoaWindow::setWindowState(Qt::WindowState state)
{
    if ([m_nsWindow isVisible])
        syncWindowState(state);  // Window state set for hidden windows take effect when show() is called.
}

void QCocoaWindow::setWindowTitle(const QString &title)
{
    QCocoaAutoReleasePool pool;
    if (!m_nsWindow)
        return;

    CFStringRef windowTitle = QCFString::toCFStringRef(title);
    [m_nsWindow setTitle: const_cast<NSString *>(reinterpret_cast<const NSString *>(windowTitle))];
    CFRelease(windowTitle);
}

void QCocoaWindow::setWindowFilePath(const QString &filePath)
{
    QCocoaAutoReleasePool pool;
    if (!m_nsWindow)
        return;

    QFileInfo fi(filePath);
    [m_nsWindow setRepresentedFilename: fi.exists() ? QCFString::toNSString(filePath) : @""];
}

void QCocoaWindow::setWindowIcon(const QIcon &icon)
{
    QCocoaAutoReleasePool pool;

    NSButton *iconButton = [m_nsWindow standardWindowButton:NSWindowDocumentIconButton];
    if (iconButton == nil) {
        if (icon.isNull())
            return;
        NSString *title = QCFString::toNSString(window()->title());
        [m_nsWindow setRepresentedURL:[NSURL fileURLWithPath:title]];
        iconButton = [m_nsWindow standardWindowButton:NSWindowDocumentIconButton];
    }
    if (icon.isNull()) {
        [iconButton setImage:nil];
    } else {
        QPixmap pixmap = icon.pixmap(QSize(22, 22));
        NSImage *image = static_cast<NSImage *>(qt_mac_create_nsimage(pixmap));
        [iconButton setImage:image];
        [image release];
    }
}

void QCocoaWindow::setAlertState(bool enabled)
{
    if (m_alertRequest == NoAlertRequest && enabled) {
        m_alertRequest = [NSApp requestUserAttention:NSCriticalRequest];
    } else if (m_alertRequest != NoAlertRequest && !enabled) {
        [NSApp cancelUserAttentionRequest:m_alertRequest];
        m_alertRequest = NoAlertRequest;
    }
}

bool QCocoaWindow::isAlertState() const
{
    return m_alertRequest != NoAlertRequest;
}

void QCocoaWindow::raise()
{
    //qDebug() << "raise" << this;
    // ### handle spaces (see Qt 4 raise_sys in qwidget_mac.mm)
    if (!m_nsWindow)
        return;
    if ([m_nsWindow isVisible])
        [m_nsWindow orderFront: m_nsWindow];
}

void QCocoaWindow::lower()
{
    if (!m_nsWindow)
        return;
    if ([m_nsWindow isVisible])
        [m_nsWindow orderBack: m_nsWindow];
}

bool QCocoaWindow::isExposed() const
{
    return m_isExposed;
}

bool QCocoaWindow::isOpaque() const
{
    bool translucent = (window()->format().alphaBufferSize() > 0
                        || window()->opacity() < 1
                        || (m_qtView && [m_qtView hasMask]));
    return !translucent;
}

void QCocoaWindow::propagateSizeHints()
{
    QCocoaAutoReleasePool pool;
    if (!m_nsWindow)
        return;

#ifdef QT_COCOA_ENABLE_WINDOW_DEBUG
    qDebug() << "QCocoaWindow::propagateSizeHints" << this;
    qDebug() << "     min/max " << window()->minimumSize() << window()->maximumSize();
    qDebug() << "size increment" << window()->sizeIncrement();
    qDebug() << "     basesize" << window()->baseSize();
    qDebug() << "     geometry" << geometry();
#endif

    // Set the minimum content size.
    const QSize minimumSize = window()->minimumSize();
    if (!minimumSize.isValid()) // minimumSize is (-1, -1) when not set. Make that (0, 0) for Cocoa.
        [m_nsWindow setContentMinSize : NSMakeSize(0.0, 0.0)];
    [m_nsWindow setContentMinSize : NSMakeSize(minimumSize.width(), minimumSize.height())];

    // Set the maximum content size.
    const QSize maximumSize = window()->maximumSize();
    [m_nsWindow setContentMaxSize : NSMakeSize(maximumSize.width(), maximumSize.height())];

    // sizeIncrement is observed to take values of (-1, -1) and (0, 0) for windows that should be
    // resizable and that have no specific size increment set. Cocoa expects (1.0, 1.0) in this case.
    if (!window()->sizeIncrement().isEmpty())
        [m_nsWindow setResizeIncrements : qt_mac_toNSSize(window()->sizeIncrement())];
    else
        [m_nsWindow setResizeIncrements : NSMakeSize(1.0, 1.0)];

    QRect rect = geometry();
    QSize baseSize = window()->baseSize();
    if (!baseSize.isNull() && baseSize.isValid()) {
        [m_nsWindow setFrame:NSMakeRect(rect.x(), rect.y(), baseSize.width(), baseSize.height()) display:YES];
    }
}

void QCocoaWindow::setOpacity(qreal level)
{
    if (m_nsWindow) {
        [m_nsWindow setAlphaValue:level];
        [m_nsWindow setOpaque: isOpaque()];
    }
}

void QCocoaWindow::setMask(const QRegion &region)
{
    if (m_nsWindow)
        [m_nsWindow setBackgroundColor:[NSColor clearColor]];

    [m_qtView setMaskRegion:&region];
    [m_nsWindow setOpaque: isOpaque()];
}

bool QCocoaWindow::setKeyboardGrabEnabled(bool grab)
{
    if (!m_nsWindow)
        return false;

    if (grab && ![m_nsWindow isKeyWindow])
        [m_nsWindow makeKeyWindow];
    else if (!grab && [m_nsWindow isKeyWindow])
        [m_nsWindow resignKeyWindow];
    return true;
}

bool QCocoaWindow::setMouseGrabEnabled(bool grab)
{
    if (!m_nsWindow)
        return false;

    if (grab && ![m_nsWindow isKeyWindow])
        [m_nsWindow makeKeyWindow];
    else if (!grab && [m_nsWindow isKeyWindow])
        [m_nsWindow resignKeyWindow];
    return true;
}

WId QCocoaWindow::winId() const
{
    return WId(m_contentView);
}

void QCocoaWindow::setParent(const QPlatformWindow *parentWindow)
{
    // recreate the window for compatibility
    recreateWindow(parentWindow);
    setCocoaGeometry(geometry());
}

NSView *QCocoaWindow::contentView() const
{
    return m_contentView;
}

void QCocoaWindow::setContentView(NSView *contentView)
{
    // Remove and release the previous content view
    [m_contentView removeFromSuperview];
    [m_contentView release];

    // Insert and retain the new content view
    [contentView retain];
    m_contentView = contentView;
    m_qtView = 0; // The new content view is not a QNSView.
    recreateWindow(parent()); // Adds the content view to parent NSView
}

void QCocoaWindow::setEmbeddedInForeignView(bool embedded)
{
    m_contentViewIsToBeEmbedded = embedded;
    recreateWindow(0); // destroy what was already created
}

void QCocoaWindow::windowWillMove()
{
    // Close any open popups on window move
    if (m_activePopupWindow) {
        QWindowSystemInterface::handleCloseEvent(m_activePopupWindow);
        QWindowSystemInterface::flushWindowSystemEvents();
        m_activePopupWindow = 0;
    }
}

void QCocoaWindow::windowDidMove()
{
    [m_qtView updateGeometry];
}

void QCocoaWindow::windowDidResize()
{
    if (!m_nsWindow)
        return;

    [m_qtView updateGeometry];
}

bool QCocoaWindow::windowShouldClose()
{
    bool accepted = false;
    QWindowSystemInterface::handleCloseEvent(window(), &accepted);
    QWindowSystemInterface::flushWindowSystemEvents();
    return accepted;
}

bool QCocoaWindow::windowIsPopupType(Qt::WindowType type) const
{
    if (type == Qt::Widget)
        type = window()->type();
    if (type == Qt::Tool)
        return false; // Qt::Tool has the Popup bit set but isn't, at least on Mac.

    return ((type & Qt::Popup) == Qt::Popup);
}

void QCocoaWindow::setCurrentContext(QCocoaGLContext *context)
{
    m_glContext = context;
}

QCocoaGLContext *QCocoaWindow::currentContext() const
{
    return m_glContext;
}

void QCocoaWindow::recreateWindow(const QPlatformWindow *parentWindow)
{
    // Remove current window (if any)
    if (m_nsWindow) {
        clearNSWindow(m_nsWindow);
        [m_nsWindow close];
        [m_nsWindow release];
        m_nsWindow = 0;
        [m_nsWindowDelegate release];
        m_nsWindowDelegate = 0;
    }

    if (m_contentViewIsToBeEmbedded) {
        // An embedded window doesn't have its own NSWindow.
    } else if (!parentWindow) {
        // Create a new NSWindow if this is a top-level window.
        m_nsWindow = createNSWindow();
        setNSWindow(m_nsWindow);

        // QPlatformWindow subclasses must sync up with QWindow on creation:
        propagateSizeHints();
        setWindowFlags(window()->flags());
        setWindowTitle(window()->title());
        setWindowState(window()->windowState());
    } else {
        // Child windows have no NSWindow, link the NSViews instead.
        const QCocoaWindow *parentCococaWindow = static_cast<const QCocoaWindow *>(parentWindow);
        [parentCococaWindow->m_contentView addSubview : m_contentView];
        QRect rect = window()->geometry();
        NSRect frame = NSMakeRect(rect.x(), rect.y(), rect.width(), rect.height());
        [m_contentView setFrame:frame];
    }

    const qreal opacity = qt_window_private(window())->opacity;
    if (!qFuzzyCompare(opacity, qreal(1.0)))
        setOpacity(opacity);
}

void QCocoaWindow::requestActivateWindow()
{
    NSWindow *window = [m_contentView window];
    [ window makeFirstResponder : m_contentView ];
    [ window makeKeyWindow ];
}

NSWindow * QCocoaWindow::createNSWindow()
{
    QCocoaAutoReleasePool pool;

    QRect rect = initialGeometry(window(), window()->geometry(), defaultWindowWidth, defaultWindowHeight);
    NSRect frame = qt_mac_flipRect(rect, window());

    Qt::WindowType type = window()->type();
    Qt::WindowFlags flags = window()->flags();

    NSUInteger styleMask = windowStyleMask(flags);
    NSWindow *createdWindow = 0;

    // Use NSPanel for popup-type windows. (Popup, Tool, ToolTip, SplashScreen)
    // and dialogs
    if ((type & Qt::Popup) == Qt::Popup || (type & Qt::Dialog) == Qt::Dialog) {
        QNSPanel *window;
        window  = [[QNSPanel alloc] initWithContentRect:frame
                                         styleMask: styleMask
                                         backing:NSBackingStoreBuffered
                                         defer:NO]; // Deferring window creation breaks OpenGL (the GL context is set up
                                                    // before the window is shown and needs a proper window.).
        if ((type & Qt::Popup) == Qt::Popup)
            [window setHasShadow:YES];
        else {
             setWindowShadow(flags);
             [window setHidesOnDeactivate: NO];
        }

#if MAC_OS_X_VERSION_MAX_ALLOWED >= MAC_OS_X_VERSION_10_7
        if (QSysInfo::QSysInfo::MacintoshVersion >= QSysInfo::MV_10_7) {
            // Make popup winows show on the same desktop as the parent full-screen window.
            [window setCollectionBehavior:NSWindowCollectionBehaviorFullScreenAuxiliary];
        }
#endif
        window->m_cocoaPlatformWindow = this;
        createdWindow = window;
    } else {
        QNSWindow *window;
        window  = [[QNSWindow alloc] initWithContentRect:frame
                                         styleMask: styleMask
                                         backing:NSBackingStoreBuffered
                                         defer:NO]; // Deferring window creation breaks OpenGL (the GL context is set up
                                                    // before the window is shown and needs a proper window.).
        window->m_cocoaPlatformWindow = this;
        setWindowShadow(flags);

#if MAC_OS_X_VERSION_MAX_ALLOWED >= MAC_OS_X_VERSION_10_7
        if (QSysInfo::QSysInfo::MacintoshVersion >= QSysInfo::MV_10_7) {
            if (flags & Qt::WindowFullscreenButtonHint)
                [window setCollectionBehavior:NSWindowCollectionBehaviorFullScreenPrimary];
        }
#endif

        createdWindow = window;
    }

#if MAC_OS_X_VERSION_MAX_ALLOWED >= MAC_OS_X_VERSION_10_7
    if ([createdWindow respondsToSelector:@selector(setRestorable:)])
        [createdWindow setRestorable: NO];
#endif

    NSInteger level = windowLevel(flags);
    [createdWindow setLevel:level];

    if (window()->format().alphaBufferSize() > 0) {
        [createdWindow setBackgroundColor:[NSColor clearColor]];
        [createdWindow setOpaque:NO];
    }

    m_windowModality = window()->modality();
    return createdWindow;
}

void QCocoaWindow::setNSWindow(NSWindow *window)
{
    m_nsWindowDelegate = [[QNSWindowDelegate alloc] initWithQCocoaWindow:this];
    [window setDelegate:m_nsWindowDelegate];

    // Prevent Cocoa from releasing the window on close. Qt
    // handles the close event asynchronously and we want to
    // make sure that m_nsWindow stays valid until the
    // QCocoaWindow is deleted by Qt.
    [window setReleasedWhenClosed : NO];


    [[NSNotificationCenter defaultCenter] addObserver:m_contentView
                                          selector:@selector(windowNotification:)
                                          name:nil // Get all notifications
                                          object:m_nsWindow];

    [m_contentView setPostsFrameChangedNotifications: NO];
    [window setContentView:m_contentView];
    [m_contentView setPostsFrameChangedNotifications: YES];
}

void QCocoaWindow::clearNSWindow(NSWindow *window)
{
    [window setContentView:nil];
    [window setDelegate:nil];
    [window clearPlatformWindow];
    [[NSNotificationCenter defaultCenter] removeObserver:m_contentView];
}

// Returns the current global screen geometry for the nswindow associated with this window.
QRect QCocoaWindow::windowGeometry() const
{
    if (!m_nsWindow)
        return geometry();

    NSRect rect = [m_nsWindow frame];
    QPlatformScreen *onScreen = QPlatformScreen::platformScreenForWindow(window());
    int flippedY = onScreen->geometry().height() - rect.origin.y - rect.size.height;  // account for nswindow inverted y.
    QRect qRect = QRect(rect.origin.x, flippedY, rect.size.width, rect.size.height);
    return qRect;
}

// Returns a pointer to the parent QCocoaWindow for this window, or 0 if there is none.
QCocoaWindow *QCocoaWindow::parentCocoaWindow() const
{
    if (window() && window()->transientParent()) {
        return static_cast<QCocoaWindow*>(window()->transientParent()->handle());
    }
    return 0;
}

// Syncs the NSWindow minimize/maximize/fullscreen state with the current QWindow state
void QCocoaWindow::syncWindowState(Qt::WindowState newState)
{
    if (!m_nsWindow)
        return;

    // if content view width or height is 0 then the window animations will crash so
    // do nothing except set the new state
    NSRect contentRect = [contentView() frame];
    if (contentRect.size.width <= 0 || contentRect.size.height <= 0) {
        qWarning() << Q_FUNC_INFO << "invalid window content view size, check your window geometry";
        m_synchedWindowState = newState;
        return;
    }

    if ((m_synchedWindowState & Qt::WindowMaximized) != (newState & Qt::WindowMaximized)) {
        [m_nsWindow performZoom : m_nsWindow]; // toggles
    }

    if ((m_synchedWindowState & Qt::WindowMinimized) != (newState & Qt::WindowMinimized)) {
        if (newState & Qt::WindowMinimized) {
            [m_nsWindow performMiniaturize : m_nsWindow];
        } else {
            [m_nsWindow deminiaturize : m_nsWindow];
        }
    }

    if ((m_synchedWindowState & Qt::WindowFullScreen) != (newState & Qt::WindowFullScreen)) {
#if MAC_OS_X_VERSION_MAX_ALLOWED >= MAC_OS_X_VERSION_10_7
        if (QSysInfo::QSysInfo::MacintoshVersion >= QSysInfo::MV_10_7) {
            [m_nsWindow toggleFullScreen : m_nsWindow];
        } else {
            // TODO: "normal" fullscreen
        }
#endif
    }

    // New state is now the current synched state
    m_synchedWindowState = newState;
}

bool QCocoaWindow::setWindowModified(bool modified)
{
    if (!m_nsWindow)
        return false;
    [m_nsWindow setDocumentEdited:(modified?YES:NO)];
    return true;
}

void QCocoaWindow::setMenubar(QCocoaMenuBar *mb)
{
    m_menubar = mb;
}

QCocoaMenuBar *QCocoaWindow::menubar() const
{
    return m_menubar;
}

void QCocoaWindow::registerTouch(bool enable)
{
    m_registerTouchCount += enable ? 1 : -1;
    if (enable && m_registerTouchCount == 1)
        [m_contentView setAcceptsTouchEvents:YES];
    else if (m_registerTouchCount == 0)
        [m_contentView setAcceptsTouchEvents:NO];
}

qreal QCocoaWindow::devicePixelRatio() const
{
#if MAC_OS_X_VERSION_MAX_ALLOWED >= MAC_OS_X_VERSION_10_7
    if (QSysInfo::MacintoshVersion >= QSysInfo::MV_10_7) {
        return qreal([[m_contentView window] backingScaleFactor]);
    } else
#endif
    {
        return 1.0;
    }
}

void QCocoaWindow::exposeWindow()
{
    if (!m_isExposed) {
        m_isExposed = true;
        QWindowSystemInterface::handleExposeEvent(window(), QRegion(geometry()));
    }
}

void QCocoaWindow::obscureWindow()
{
    if (m_isExposed) {
        m_isExposed = false;
        QWindowSystemInterface::handleExposeEvent(window(), QRegion());
    }
}

QWindow *QCocoaWindow::childWindowAt(QPoint windowPoint)
{
    QWindow *targetWindow = window();
    foreach (QObject *child, targetWindow->children()) {
        if (QWindow *childWindow = qobject_cast<QWindow *>(child)) {
            if (childWindow->geometry().contains(windowPoint)) {
                QCocoaWindow* platformWindow = static_cast<QCocoaWindow*>(childWindow->handle());
                if (platformWindow->isExposed())
                    targetWindow = platformWindow->childWindowAt(windowPoint - childWindow->position());
            }
        }
    }

    return targetWindow;
}

QMargins QCocoaWindow::frameMargins() const
{
    NSRect frameW = [m_nsWindow frame];
    NSRect frameC = [m_nsWindow contentRectForFrameRect:frameW];

    return QMargins(frameW.origin.x - frameC.origin.x,
        (frameW.origin.y + frameW.size.height) - (frameC.origin.y + frameC.size.height),
        (frameW.origin.x + frameW.size.width) - (frameC.origin.x + frameC.size.width),
        frameC.origin.y - frameW.origin.y);
}

void QCocoaWindow::setFrameStrutEventsEnabled(bool enabled)
{
    m_frameStrutEventsEnabled = enabled;
}<|MERGE_RESOLUTION|>--- conflicted
+++ resolved
@@ -118,11 +118,7 @@
 
     // Windows with a transient parent (such as combobox popup windows)
     // cannot become the main window:
-<<<<<<< HEAD
-    if (m_cocoaPlatformWindow && m_cocoaPlatformWindow->window()->transientParent())
-=======
     if (!m_cocoaPlatformWindow || m_cocoaPlatformWindow->window()->transientParent())
->>>>>>> 47a76280
         canBecomeMain = NO;
 
     return canBecomeMain;
