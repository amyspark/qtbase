--- conflicted
+++ resolved
@@ -125,8 +125,7 @@
     // Only tool or dialog windows should become key:
     if (m_cocoaPlatformWindow && m_cocoaPlatformWindow->windowShouldBehaveAsPanel()) {
         Qt::WindowType type = m_cocoaPlatformWindow->window()->type();
-        if (m_cocoaPlatformWindow->m_overrideBecomeKey
-            || type == Qt::Tool || type == Qt::Dialog)
+        if (type == Qt::Tool || type == Qt::Dialog)
             return YES;
         return NO;
     }
@@ -172,31 +171,6 @@
             m_cocoaPlatformWindow->m_forwardWindow = 0;
         }
     }
-<<<<<<< HEAD
-=======
-}
-
-- (void)clearPlatformWindow
-{
-    m_cocoaPlatformWindow = 0;
-}
-
-@end
-
-@implementation QNSPanel
-
-- (BOOL)canBecomeKeyWindow
-{
-    if (!m_cocoaPlatformWindow)
-        return NO;
-
-    // Only tool or dialog windows should become key:
-    if (m_cocoaPlatformWindow
-        && (m_cocoaPlatformWindow->window()->type() == Qt::Tool || m_cocoaPlatformWindow->window()->type() == Qt::Dialog))
-        return YES;
-    return NO;
-}
->>>>>>> 65bd80eb
 
     [super sendEvent: theEvent];
 
@@ -249,12 +223,8 @@
     , m_isExposed(false)
     , m_registerTouchCount(0)
     , m_resizableTransientParent(false)
-<<<<<<< HEAD
-    , m_overrideBecomeKey(false)
     , m_hiddenByClipping(false)
     , m_hiddenByAncestor(false)
-=======
->>>>>>> 65bd80eb
     , m_alertRequest(NoAlertRequest)
     , monitor(nil)
     , m_drawContentBorderGradient(false)
@@ -1338,9 +1308,10 @@
     // for a popup window.) Qt expects the set cursor to "stick":
     // it should be accociated with the window until a different
     // cursor is set.
-
-<<<<<<< HEAD
-    m_windowCursor = cursor;
+    if (m_windowCursor != cursor) {
+        [m_windowCursor release];
+        m_windowCursor = [cursor retain];
+    }
 
     // Use the built in cursor rect API if the QCocoaWindow has a NSWindow.
     // Othervise, set the cursor if this window is under the mouse. In
@@ -1351,16 +1322,6 @@
     } else {
         if (m_windowUnderMouse)
             [cursor set];
-=======
-    // Cocoa has different abstractions. We can set the cursor *now*:
-    if (m_windowUnderMouse)
-        [cursor set];
-    // or we can set the cursor on mouse enter/leave using tracking
-    // areas. This is done in QNSView, save the cursor:
-    if (m_windowCursor != cursor) {
-        [m_windowCursor release];
-        m_windowCursor = [cursor retain];
->>>>>>> 65bd80eb
     }
 }
 
