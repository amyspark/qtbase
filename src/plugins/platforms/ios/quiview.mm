--- conflicted
+++ resolved
@@ -158,15 +158,10 @@
             << "is backed by a UIView that has a transform set. This is not supported.";
 
     QWindow *window = m_qioswindow->window();
-<<<<<<< HEAD
     QRect lastReportedGeometry = qt_window_private(window)->geometry;
     QRect currentGeometry = QRectF::fromCGRect(self.frame).toRect();
     qCDebug(lcQpaWindow) << m_qioswindow->window() << "new geometry is" << currentGeometry;
-    QWindowSystemInterface::handleGeometryChange<QWindowSystemInterface::SynchronousDelivery>(window, currentGeometry);
-=======
-    qCDebug(lcQpaWindow) << m_qioswindow->window() << "new geometry is" << actualGeometry;
-    QWindowSystemInterface::handleGeometryChange(window, actualGeometry, previousGeometry);
->>>>>>> 6508fdca
+    QWindowSystemInterface::handleGeometryChange(window, currentGeometry);
 
     if (currentGeometry.size() != lastReportedGeometry.size()) {
         // Trigger expose event on resize
