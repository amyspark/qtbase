--- conflicted
+++ resolved
@@ -1,10 +1,6 @@
 /***************************************************************************
 **
-<<<<<<< HEAD
 ** Copyright (C) 2013 BlackBerry Limited. All rights reserved.
-=======
-** Copyright (C) 2011 - 2013 BlackBerry Limited. All rights reserved.
->>>>>>> 1c2be58f
 ** Contact: http://www.qt-project.org/legal
 **
 ** This file is part of the plugins of the Qt Toolkit.
