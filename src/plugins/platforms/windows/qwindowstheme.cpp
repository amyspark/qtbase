/****************************************************************************
**
** Copyright (C) 2016 The Qt Company Ltd.
** Contact: https://www.qt.io/licensing/
**
** This file is part of the plugins of the Qt Toolkit.
**
** $QT_BEGIN_LICENSE:LGPL$
** Commercial License Usage
** Licensees holding valid commercial Qt licenses may use this file in
** accordance with the commercial license agreement provided with the
** Software or, alternatively, in accordance with the terms contained in
** a written agreement between you and The Qt Company. For licensing terms
** and conditions see https://www.qt.io/terms-conditions. For further
** information use the contact form at https://www.qt.io/contact-us.
**
** GNU Lesser General Public License Usage
** Alternatively, this file may be used under the terms of the GNU Lesser
** General Public License version 3 as published by the Free Software
** Foundation and appearing in the file LICENSE.LGPL3 included in the
** packaging of this file. Please review the following information to
** ensure the GNU Lesser General Public License version 3 requirements
** will be met: https://www.gnu.org/licenses/lgpl-3.0.html.
**
** GNU General Public License Usage
** Alternatively, this file may be used under the terms of the GNU
** General Public License version 2.0 or (at your option) the GNU General
** Public license version 3 or any later version approved by the KDE Free
** Qt Foundation. The licenses are as published by the Free Software
** Foundation and appearing in the file LICENSE.GPL2 and LICENSE.GPL3
** included in the packaging of this file. Please review the following
** information to ensure the GNU General Public License requirements will
** be met: https://www.gnu.org/licenses/gpl-2.0.html and
** https://www.gnu.org/licenses/gpl-3.0.html.
**
** $QT_END_LICENSE$
**
****************************************************************************/

// SHSTOCKICONINFO is only available since Vista
#if _WIN32_WINNT < 0x0600
#  undef _WIN32_WINNT
#  define _WIN32_WINNT 0x0600
#endif

#include "qwindowstheme.h"
#include "qwindowsdialoghelpers.h"
#include "qwindowscontext.h"
#include "qwindowsintegration.h"
#include "qt_windows.h"
#include "qwindowsfontdatabase.h"
#include <commctrl.h>
#include <objbase.h>
#ifndef Q_CC_MINGW
#  include <commoncontrols.h>
#endif
#include <shellapi.h>

#include <QtCore/QVariant>
#include <QtCore/QCoreApplication>
#include <QtCore/QDebug>
#include <QtCore/QTextStream>
#include <QtCore/QSysInfo>
#include <QtCore/QCache>
#include <QtGui/QColor>
#include <QtGui/QPalette>
#include <QtGui/QGuiApplication>
#include <QtGui/QPainter>
#include <QtGui/QPixmapCache>
#include <qpa/qwindowsysteminterface.h>
#include <private/qhighdpiscaling_p.h>
#include <private/qsystemlibrary_p.h>

#include <algorithm>

#if defined(__IImageList_INTERFACE_DEFINED__) && defined(__IID_DEFINED__)
#  define USE_IIMAGELIST
#endif

QT_BEGIN_NAMESPACE

static inline QColor COLORREFToQColor(COLORREF cr)
{
    return QColor(GetRValue(cr), GetGValue(cr), GetBValue(cr));
}

static inline QTextStream& operator<<(QTextStream &str, const QColor &c)
{
    str.setIntegerBase(16);
    str.setFieldWidth(2);
    str.setPadChar(QLatin1Char('0'));
    str << " rgb: #" << c.red()  << c.green() << c.blue();
    str.setIntegerBase(10);
    str.setFieldWidth(0);
    return str;
}

static inline bool booleanSystemParametersInfo(UINT what, bool defaultValue)
{
    BOOL result;
    if (SystemParametersInfo(what, 0, &result, 0))
        return result ? true : false;
    return defaultValue;
}

static inline DWORD dWordSystemParametersInfo(UINT what, DWORD defaultValue)
{
    DWORD result;
    if (SystemParametersInfo(what, 0, &result, 0))
        return result;
    return defaultValue;
}

static inline QColor mixColors(const QColor &c1, const QColor &c2)
{
    return QColor ((c1.red() + c2.red()) / 2,
                   (c1.green() + c2.green()) / 2,
                   (c1.blue() + c2.blue()) / 2);
}

static inline QColor getSysColor(int index)
{
    return COLORREFToQColor(GetSysColor(index));
}

// QTBUG-48823/Windows 10: SHGetFileInfo() (as called by item views on file system
// models has been observed to trigger a WM_PAINT on the mainwindow. Suppress the
// behavior by running it in a thread.
class ShGetFileInfoFunction
{
public:
    explicit ShGetFileInfoFunction(const wchar_t *fn, DWORD a, SHFILEINFO *i, UINT f, bool *r) :
        m_fileName(fn), m_attributes(a), m_flags(f), m_info(i), m_result(r) {}

    void operator()() const { *m_result = SHGetFileInfo(m_fileName, m_attributes, m_info, sizeof(SHFILEINFO), m_flags); }

private:
    const wchar_t *m_fileName;
    const DWORD m_attributes;
    const UINT m_flags;
    SHFILEINFO *const m_info;
    bool *m_result;
};

static bool shGetFileInfoBackground(QWindowsThreadPoolRunner &r,
                                    const wchar_t *fileName, DWORD attributes,
                                    SHFILEINFO *info, UINT flags,
                                    unsigned long  timeOutMSecs = 5000)
{
    bool result = false;
    if (!r.run(ShGetFileInfoFunction(fileName, attributes, info, flags, &result), timeOutMSecs)) {
        qWarning().noquote() << "ShGetFileInfoBackground() timed out for "
            << QString::fromWCharArray(fileName);
        return false;
    }
    return result;
}

// from QStyle::standardPalette
static inline QPalette standardPalette()
{
    QColor backgroundColor(0xd4, 0xd0, 0xc8); // win 2000 grey
    QColor lightColor(backgroundColor.lighter());
    QColor darkColor(backgroundColor.darker());
    const QBrush darkBrush(darkColor);
    QColor midColor(Qt::gray);
    QPalette palette(Qt::black, backgroundColor, lightColor, darkColor,
                     midColor, Qt::black, Qt::white);
    palette.setBrush(QPalette::Disabled, QPalette::WindowText, darkBrush);
    palette.setBrush(QPalette::Disabled, QPalette::Text, darkBrush);
    palette.setBrush(QPalette::Disabled, QPalette::ButtonText, darkBrush);
    palette.setBrush(QPalette::Disabled, QPalette::Base, QBrush(backgroundColor));
    return palette;
}

static inline QPalette systemPalette()
{
    QPalette result = standardPalette();
    result.setColor(QPalette::WindowText, getSysColor(COLOR_WINDOWTEXT));
    result.setColor(QPalette::Button, getSysColor(COLOR_BTNFACE));
    result.setColor(QPalette::Light, getSysColor(COLOR_BTNHIGHLIGHT));
    result.setColor(QPalette::Dark, getSysColor(COLOR_BTNSHADOW));
    result.setColor(QPalette::Mid, result.button().color().darker(150));
    result.setColor(QPalette::Text, getSysColor(COLOR_WINDOWTEXT));
    result.setColor(QPalette::BrightText, getSysColor(COLOR_BTNHIGHLIGHT));
    result.setColor(QPalette::Base, getSysColor(COLOR_WINDOW));
    result.setColor(QPalette::Window, getSysColor(COLOR_BTNFACE));
    result.setColor(QPalette::ButtonText, getSysColor(COLOR_BTNTEXT));
    result.setColor(QPalette::Midlight, getSysColor(COLOR_3DLIGHT));
    result.setColor(QPalette::Shadow, getSysColor(COLOR_3DDKSHADOW));
    result.setColor(QPalette::Highlight, getSysColor(COLOR_HIGHLIGHT));
    result.setColor(QPalette::HighlightedText, getSysColor(COLOR_HIGHLIGHTTEXT));
    result.setColor(QPalette::Link, Qt::blue);
    result.setColor(QPalette::LinkVisited, Qt::magenta);
    result.setColor(QPalette::Inactive, QPalette::Button, result.button().color());
    result.setColor(QPalette::Inactive, QPalette::Window, result.background().color());
    result.setColor(QPalette::Inactive, QPalette::Light, result.light().color());
    result.setColor(QPalette::Inactive, QPalette::Dark, result.dark().color());

    if (result.midlight() == result.button())
        result.setColor(QPalette::Midlight, result.button().color().lighter(110));
    if (result.background() != result.base()) {
        result.setColor(QPalette::Inactive, QPalette::Highlight, result.color(QPalette::Inactive, QPalette::Window));
        result.setColor(QPalette::Inactive, QPalette::HighlightedText, result.color(QPalette::Inactive, QPalette::Text));
    }

    const QColor disabled =
        mixColors(result.foreground().color(), result.button().color());

    result.setColorGroup(QPalette::Disabled, result.foreground(), result.button(),
                         result.light(), result.dark(), result.mid(),
                         result.text(), result.brightText(), result.base(),
                         result.background());
    result.setColor(QPalette::Disabled, QPalette::WindowText, disabled);
    result.setColor(QPalette::Disabled, QPalette::Text, disabled);
    result.setColor(QPalette::Disabled, QPalette::ButtonText, disabled);
    result.setColor(QPalette::Disabled, QPalette::Highlight,
                    getSysColor(COLOR_HIGHLIGHT));
    result.setColor(QPalette::Disabled, QPalette::HighlightedText,
                    getSysColor(COLOR_HIGHLIGHTTEXT));
    result.setColor(QPalette::Disabled, QPalette::Base,
                    result.background().color());
    return result;
}

static inline QPalette toolTipPalette(const QPalette &systemPalette)
{
    QPalette result(systemPalette);
    const QColor tipBgColor(getSysColor(COLOR_INFOBK));
    const QColor tipTextColor(getSysColor(COLOR_INFOTEXT));

    result.setColor(QPalette::All, QPalette::Button, tipBgColor);
    result.setColor(QPalette::All, QPalette::Window, tipBgColor);
    result.setColor(QPalette::All, QPalette::Text, tipTextColor);
    result.setColor(QPalette::All, QPalette::WindowText, tipTextColor);
    result.setColor(QPalette::All, QPalette::ButtonText, tipTextColor);
    result.setColor(QPalette::All, QPalette::Button, tipBgColor);
    result.setColor(QPalette::All, QPalette::Window, tipBgColor);
    result.setColor(QPalette::All, QPalette::Text, tipTextColor);
    result.setColor(QPalette::All, QPalette::WindowText, tipTextColor);
    result.setColor(QPalette::All, QPalette::ButtonText, tipTextColor);
    result.setColor(QPalette::All, QPalette::ToolTipBase, tipBgColor);
    result.setColor(QPalette::All, QPalette::ToolTipText, tipTextColor);
    const QColor disabled =
        mixColors(result.foreground().color(), result.button().color());
    result.setColor(QPalette::Disabled, QPalette::WindowText, disabled);
    result.setColor(QPalette::Disabled, QPalette::Text, disabled);
    result.setColor(QPalette::Disabled, QPalette::ToolTipText, disabled);
    result.setColor(QPalette::Disabled, QPalette::Base, Qt::white);
    result.setColor(QPalette::Disabled, QPalette::BrightText, Qt::white);
    result.setColor(QPalette::Disabled, QPalette::ToolTipBase, Qt::white);
    return result;
}

static inline QPalette menuPalette(const QPalette &systemPalette)
{
    QPalette result(systemPalette);
    const QColor menuColor(getSysColor(COLOR_MENU));
    const QColor menuTextColor(getSysColor(COLOR_MENUTEXT));
    const QColor disabled(getSysColor(COLOR_GRAYTEXT));
    // we might need a special color group for the result.
    result.setColor(QPalette::Active, QPalette::Button, menuColor);
    result.setColor(QPalette::Active, QPalette::Text, menuTextColor);
    result.setColor(QPalette::Active, QPalette::WindowText, menuTextColor);
    result.setColor(QPalette::Active, QPalette::ButtonText, menuTextColor);
    result.setColor(QPalette::Disabled, QPalette::WindowText, disabled);
    result.setColor(QPalette::Disabled, QPalette::Text, disabled);
    const bool isFlat = booleanSystemParametersInfo(SPI_GETFLATMENU, false);
    result.setColor(QPalette::Disabled, QPalette::Highlight,
                    getSysColor(isFlat ? COLOR_MENUHILIGHT : COLOR_HIGHLIGHT));
    result.setColor(QPalette::Disabled, QPalette::HighlightedText, disabled);
    result.setColor(QPalette::Disabled, QPalette::Button,
                    result.color(QPalette::Active, QPalette::Button));
    result.setColor(QPalette::Inactive, QPalette::Button,
                    result.color(QPalette::Active, QPalette::Button));
    result.setColor(QPalette::Inactive, QPalette::Text,
                    result.color(QPalette::Active, QPalette::Text));
    result.setColor(QPalette::Inactive, QPalette::WindowText,
                    result.color(QPalette::Active, QPalette::WindowText));
    result.setColor(QPalette::Inactive, QPalette::ButtonText,
                    result.color(QPalette::Active, QPalette::ButtonText));
    result.setColor(QPalette::Inactive, QPalette::Highlight,
                    result.color(QPalette::Active, QPalette::Highlight));
    result.setColor(QPalette::Inactive, QPalette::HighlightedText,
                    result.color(QPalette::Active, QPalette::HighlightedText));
    result.setColor(QPalette::Inactive, QPalette::ButtonText,
                    systemPalette.color(QPalette::Inactive, QPalette::Dark));
    return result;
}

static inline QPalette *menuBarPalette(const QPalette &menuPalette)
{
    QPalette *result = 0;
    if (booleanSystemParametersInfo(SPI_GETFLATMENU, false)) {
        result = new QPalette(menuPalette);
        const QColor menubar(getSysColor(COLOR_MENUBAR));
        result->setColor(QPalette::Active, QPalette::Button, menubar);
        result->setColor(QPalette::Disabled, QPalette::Button, menubar);
        result->setColor(QPalette::Inactive, QPalette::Button, menubar);
    }
    return result;
}

const char *QWindowsTheme::name = "windows";
QWindowsTheme *QWindowsTheme::m_instance = 0;

QWindowsTheme::QWindowsTheme()
{
    m_instance = this;
    std::fill(m_fonts, m_fonts + NFonts, static_cast<QFont *>(0));
    std::fill(m_palettes, m_palettes + NPalettes, static_cast<QPalette *>(0));
    refresh();
}

QWindowsTheme::~QWindowsTheme()
{
    clearPalettes();
    clearFonts();
    m_instance = 0;
}

static inline QStringList iconThemeSearchPaths()
{
    const QFileInfo appDir(QCoreApplication::applicationDirPath() + QStringLiteral("/icons"));
    return appDir.isDir() ? QStringList(appDir.absoluteFilePath()) : QStringList();
}

static inline QStringList styleNames()
{
    QStringList result;
    if (QSysInfo::WindowsVersion >= QSysInfo::WV_VISTA)
        result.append(QStringLiteral("WindowsVista"));
    if (QSysInfo::WindowsVersion >= QSysInfo::WV_XP)
        result.append(QStringLiteral("WindowsXP"));
    result.append(QStringLiteral("Windows"));
    return result;
}

static inline int uiEffects()
{
    int result = 0;
    if (booleanSystemParametersInfo(SPI_GETUIEFFECTS, false))
        result |= QPlatformTheme::GeneralUiEffect;
    if (booleanSystemParametersInfo(SPI_GETMENUANIMATION, false))
        result |= QPlatformTheme::AnimateMenuUiEffect;
    if (booleanSystemParametersInfo(SPI_GETMENUFADE, false))
        result |= QPlatformTheme::FadeMenuUiEffect;
    if (booleanSystemParametersInfo(SPI_GETCOMBOBOXANIMATION, false))
        result |= QPlatformTheme::AnimateComboUiEffect;
    if (booleanSystemParametersInfo(SPI_GETTOOLTIPANIMATION, false))
        result |= QPlatformTheme::AnimateTooltipUiEffect;
    return result;
}

QVariant QWindowsTheme::themeHint(ThemeHint hint) const
{
    switch (hint) {
    case UseFullScreenForPopupMenu:
        return QVariant(true);
    case DialogButtonBoxLayout:
        return QVariant(QPlatformDialogHelper::WinLayout);
    case IconThemeSearchPaths:
        return QVariant(iconThemeSearchPaths());
    case StyleNames:
        return QVariant(styleNames());
    case TextCursorWidth:
        return QVariant(int(dWordSystemParametersInfo(SPI_GETCARETWIDTH, 1u)));
    case DropShadow:
        return QVariant(booleanSystemParametersInfo(SPI_GETDROPSHADOW, false));
    case MaximumScrollBarDragDistance:
        return QVariant(qRound(qreal(QWindowsContext::instance()->defaultDPI()) * 1.375));
    case KeyboardScheme:
        return QVariant(int(WindowsKeyboardScheme));
    case UiEffects:
        return QVariant(uiEffects());
    case IconPixmapSizes: {
        QList<int> sizes;
        sizes << 16 << 32;
#ifdef USE_IIMAGELIST
        sizes << 48; // sHIL_EXTRALARGE
        if (QSysInfo::WindowsVersion >= QSysInfo::WV_VISTA)
            sizes << 256; // SHIL_JUMBO
#endif // USE_IIMAGELIST
        return QVariant::fromValue(sizes);
    }
    case DialogSnapToDefaultButton:
        return QVariant(booleanSystemParametersInfo(SPI_GETSNAPTODEFBUTTON, false));
    case ContextMenuOnMouseRelease:
        return QVariant(true);
    case WheelScrollLines:
        return QVariant(int(dWordSystemParametersInfo(SPI_GETWHEELSCROLLLINES, 3)));
    default:
        break;
    }
    return QPlatformTheme::themeHint(hint);
}

void QWindowsTheme::clearPalettes()
{
    qDeleteAll(m_palettes, m_palettes + NPalettes);
    std::fill(m_palettes, m_palettes + NPalettes, static_cast<QPalette *>(0));
}

void QWindowsTheme::refreshPalettes()
{

    if (!QGuiApplication::desktopSettingsAware())
        return;
    m_palettes[SystemPalette] = new QPalette(systemPalette());
    m_palettes[ToolTipPalette] = new QPalette(toolTipPalette(*m_palettes[SystemPalette]));
    m_palettes[MenuPalette] = new QPalette(menuPalette(*m_palettes[SystemPalette]));
    m_palettes[MenuBarPalette] = menuBarPalette(*m_palettes[MenuPalette]);
}

void QWindowsTheme::clearFonts()
{
    qDeleteAll(m_fonts, m_fonts + NFonts);
    std::fill(m_fonts, m_fonts + NFonts, static_cast<QFont *>(0));
}

void QWindowsTheme::refreshFonts()
{
    clearFonts();
    if (!QGuiApplication::desktopSettingsAware())
        return;
    NONCLIENTMETRICS ncm;
    ncm.cbSize = FIELD_OFFSET(NONCLIENTMETRICS, lfMessageFont) + sizeof(LOGFONT);
    SystemParametersInfo(SPI_GETNONCLIENTMETRICS, ncm.cbSize , &ncm, 0);

    const QFont menuFont = QWindowsFontDatabase::LOGFONT_to_QFont(ncm.lfMenuFont);
    const QFont messageBoxFont = QWindowsFontDatabase::LOGFONT_to_QFont(ncm.lfMessageFont);
    const QFont statusFont = QWindowsFontDatabase::LOGFONT_to_QFont(ncm.lfStatusFont);
    const QFont titleFont = QWindowsFontDatabase::LOGFONT_to_QFont(ncm.lfCaptionFont);
    QFont fixedFont(QStringLiteral("Courier New"), messageBoxFont.pointSize());
    fixedFont.setStyleHint(QFont::TypeWriter);

    LOGFONT lfIconTitleFont;
    SystemParametersInfo(SPI_GETICONTITLELOGFONT, sizeof(lfIconTitleFont), &lfIconTitleFont, 0);
    const QFont iconTitleFont = QWindowsFontDatabase::LOGFONT_to_QFont(lfIconTitleFont);

    m_fonts[SystemFont] = new QFont(QWindowsFontDatabase::systemDefaultFont());
    m_fonts[MenuFont] = new QFont(menuFont);
    m_fonts[MenuBarFont] = new QFont(menuFont);
    m_fonts[MessageBoxFont] = new QFont(messageBoxFont);
    m_fonts[TipLabelFont] = new QFont(statusFont);
    m_fonts[StatusBarFont] = new QFont(statusFont);
    m_fonts[MdiSubWindowTitleFont] = new QFont(titleFont);
    m_fonts[DockWidgetTitleFont] = new QFont(titleFont);
    m_fonts[ItemViewFont] = new QFont(iconTitleFont);
    m_fonts[FixedFont] = new QFont(fixedFont);
}

bool QWindowsTheme::usePlatformNativeDialog(DialogType type) const
{
    return QWindowsDialogs::useHelper(type);
}

QPlatformDialogHelper *QWindowsTheme::createPlatformDialogHelper(DialogType type) const
{
    return QWindowsDialogs::createHelper(type);
}

void QWindowsTheme::windowsThemeChanged(QWindow * window)
{
    refresh();
    QWindowSystemInterface::handleThemeChange(window);
}

// Defined in qpixmap_win.cpp
Q_GUI_EXPORT QPixmap qt_pixmapFromWinHICON(HICON icon);

static QPixmap loadIconFromShell32(int resourceId, QSizeF size)
{
    if (const HMODULE hmod = QSystemLibrary::load(L"shell32")) {
        HICON iconHandle =
            static_cast<HICON>(LoadImage(hmod, MAKEINTRESOURCE(resourceId),
                                         IMAGE_ICON, int(size.width()), int(size.height()), 0));
        if (iconHandle) {
            QPixmap iconpixmap = qt_pixmapFromWinHICON(iconHandle);
            DestroyIcon(iconHandle);
            return iconpixmap;
        }
    }
    return QPixmap();
}

QPixmap QWindowsTheme::standardPixmap(StandardPixmap sp, const QSizeF &pixmapSize) const
{
    int resourceId = -1;
    SHSTOCKICONID stockId = SIID_INVALID;
    UINT stockFlags = 0;
    LPCTSTR iconName = 0;
    switch (sp) {
    case DriveCDIcon:
        stockId = SIID_DRIVECD;
        resourceId = 12;
        break;
    case DriveDVDIcon:
        stockId = SIID_DRIVEDVD;
        resourceId = 12;
        break;
    case DriveNetIcon:
        stockId = SIID_DRIVENET;
        resourceId = 10;
        break;
    case DriveHDIcon:
        stockId = SIID_DRIVEFIXED;
        resourceId = 9;
        break;
    case DriveFDIcon:
        stockId = SIID_DRIVE35;
        resourceId = 7;
        break;
    case FileLinkIcon:
        stockFlags = SHGSI_LINKOVERLAY;
        // Fall through
    case FileIcon:
        stockId = SIID_DOCNOASSOC;
        resourceId = 1;
        break;
    case DirLinkIcon:
        stockFlags = SHGSI_LINKOVERLAY;
        // Fall through
    case DirClosedIcon:
    case DirIcon:
        stockId = SIID_FOLDER;
        resourceId = 4;
        break;
    case DesktopIcon:
        resourceId = 35;
        break;
    case ComputerIcon:
        resourceId = 16;
        break;
    case DirLinkOpenIcon:
        stockFlags = SHGSI_LINKOVERLAY;
        // Fall through
    case DirOpenIcon:
        stockId = SIID_FOLDEROPEN;
        resourceId = 5;
        break;
    case FileDialogNewFolder:
        stockId = SIID_FOLDER;
        resourceId = 319;
        break;
    case DirHomeIcon:
        resourceId = 235;
        break;
    case TrashIcon:
        stockId = SIID_RECYCLER;
        resourceId = 191;
        break;
    case MessageBoxInformation:
        stockId = SIID_INFO;
        iconName = IDI_INFORMATION;
        break;
    case MessageBoxWarning:
        stockId = SIID_WARNING;
        iconName = IDI_WARNING;
        break;
    case MessageBoxCritical:
        stockId = SIID_ERROR;
        iconName = IDI_ERROR;
        break;
    case MessageBoxQuestion:
        stockId = SIID_HELP;
        iconName = IDI_QUESTION;
        break;
    case VistaShield:
        stockId = SIID_SHIELD;
        break;
    default:
        break;
    }

    if (stockId != SIID_INVALID) {
<<<<<<< HEAD
        QPixmap pixmap;
        SHSTOCKICONINFO iconInfo;
        memset(&iconInfo, 0, sizeof(iconInfo));
        iconInfo.cbSize = sizeof(iconInfo);
        stockFlags |= (pixmapSize.width() > 16 ? SHGFI_LARGEICON : SHGFI_SMALLICON);
        if (SHGetStockIconInfo(stockId, SHGFI_ICON | stockFlags, &iconInfo) == S_OK) {
            pixmap = qt_pixmapFromWinHICON(iconInfo.hIcon);
            pixmap.setDevicePixelRatio(scaleFactor);
            DestroyIcon(iconInfo.hIcon);
            return pixmap;
=======
        if (QSysInfo::WindowsVersion >= QSysInfo::WV_VISTA
            && (QSysInfo::WindowsVersion & QSysInfo::WV_NT_based)
            && QWindowsContext::shell32dll.sHGetStockIconInfo) {
            QPixmap pixmap;
            SHSTOCKICONINFO iconInfo;
            memset(&iconInfo, 0, sizeof(iconInfo));
            iconInfo.cbSize = sizeof(iconInfo);
            stockFlags |= (pixmapSize.width() > 16 ? SHGFI_LARGEICON : SHGFI_SMALLICON);
            if (QWindowsContext::shell32dll.sHGetStockIconInfo(stockId, SHGFI_ICON | stockFlags, &iconInfo) == S_OK) {
                pixmap = qt_pixmapFromWinHICON(iconInfo.hIcon);
                DestroyIcon(iconInfo.hIcon);
                return pixmap;
            }
>>>>>>> e64b2234
        }
    }

    if (resourceId != -1) {
        QPixmap pixmap = loadIconFromShell32(resourceId, pixmapSize);
        if (!pixmap.isNull()) {
            if (sp == FileLinkIcon || sp == DirLinkIcon || sp == DirLinkOpenIcon) {
                QPainter painter(&pixmap);
                QPixmap link = loadIconFromShell32(30, pixmapSize);
                painter.drawPixmap(0, 0, int(pixmapSize.width()), int(pixmapSize.height()), link);
            }
            return pixmap;
        }
    }

    if (iconName) {
        HICON iconHandle = LoadIcon(NULL, iconName);
        QPixmap pixmap = qt_pixmapFromWinHICON(iconHandle);
        DestroyIcon(iconHandle);
        if (!pixmap.isNull())
            return pixmap;
    }

    return QPlatformTheme::standardPixmap(sp, pixmapSize);
}

enum { // Shell image list ids
    sHIL_EXTRALARGE = 0x2, // 48x48 or user-defined
    sHIL_JUMBO = 0x4 // 256x256 (Vista or later)
};

static QString dirIconPixmapCacheKey(int iIcon, int iconSize, int imageListSize)
{
    QString key = QLatin1String("qt_dir_") + QString::number(iIcon);
    if (iconSize == SHGFI_LARGEICON)
        key += QLatin1Char('l');
    switch (imageListSize) {
    case sHIL_EXTRALARGE:
        key += QLatin1Char('e');
        break;
    case sHIL_JUMBO:
        key += QLatin1Char('j');
        break;
    }
    return key;
}

template <typename T>
class FakePointer
{
public:

    Q_STATIC_ASSERT_X(sizeof(T) <= sizeof(void *), "FakePointers can only go that far.");

    static FakePointer *create(T thing)
    {
        return reinterpret_cast<FakePointer *>(qintptr(thing));
    }

    T operator * () const
    {
        return T(qintptr(this));
    }

    void operator delete (void *) {}
};

// Shell image list helper functions.

static QPixmap pixmapFromShellImageList(int iImageList, const SHFILEINFO &info)
{
    QPixmap result;
#ifdef USE_IIMAGELIST
    // For MinGW:
    static const IID iID_IImageList = {0x46eb5926, 0x582e, 0x4017, {0x9f, 0xdf, 0xe8, 0x99, 0x8d, 0xaa, 0x9, 0x50}};

    IImageList *imageList = 0;
    HRESULT hr = SHGetImageList(iImageList, iID_IImageList, reinterpret_cast<void **>(&imageList));
    if (hr != S_OK)
        return result;
    HICON hIcon;
    hr = imageList->GetIcon(info.iIcon, ILD_TRANSPARENT, &hIcon);
    if (hr == S_OK) {
        result = qt_pixmapFromWinHICON(hIcon);
        DestroyIcon(hIcon);
    }
    imageList->Release();
#else
    Q_UNUSED(iImageList)
    Q_UNUSED(info)
#endif // USE_IIMAGELIST
    return result;
}

QPixmap QWindowsTheme::fileIconPixmap(const QFileInfo &fileInfo, const QSizeF &size,
                                      QPlatformTheme::IconOptions iconOptions) const
{
    /* We don't use the variable, but by storing it statically, we
     * ensure CoInitialize is only called once. */
    static HRESULT comInit = CoInitialize(NULL);
    Q_UNUSED(comInit);

    static QCache<QString, FakePointer<int> > dirIconEntryCache(1000);
    static QMutex mx;
    static int defaultFolderIIcon = -1;
    const bool useDefaultFolderIcon = iconOptions & QPlatformTheme::DontUseCustomDirectoryIcons;

    QPixmap pixmap;
    const QString filePath = QDir::toNativeSeparators(fileInfo.filePath());
    const int width = int(size.width());
    const int iconSize = width > 16 ? SHGFI_LARGEICON : SHGFI_SMALLICON;
    const int requestedImageListSize =
#ifdef USE_IIMAGELIST
        width > 48 ? sHIL_JUMBO : (width > 32 ? sHIL_EXTRALARGE : 0);
#else
        0;
#endif // !USE_IIMAGELIST
    bool cacheableDirIcon = fileInfo.isDir() && !fileInfo.isRoot();
    if (cacheableDirIcon) {
        QMutexLocker locker(&mx);
        int iIcon = (useDefaultFolderIcon && defaultFolderIIcon >= 0) ? defaultFolderIIcon
                                                                      : **dirIconEntryCache.object(filePath);
        if (iIcon) {
            QPixmapCache::find(dirIconPixmapCacheKey(iIcon, iconSize, requestedImageListSize), pixmap);
            if (pixmap.isNull()) // Let's keep both caches in sync
                dirIconEntryCache.remove(filePath);
            else
                return pixmap;
        }
    }

    SHFILEINFO info;
    const unsigned int flags =
        SHGFI_ICON|iconSize|SHGFI_SYSICONINDEX|SHGFI_ADDOVERLAYS|SHGFI_OVERLAYINDEX;

    const bool val = cacheableDirIcon && useDefaultFolderIcon
        ? shGetFileInfoBackground(m_threadPoolRunner, L"dummy", FILE_ATTRIBUTE_DIRECTORY,
                                  &info, flags | SHGFI_USEFILEATTRIBUTES)
        : shGetFileInfoBackground(m_threadPoolRunner, reinterpret_cast<const wchar_t *>(filePath.utf16()), 0,
                                  &info, flags);

    // Even if GetFileInfo returns a valid result, hIcon can be empty in some cases
    if (val && info.hIcon) {
        QString key;
        if (cacheableDirIcon) {
            if (useDefaultFolderIcon && defaultFolderIIcon < 0)
                defaultFolderIIcon = info.iIcon;

            //using the unique icon index provided by windows save us from duplicate keys
            key = dirIconPixmapCacheKey(info.iIcon, iconSize, requestedImageListSize);
            QPixmapCache::find(key, pixmap);
            if (!pixmap.isNull()) {
                QMutexLocker locker(&mx);
                dirIconEntryCache.insert(filePath, FakePointer<int>::create(info.iIcon));
            }
        }

        if (pixmap.isNull()) {
            if (requestedImageListSize) {
                pixmap = pixmapFromShellImageList(requestedImageListSize, info);
                if (pixmap.isNull() && requestedImageListSize == sHIL_JUMBO)
                    pixmap = pixmapFromShellImageList(sHIL_EXTRALARGE, info);
            }
            if (pixmap.isNull())
                pixmap = qt_pixmapFromWinHICON(info.hIcon);
            if (!pixmap.isNull()) {
                if (cacheableDirIcon) {
                    QMutexLocker locker(&mx);
                    QPixmapCache::insert(key, pixmap);
                    dirIconEntryCache.insert(filePath, FakePointer<int>::create(info.iIcon));
                }
            } else {
                qWarning("QWindowsTheme::fileIconPixmap() no icon found");
            }
        }
        DestroyIcon(info.hIcon);
    }

    if (!pixmap.isNull())
        return pixmap;
    return QPlatformTheme::fileIconPixmap(fileInfo, size);
}

QT_END_NAMESPACE<|MERGE_RESOLUTION|>--- conflicted
+++ resolved
@@ -574,7 +574,6 @@
     }
 
     if (stockId != SIID_INVALID) {
-<<<<<<< HEAD
         QPixmap pixmap;
         SHSTOCKICONINFO iconInfo;
         memset(&iconInfo, 0, sizeof(iconInfo));
@@ -582,24 +581,8 @@
         stockFlags |= (pixmapSize.width() > 16 ? SHGFI_LARGEICON : SHGFI_SMALLICON);
         if (SHGetStockIconInfo(stockId, SHGFI_ICON | stockFlags, &iconInfo) == S_OK) {
             pixmap = qt_pixmapFromWinHICON(iconInfo.hIcon);
-            pixmap.setDevicePixelRatio(scaleFactor);
             DestroyIcon(iconInfo.hIcon);
             return pixmap;
-=======
-        if (QSysInfo::WindowsVersion >= QSysInfo::WV_VISTA
-            && (QSysInfo::WindowsVersion & QSysInfo::WV_NT_based)
-            && QWindowsContext::shell32dll.sHGetStockIconInfo) {
-            QPixmap pixmap;
-            SHSTOCKICONINFO iconInfo;
-            memset(&iconInfo, 0, sizeof(iconInfo));
-            iconInfo.cbSize = sizeof(iconInfo);
-            stockFlags |= (pixmapSize.width() > 16 ? SHGFI_LARGEICON : SHGFI_SMALLICON);
-            if (QWindowsContext::shell32dll.sHGetStockIconInfo(stockId, SHGFI_ICON | stockFlags, &iconInfo) == S_OK) {
-                pixmap = qt_pixmapFromWinHICON(iconInfo.hIcon);
-                DestroyIcon(iconInfo.hIcon);
-                return pixmap;
-            }
->>>>>>> e64b2234
         }
     }
 
