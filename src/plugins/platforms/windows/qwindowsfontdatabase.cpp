/****************************************************************************
**
** Copyright (C) 2014 Digia Plc and/or its subsidiary(-ies).
** Contact: http://www.qt-project.org/legal
**
** This file is part of the plugins of the Qt Toolkit.
**
** $QT_BEGIN_LICENSE:LGPL21$
** Commercial License Usage
** Licensees holding valid commercial Qt licenses may use this file in
** accordance with the commercial license agreement provided with the
** Software or, alternatively, in accordance with the terms contained in
** a written agreement between you and Digia. For licensing terms and
** conditions see http://qt.digia.com/licensing. For further information
** use the contact form at http://qt.digia.com/contact-us.
**
** GNU Lesser General Public License Usage
** Alternatively, this file may be used under the terms of the GNU Lesser
** General Public License version 2.1 or version 3 as published by the Free
** Software Foundation and appearing in the file LICENSE.LGPLv21 and
** LICENSE.LGPLv3 included in the packaging of this file. Please review the
** following information to ensure the GNU Lesser General Public License
** requirements will be met: https://www.gnu.org/licenses/lgpl.html and
** http://www.gnu.org/licenses/old-licenses/lgpl-2.1.html.
**
** In addition, as a special exception, Digia gives you certain additional
** rights. These rights are described in the Digia Qt LGPL Exception
** version 1.1, included in the file LGPL_EXCEPTION.txt in this package.
**
** $QT_END_LICENSE$
**
****************************************************************************/

#include "qwindowsfontdatabase.h"
#include "qwindowsfontdatabase_ft.h" // for default font
#include "qwindowscontext.h"
#include "qwindowsfontengine.h"
#include "qwindowsfontenginedirectwrite.h"
#include "qtwindows_additional.h"

#include <QtGui/QFont>
#include <QtGui/QGuiApplication>

#include <QtCore/qmath.h>
#include <QtCore/QDebug>
#include <QtCore/QtEndian>
#include <QtCore/QThreadStorage>

#include <wchar.h>

#ifdef Q_OS_WINCE
#  include "qplatformfunctions_wince.h"
#endif

#if !defined(QT_NO_DIRECTWRITE)
#  include <dwrite.h>
#  include <d2d1.h>
#endif

QT_BEGIN_NAMESPACE

// Helper classes for creating font engines directly from font data
namespace {

#   pragma pack(1)

    // Common structure for all formats of the "name" table
    struct NameTable
    {
        quint16 format;
        quint16 count;
        quint16 stringOffset;
    };

    struct NameRecord
    {
        quint16 platformID;
        quint16 encodingID;
        quint16 languageID;
        quint16 nameID;
        quint16 length;
        quint16 offset;
    };

    struct OffsetSubTable
    {
        quint32 scalerType;
        quint16 numTables;
        quint16 searchRange;
        quint16 entrySelector;
        quint16 rangeShift;
    };

    struct TableDirectory
    {
        quint32 identifier;
        quint32 checkSum;
        quint32 offset;
        quint32 length;
    };

    struct OS2Table
    {
        quint16 version;
        qint16  avgCharWidth;
        quint16 weightClass;
        quint16 widthClass;
        quint16 type;
        qint16  subscriptXSize;
        qint16  subscriptYSize;
        qint16  subscriptXOffset;
        qint16  subscriptYOffset;
        qint16  superscriptXSize;
        qint16  superscriptYSize;
        qint16  superscriptXOffset;
        qint16  superscriptYOffset;
        qint16  strikeOutSize;
        qint16  strikeOutPosition;
        qint16  familyClass;
        quint8  panose[10];
        quint32 unicodeRanges[4];
        quint8  vendorID[4];
        quint16 selection;
        quint16 firstCharIndex;
        quint16 lastCharIndex;
        qint16  typoAscender;
        qint16  typoDescender;
        qint16  typoLineGap;
        quint16 winAscent;
        quint16 winDescent;
        quint32 codepageRanges[2];
        qint16  height;
        qint16  capHeight;
        quint16 defaultChar;
        quint16 breakChar;
        quint16 maxContext;
    };

#   pragma pack()

    class EmbeddedFont
    {
    public:
        EmbeddedFont(const QByteArray &fontData) : m_fontData(fontData) {}

        QString changeFamilyName(const QString &newFamilyName);
        QByteArray data() const { return m_fontData; }
        TableDirectory *tableDirectoryEntry(const QByteArray &tagName);
        QString familyName(TableDirectory *nameTableDirectory = 0);

    private:
        QByteArray m_fontData;
    };

    TableDirectory *EmbeddedFont::tableDirectoryEntry(const QByteArray &tagName)
    {
        Q_ASSERT(tagName.size() == 4);
        quint32 tagId = *(reinterpret_cast<const quint32 *>(tagName.constData()));
        const size_t fontDataSize = m_fontData.size();
        if (Q_UNLIKELY(fontDataSize < sizeof(OffsetSubTable)))
            return 0;

        OffsetSubTable *offsetSubTable = reinterpret_cast<OffsetSubTable *>(m_fontData.data());
        TableDirectory *tableDirectory = reinterpret_cast<TableDirectory *>(offsetSubTable + 1);

        const size_t tableCount = qFromBigEndian<quint16>(offsetSubTable->numTables);
        if (Q_UNLIKELY(fontDataSize < sizeof(OffsetSubTable) + sizeof(TableDirectory) * tableCount))
            return 0;

        TableDirectory *tableDirectoryEnd = tableDirectory + tableCount;
        for (TableDirectory *entry = tableDirectory; entry < tableDirectoryEnd; ++entry) {
            if (entry->identifier == tagId)
                return entry;
        }

        return 0;
    }

    QString EmbeddedFont::familyName(TableDirectory *nameTableDirectoryEntry)
    {
        QString name;

        if (nameTableDirectoryEntry == 0)
            nameTableDirectoryEntry = tableDirectoryEntry("name");

        if (nameTableDirectoryEntry != 0) {
            quint32 offset = qFromBigEndian<quint32>(nameTableDirectoryEntry->offset);
            if (Q_UNLIKELY(quint32(m_fontData.size()) < offset + sizeof(NameTable)))
                return QString();

            NameTable *nameTable = reinterpret_cast<NameTable *>(m_fontData.data() + offset);
            NameRecord *nameRecord = reinterpret_cast<NameRecord *>(nameTable + 1);

            quint16 nameTableCount = qFromBigEndian<quint16>(nameTable->count);
            if (Q_UNLIKELY(quint32(m_fontData.size()) < offset + sizeof(NameRecord) * nameTableCount))
                return QString();

            for (int i = 0; i < nameTableCount; ++i, ++nameRecord) {
                if (qFromBigEndian<quint16>(nameRecord->nameID) == 1
                 && qFromBigEndian<quint16>(nameRecord->platformID) == 3 // Windows
                 && qFromBigEndian<quint16>(nameRecord->languageID) == 0x0409) { // US English
                    quint16 stringOffset = qFromBigEndian<quint16>(nameTable->stringOffset);
                    quint16 nameOffset = qFromBigEndian<quint16>(nameRecord->offset);
                    quint16 nameLength = qFromBigEndian<quint16>(nameRecord->length);

                    if (Q_UNLIKELY(quint32(m_fontData.size()) < offset + stringOffset + nameOffset + nameLength))
                        return QString();

                    const void *ptr = reinterpret_cast<const quint8 *>(nameTable)
                                                        + stringOffset
                                                        + nameOffset;

                    const quint16 *s = reinterpret_cast<const quint16 *>(ptr);
                    const quint16 *e = s + nameLength / sizeof(quint16);
                    while (s != e)
                        name += QChar( qFromBigEndian<quint16>(*s++));
                    break;
                }
            }
        }

        return name;
    }

    QString EmbeddedFont::changeFamilyName(const QString &newFamilyName)
    {
        TableDirectory *nameTableDirectoryEntry = tableDirectoryEntry("name");
        if (nameTableDirectoryEntry == 0)
            return QString();

        QString oldFamilyName = familyName(nameTableDirectoryEntry);

        // Reserve size for name table header, five required name records and string
        const int requiredRecordCount = 5;
        quint16 nameIds[requiredRecordCount] = { 1, 2, 3, 4, 6 };

        int sizeOfHeader = sizeof(NameTable) + sizeof(NameRecord) * requiredRecordCount;
        int newFamilyNameSize = newFamilyName.size() * sizeof(quint16);

        const QString regularString = QString::fromLatin1("Regular");
        int regularStringSize = regularString.size() * sizeof(quint16);

        // Align table size of table to 32 bits (pad with 0)
        int fullSize = ((sizeOfHeader + newFamilyNameSize + regularStringSize) & ~3) + 4;

        QByteArray newNameTable(fullSize, char(0));

        {
            NameTable *nameTable = reinterpret_cast<NameTable *>(newNameTable.data());
            nameTable->count = qbswap<quint16>(requiredRecordCount);
            nameTable->stringOffset = qbswap<quint16>(sizeOfHeader);

            NameRecord *nameRecord = reinterpret_cast<NameRecord *>(nameTable + 1);
            for (int i = 0; i < requiredRecordCount; ++i, nameRecord++) {
                nameRecord->nameID = qbswap<quint16>(nameIds[i]);
                nameRecord->encodingID = qbswap<quint16>(1);
                nameRecord->languageID = qbswap<quint16>(0x0409);
                nameRecord->platformID = qbswap<quint16>(3);
                nameRecord->length = qbswap<quint16>(newFamilyNameSize);

                // Special case for sub-family
                if (nameIds[i] == 4) {
                    nameRecord->offset = qbswap<quint16>(newFamilyNameSize);
                    nameRecord->length = qbswap<quint16>(regularStringSize);
                }
            }

            // nameRecord now points to string data
            quint16 *stringStorage = reinterpret_cast<quint16 *>(nameRecord);
            const quint16 *sourceString = newFamilyName.utf16();
            for (int i = 0; i < newFamilyName.size(); ++i)
                stringStorage[i] = qbswap<quint16>(sourceString[i]);
            stringStorage += newFamilyName.size();

            sourceString = regularString.utf16();
            for (int i = 0; i < regularString.size(); ++i)
                stringStorage[i] = qbswap<quint16>(sourceString[i]);
        }

        quint32 *p = reinterpret_cast<quint32 *>(newNameTable.data());
        quint32 *tableEnd = reinterpret_cast<quint32 *>(newNameTable.data() + fullSize);

        quint32 checkSum = 0;
        while (p < tableEnd)
            checkSum +=  qFromBigEndian<quint32>(*(p++));

        nameTableDirectoryEntry->checkSum = qbswap<quint32>(checkSum);
        nameTableDirectoryEntry->offset = qbswap<quint32>(m_fontData.size());
        nameTableDirectoryEntry->length = qbswap<quint32>(fullSize);

        m_fontData.append(newNameTable);

        return oldFamilyName;
    }

#if !defined(QT_NO_DIRECTWRITE)

    class DirectWriteFontFileStream: public IDWriteFontFileStream
    {
    public:
        DirectWriteFontFileStream(const QByteArray &fontData)
            : m_fontData(fontData)
            , m_referenceCount(0)
        {
        }

        ~DirectWriteFontFileStream()
        {
        }

        HRESULT STDMETHODCALLTYPE QueryInterface(REFIID iid, void **object);
        ULONG STDMETHODCALLTYPE AddRef();
        ULONG STDMETHODCALLTYPE Release();

        HRESULT STDMETHODCALLTYPE ReadFileFragment(const void **fragmentStart, UINT64 fileOffset,
                                                   UINT64 fragmentSize, OUT void **fragmentContext);
        void STDMETHODCALLTYPE ReleaseFileFragment(void *fragmentContext);
        HRESULT STDMETHODCALLTYPE GetFileSize(OUT UINT64 *fileSize);
        HRESULT STDMETHODCALLTYPE GetLastWriteTime(OUT UINT64 *lastWriteTime);

    private:
        QByteArray m_fontData;
        ULONG m_referenceCount;
    };

    HRESULT STDMETHODCALLTYPE DirectWriteFontFileStream::QueryInterface(REFIID iid, void **object)
    {
        if (iid == IID_IUnknown || iid == __uuidof(IDWriteFontFileStream)) {
            *object = this;
            AddRef();
            return S_OK;
        } else {
            *object = NULL;
            return E_NOINTERFACE;
        }
    }

    ULONG STDMETHODCALLTYPE DirectWriteFontFileStream::AddRef()
    {
        return InterlockedIncrement(&m_referenceCount);
    }

    ULONG STDMETHODCALLTYPE DirectWriteFontFileStream::Release()
    {
        ULONG newCount = InterlockedDecrement(&m_referenceCount);
        if (newCount == 0)
            delete this;
        return newCount;
    }

    HRESULT STDMETHODCALLTYPE DirectWriteFontFileStream::ReadFileFragment(
        const void **fragmentStart,
        UINT64 fileOffset,
        UINT64 fragmentSize,
        OUT void **fragmentContext)
    {
        *fragmentContext = NULL;
        if (fragmentSize + fileOffset <= m_fontData.size()) {
            *fragmentStart = m_fontData.data() + fileOffset;
            return S_OK;
        } else {
            *fragmentStart = NULL;
            return E_FAIL;
        }
    }

    void STDMETHODCALLTYPE DirectWriteFontFileStream::ReleaseFileFragment(void *)
    {
    }

    HRESULT STDMETHODCALLTYPE DirectWriteFontFileStream::GetFileSize(UINT64 *fileSize)
    {
        *fileSize = m_fontData.size();
        return S_OK;
    }

    HRESULT STDMETHODCALLTYPE DirectWriteFontFileStream::GetLastWriteTime(UINT64 *lastWriteTime)
    {
        *lastWriteTime = 0;
        return E_NOTIMPL;
    }

    class DirectWriteFontFileLoader: public IDWriteFontFileLoader
    {
    public:
        DirectWriteFontFileLoader() : m_referenceCount(0) {}

        ~DirectWriteFontFileLoader()
        {
        }

        inline void addKey(const void *key, const QByteArray &fontData)
        {
            Q_ASSERT(!m_fontDatas.contains(key));
            m_fontDatas.insert(key, fontData);
        }

        inline void removeKey(const void *key)
        {
            m_fontDatas.remove(key);
        }

        HRESULT STDMETHODCALLTYPE QueryInterface(REFIID iid, void **object);
        ULONG STDMETHODCALLTYPE AddRef();
        ULONG STDMETHODCALLTYPE Release();

        HRESULT STDMETHODCALLTYPE CreateStreamFromKey(void const *fontFileReferenceKey,
                                                      UINT32 fontFileReferenceKeySize,
                                                      OUT IDWriteFontFileStream **fontFileStream);

    private:
        ULONG m_referenceCount;
        QHash<const void *, QByteArray> m_fontDatas;
    };

    HRESULT STDMETHODCALLTYPE DirectWriteFontFileLoader::QueryInterface(const IID &iid,
                                                                        void **object)
    {
        if (iid == IID_IUnknown || iid == __uuidof(IDWriteFontFileLoader)) {
            *object = this;
            AddRef();
            return S_OK;
        } else {
            *object = NULL;
            return E_NOINTERFACE;
        }
    }

    ULONG STDMETHODCALLTYPE DirectWriteFontFileLoader::AddRef()
    {
        return InterlockedIncrement(&m_referenceCount);
    }

    ULONG STDMETHODCALLTYPE DirectWriteFontFileLoader::Release()
    {
        ULONG newCount = InterlockedDecrement(&m_referenceCount);
        if (newCount == 0)
            delete this;
        return newCount;
    }

    HRESULT STDMETHODCALLTYPE DirectWriteFontFileLoader::CreateStreamFromKey(
        void const *fontFileReferenceKey,
        UINT32 fontFileReferenceKeySize,
        IDWriteFontFileStream **fontFileStream)
    {
        Q_UNUSED(fontFileReferenceKeySize);

        if (fontFileReferenceKeySize != sizeof(const void *)) {
            qWarning("%s: Wrong key size", __FUNCTION__);
            return E_FAIL;
        }

        const void *key = *reinterpret_cast<void * const *>(fontFileReferenceKey);
        *fontFileStream = NULL;
        if (!m_fontDatas.contains(key))
            return E_FAIL;

        QByteArray fontData = m_fontDatas.value(key);
        DirectWriteFontFileStream *stream = new DirectWriteFontFileStream(fontData);
        stream->AddRef();
        *fontFileStream = stream;

        return S_OK;
    }

    class CustomFontFileLoader
    {
    public:
        CustomFontFileLoader() : m_directWriteFactory(0), m_directWriteFontFileLoader(0)
        {
            HRESULT hres = DWriteCreateFactory(DWRITE_FACTORY_TYPE_SHARED,
                                               __uuidof(IDWriteFactory),
                                               reinterpret_cast<IUnknown **>(&m_directWriteFactory));
            if (FAILED(hres)) {
                qErrnoWarning(hres, "%s: DWriteCreateFactory failed.", __FUNCTION__);
            } else {
                m_directWriteFontFileLoader = new DirectWriteFontFileLoader();
                m_directWriteFactory->RegisterFontFileLoader(m_directWriteFontFileLoader);
            }
        }

        ~CustomFontFileLoader()
        {
            if (m_directWriteFactory != 0 && m_directWriteFontFileLoader != 0)
                m_directWriteFactory->UnregisterFontFileLoader(m_directWriteFontFileLoader);

            if (m_directWriteFactory != 0)
                m_directWriteFactory->Release();
        }

        void addKey(const void *key, const QByteArray &fontData)
        {
            if (m_directWriteFontFileLoader != 0)
                m_directWriteFontFileLoader->addKey(key, fontData);
        }

        void removeKey(const void *key)
        {
            if (m_directWriteFontFileLoader != 0)
                m_directWriteFontFileLoader->removeKey(key);
        }

        IDWriteFontFileLoader *loader() const
        {
            return m_directWriteFontFileLoader;
        }

    private:
        IDWriteFactory *m_directWriteFactory;
        DirectWriteFontFileLoader *m_directWriteFontFileLoader;
    };

#endif

} // Anonymous namespace

/*!
    \struct QWindowsFontEngineData
    \brief Static constant data shared by the font engines.
    \ingroup qt-lighthouse-win
*/

QWindowsFontEngineData::QWindowsFontEngineData()
    : clearTypeEnabled(false)
    , fontSmoothingGamma(QWindowsFontDatabase::fontSmoothingGamma())
#if !defined(QT_NO_DIRECTWRITE)
    , directWriteFactory(0)
    , directWriteGdiInterop(0)
#endif
{
    // from qapplication_win.cpp
    UINT result = 0;
    if (SystemParametersInfo(SPI_GETFONTSMOOTHINGTYPE, 0, &result, 0))
        clearTypeEnabled = (result == FE_FONTSMOOTHINGCLEARTYPE);

    const qreal gray_gamma = 2.31;
    for (int i=0; i<256; ++i)
        pow_gamma[i] = uint(qRound(qPow(i / qreal(255.), gray_gamma) * 2047));

    HDC displayDC = GetDC(0);
    hdc = CreateCompatibleDC(displayDC);
    ReleaseDC(0, displayDC);
}

QWindowsFontEngineData::~QWindowsFontEngineData()
{
    if (hdc)
        DeleteDC(hdc);
#if !defined(QT_NO_DIRECTWRITE)
    if (directWriteGdiInterop)
        directWriteGdiInterop->Release();
    if (directWriteFactory)
        directWriteFactory->Release();
#endif
}

qreal QWindowsFontDatabase::fontSmoothingGamma()
{
    int winSmooth;
    qreal result = 1;
    if (SystemParametersInfo(0x200C /* SPI_GETFONTSMOOTHINGCONTRAST */, 0, &winSmooth, 0))
        result = qreal(winSmooth) / qreal(1000.0);

    // Safeguard ourselves against corrupt registry values...
    if (result > 5 || result < 1)
        result = qreal(1.4);
    return result;
}

#if !defined(QT_NO_DIRECTWRITE)
static inline bool initDirectWrite(QWindowsFontEngineData *d)
{
    if (!d->directWriteFactory) {
        const HRESULT hr = DWriteCreateFactory(
                    DWRITE_FACTORY_TYPE_SHARED,
                    __uuidof(IDWriteFactory),
                    reinterpret_cast<IUnknown **>(&d->directWriteFactory)
                    );
        if (FAILED(hr)) {
            qErrnoWarning("%s: DWriteCreateFactory failed", __FUNCTION__);
            return false;
        }
    }
    if (!d->directWriteGdiInterop) {
        const HRESULT  hr = d->directWriteFactory->GetGdiInterop(&d->directWriteGdiInterop);
        if (FAILED(hr)) {
            qErrnoWarning("%s: GetGdiInterop failed", __FUNCTION__);
            return false;
        }
    }
    return true;
}

#endif // !defined(QT_NO_DIRECTWRITE)

/*!
    \class QWindowsFontDatabase
    \brief Font database for Windows

    \note The Qt 4.8 WIndows font database employed a mechanism of
    delayed population of the database again passing a font name
    to EnumFontFamiliesEx(), working around the fact that
    EnumFontFamiliesEx() does not list all fonts by default.
    This should be introduced to Lighthouse as well?

    \internal
    \ingroup qt-lighthouse-win
*/

QDebug operator<<(QDebug d, const QFontDef &def)
{
    d.nospace() << "Family=" << def.family << " Stylename=" << def.styleName
                << " pointsize=" << def.pointSize << " pixelsize=" << def.pixelSize
                << " styleHint=" << def.styleHint << " weight=" << def.weight
                << " stretch=" << def.stretch << " hintingPreference="
                << def.hintingPreference << ' ';
    return d;
}

static inline QFontDatabase::WritingSystem writingSystemFromCharSet(uchar charSet)
{
    switch (charSet) {
    case ANSI_CHARSET:
    case EASTEUROPE_CHARSET:
    case BALTIC_CHARSET:
    case TURKISH_CHARSET:
        return QFontDatabase::Latin;
    case GREEK_CHARSET:
        return QFontDatabase::Greek;
    case RUSSIAN_CHARSET:
        return QFontDatabase::Cyrillic;
    case HEBREW_CHARSET:
        return QFontDatabase::Hebrew;
    case ARABIC_CHARSET:
        return QFontDatabase::Arabic;
    case THAI_CHARSET:
        return QFontDatabase::Thai;
    case GB2312_CHARSET:
        return QFontDatabase::SimplifiedChinese;
    case CHINESEBIG5_CHARSET:
        return QFontDatabase::TraditionalChinese;
    case SHIFTJIS_CHARSET:
        return QFontDatabase::Japanese;
    case HANGUL_CHARSET:
    case JOHAB_CHARSET:
        return QFontDatabase::Korean;
    case VIETNAMESE_CHARSET:
        return QFontDatabase::Vietnamese;
    case SYMBOL_CHARSET:
        return QFontDatabase::Symbol;
    default:
        break;
    }
    return QFontDatabase::Any;
}

#ifdef MAKE_TAG
#undef MAKE_TAG
#endif
// GetFontData expects the tags in little endian ;(
#define MAKE_TAG(ch1, ch2, ch3, ch4) (\
    (((quint32)(ch4)) << 24) | \
    (((quint32)(ch3)) << 16) | \
    (((quint32)(ch2)) << 8) | \
    ((quint32)(ch1)) \
    )

bool localizedName(const QString &name)
{
    const QChar *c = name.unicode();
    for (int i = 0; i < name.length(); ++i) {
        if (c[i].unicode() >= 0x100)
            return true;
    }
    return false;
}

static inline quint16 getUShort(const unsigned char *p)
{
    quint16 val;
    val = *p++ << 8;
    val |= *p;

    return val;
}

static QString getEnglishName(const uchar *table, quint32 bytes)
{
    QString i18n_name;
    enum {
        NameRecordSize = 12,
        FamilyId = 1,
        MS_LangIdEnglish = 0x009
    };

    // get the name table
    quint16 count;
    quint16 string_offset;
    const unsigned char *names;

    int microsoft_id = -1;
    int apple_id = -1;
    int unicode_id = -1;

    if (getUShort(table) != 0)
        goto error;

    count = getUShort(table+2);
    string_offset = getUShort(table+4);
    names = table + 6;

    if (string_offset >= bytes || 6 + count*NameRecordSize > string_offset)
        goto error;

    for (int i = 0; i < count; ++i) {
        // search for the correct name entry

        quint16 platform_id = getUShort(names + i*NameRecordSize);
        quint16 encoding_id = getUShort(names + 2 + i*NameRecordSize);
        quint16 language_id = getUShort(names + 4 + i*NameRecordSize);
        quint16 name_id = getUShort(names + 6 + i*NameRecordSize);

        if (name_id != FamilyId)
            continue;

        enum {
            PlatformId_Unicode = 0,
            PlatformId_Apple = 1,
            PlatformId_Microsoft = 3
        };

        quint16 length = getUShort(names + 8 + i*NameRecordSize);
        quint16 offset = getUShort(names + 10 + i*NameRecordSize);
        if (DWORD(string_offset + offset + length) >= bytes)
            continue;

        if ((platform_id == PlatformId_Microsoft
            && (encoding_id == 0 || encoding_id == 1))
            && (language_id & 0x3ff) == MS_LangIdEnglish
            && microsoft_id == -1)
            microsoft_id = i;
        // not sure if encoding id 4 for Unicode is utf16 or ucs4...
        else if (platform_id == PlatformId_Unicode && encoding_id < 4 && unicode_id == -1)
            unicode_id = i;
        else if (platform_id == PlatformId_Apple && encoding_id == 0 && language_id == 0)
            apple_id = i;
    }
    {
        bool unicode = false;
        int id = -1;
        if (microsoft_id != -1) {
            id = microsoft_id;
            unicode = true;
        } else if (apple_id != -1) {
            id = apple_id;
            unicode = false;
        } else if (unicode_id != -1) {
            id = unicode_id;
            unicode = true;
        }
        if (id != -1) {
            quint16 length = getUShort(names + 8 + id*NameRecordSize);
            quint16 offset = getUShort(names + 10 + id*NameRecordSize);
            if (unicode) {
                // utf16

                length /= 2;
                i18n_name.resize(length);
                QChar *uc = (QChar *) i18n_name.unicode();
                const unsigned char *string = table + string_offset + offset;
                for (int i = 0; i < length; ++i)
                    uc[i] = getUShort(string + 2*i);
            } else {
                // Apple Roman

                i18n_name.resize(length);
                QChar *uc = (QChar *) i18n_name.unicode();
                const unsigned char *string = table + string_offset + offset;
                for (int i = 0; i < length; ++i)
                    uc[i] = QLatin1Char(string[i]);
            }
        }
    }
error:
    //qDebug("got i18n name of '%s' for font '%s'", i18n_name.latin1(), familyName.toLocal8Bit().data());
    return i18n_name;
}

QString getEnglishName(const QString &familyName)
{
    QString i18n_name;

    HDC hdc = GetDC( 0 );
    LOGFONT lf;
    memset(&lf, 0, sizeof(LOGFONT));
    memcpy(lf.lfFaceName, familyName.utf16(), qMin(familyName.length(), LF_FACESIZE - 1) * sizeof(wchar_t));
    lf.lfCharSet = DEFAULT_CHARSET;
    HFONT hfont = CreateFontIndirect(&lf);

    if (!hfont) {
        ReleaseDC(0, hdc);
        return QString();
    }

    HGDIOBJ oldobj = SelectObject( hdc, hfont );

    const DWORD name_tag = MAKE_TAG( 'n', 'a', 'm', 'e' );

    // get the name table
    unsigned char *table = 0;

    DWORD bytes = GetFontData( hdc, name_tag, 0, 0, 0 );
    if ( bytes == GDI_ERROR ) {
        // ### Unused variable
        // int err = GetLastError();
        goto error;
    }

    table = new unsigned char[bytes];
    GetFontData(hdc, name_tag, 0, table, bytes);
    if ( bytes == GDI_ERROR )
        goto error;

    i18n_name = getEnglishName(table, bytes);
error:
    delete [] table;
    SelectObject( hdc, oldobj );
    DeleteObject( hfont );
    ReleaseDC( 0, hdc );

    //qDebug("got i18n name of '%s' for font '%s'", i18n_name.latin1(), familyName.toLocal8Bit().data());
    return i18n_name;
}

static bool addFontToDatabase(const QString &familyName, uchar charSet,
                              const TEXTMETRIC *textmetric,
                              const FONTSIGNATURE *signature,
                              int type)
{
    // the "@family" fonts are just the same as "family". Ignore them.
    if (familyName.isEmpty() || familyName.at(0) == QLatin1Char('@') || familyName.startsWith(QLatin1String("WST_")))
        return false;

    static const int SMOOTH_SCALABLE = 0xffff;
    const QString foundryName; // No such concept.
    const NEWTEXTMETRIC *tm = (NEWTEXTMETRIC *)textmetric;
    const bool fixed = !(tm->tmPitchAndFamily & TMPF_FIXED_PITCH);
    const bool ttf = (tm->tmPitchAndFamily & TMPF_TRUETYPE);
    const bool scalable = tm->tmPitchAndFamily & (TMPF_VECTOR|TMPF_TRUETYPE);
    const int size = scalable ? SMOOTH_SCALABLE : tm->tmHeight;
    const QFont::Style style = tm->tmItalic ? QFont::StyleItalic : QFont::StyleNormal;
    const bool antialias = false;
    const QFont::Weight weight = QPlatformFontDatabase::weightFromInteger(tm->tmWeight);
    const QFont::Stretch stretch = QFont::Unstretched;

#ifndef QT_NO_DEBUG_OUTPUT
    if (QWindowsContext::verbose > 2) {
        QString message;
        QTextStream str(&message);
        str << __FUNCTION__ << ' ' << familyName << ' ' << charSet << " TTF=" << ttf;
        if (type & DEVICE_FONTTYPE)
            str << " DEVICE";
        if (type & RASTER_FONTTYPE)
            str << " RASTER";
        if (type & TRUETYPE_FONTTYPE)
            str << " TRUETYPE";
        str << " scalable=" << scalable << " Size=" << size
                << " Style=" << style << " Weight=" << weight
                << " stretch=" << stretch;
        qCDebug(lcQpaFonts) << message;
    }
#endif

    QString englishName;
    if (ttf && localizedName(familyName))
        englishName = getEnglishName(familyName);

    QSupportedWritingSystems writingSystems;
    if (type & TRUETYPE_FONTTYPE) {
        Q_ASSERT(signature);
        quint32 unicodeRange[4] = {
            signature->fsUsb[0], signature->fsUsb[1],
            signature->fsUsb[2], signature->fsUsb[3]
        };
        quint32 codePageRange[2] = {
            signature->fsCsb[0], signature->fsCsb[1]
        };
#ifdef Q_OS_WINCE
        if (signature->fsUsb[0] == 0) {
            // If the unicode ranges bit mask is zero then
            // EnumFontFamiliesEx failed to determine it properly.
            // In this case we just pretend that the font supports all languages.
            unicodeRange[0] = 0xbfffffff;   // second most significant bit must be zero
            unicodeRange[1] = 0xffffffff;
            unicodeRange[2] = 0xffffffff;
            unicodeRange[3] = 0xffffffff;
        }
#endif
        writingSystems = QPlatformFontDatabase::writingSystemsFromTrueTypeBits(unicodeRange, codePageRange);
        // ### Hack to work around problem with Thai text on Windows 7. Segoe UI contains
        // the symbol for Baht, and Windows thus reports that it supports the Thai script.
        // Since it's the default UI font on this platform, most widgets will be unable to
        // display Thai text by default. As a temporary work around, we special case Segoe UI
        // and remove the Thai script from its list of supported writing systems.
        if (writingSystems.supported(QFontDatabase::Thai) &&
                familyName == QLatin1String("Segoe UI"))
            writingSystems.setSupported(QFontDatabase::Thai, false);
    } else {
        const QFontDatabase::WritingSystem ws = writingSystemFromCharSet(charSet);
        if (ws != QFontDatabase::Any)
            writingSystems.setSupported(ws);
    }

    QPlatformFontDatabase::registerFont(familyName, QString(), foundryName, weight,
                                        style, stretch, antialias, scalable, size, fixed, writingSystems, 0);
    // add fonts windows can generate for us:
    if (weight <= QFont::DemiBold)
        QPlatformFontDatabase::registerFont(familyName, QString(), foundryName, QFont::Bold,
                                            style, stretch, antialias, scalable, size, fixed, writingSystems, 0);
    if (style != QFont::StyleItalic)
        QPlatformFontDatabase::registerFont(familyName, QString(), foundryName, weight,
                                            QFont::StyleItalic, stretch, antialias, scalable, size, fixed, writingSystems, 0);
    if (weight <= QFont::DemiBold && style != QFont::StyleItalic)
        QPlatformFontDatabase::registerFont(familyName, QString(), foundryName, QFont::Bold,
                                            QFont::StyleItalic, stretch, antialias, scalable, size, fixed, writingSystems, 0);

    if (!englishName.isEmpty())
        QPlatformFontDatabase::registerAliasToFontFamily(familyName, englishName);

    return true;
}

static int QT_WIN_CALLBACK storeFont(ENUMLOGFONTEX* f, NEWTEXTMETRICEX *textmetric,
                                     int type, LPARAM)
{
    const QString familyName = QString::fromWCharArray(f->elfLogFont.lfFaceName);
    const uchar charSet = f->elfLogFont.lfCharSet;

    const FONTSIGNATURE signature = textmetric->ntmFontSig;

    // NEWTEXTMETRICEX is a NEWTEXTMETRIC, which according to the documentation is
    // identical to a TEXTMETRIC except for the last four members, which we don't use
    // anyway
    addFontToDatabase(familyName, charSet, (TEXTMETRIC *)textmetric, &signature, type);

    // keep on enumerating
    return 1;
}

void QWindowsFontDatabase::populateFamily(const QString &familyName)
{
    qCDebug(lcQpaFonts) << familyName;
    if (familyName.size() >= LF_FACESIZE) {
        qCWarning(lcQpaFonts) << "Unable to enumerate family '" << familyName << '\'';
        return;
    }
    HDC dummy = GetDC(0);
    LOGFONT lf;
    memset(&lf, 0, sizeof(LOGFONT));
    lf.lfCharSet = DEFAULT_CHARSET;
<<<<<<< HEAD
    memcpy(lf.lfFaceName, f->elfLogFont.lfFaceName, LF_FACESIZE * sizeof(wchar_t));
=======
    familyName.toWCharArray(lf.lfFaceName);
    lf.lfFaceName[familyName.size()] = 0;
>>>>>>> 0d990b9c
    lf.lfPitchAndFamily = 0;
    EnumFontFamiliesEx(dummy, &lf, (FONTENUMPROC)storeFont, 0, 0);
    ReleaseDC(0, dummy);
}

namespace {
// Context for enumerating system fonts, records whether the default font has been encountered,
// which is normally not enumerated by EnumFontFamiliesEx().
struct PopulateFamiliesContext
{
    PopulateFamiliesContext(const QString &f) : systemDefaultFont(f), seenSystemDefaultFont(false) {}

    QString systemDefaultFont;
    bool seenSystemDefaultFont;
};
} // namespace

static int QT_WIN_CALLBACK populateFontFamilies(ENUMLOGFONTEX* f, NEWTEXTMETRICEX *, int, LPARAM lparam)
{
    // the "@family" fonts are just the same as "family". Ignore them.
    const wchar_t *faceNameW = f->elfLogFont.lfFaceName;
    if (faceNameW[0] && faceNameW[0] != L'@' && wcsncmp(faceNameW, L"WST_", 4)) {
        const QString faceName = QString::fromWCharArray(faceNameW);
        QPlatformFontDatabase::registerFontFamily(faceName);
        PopulateFamiliesContext *context = reinterpret_cast<PopulateFamiliesContext *>(lparam);
        if (!context->seenSystemDefaultFont && faceName == context->systemDefaultFont)
            context->seenSystemDefaultFont = true;
    }
    return 1; // continue
}

void QWindowsFontDatabase::populateFontDatabase()
{
    removeApplicationFonts();
    HDC dummy = GetDC(0);
    LOGFONT lf;
    memset(&lf, 0, sizeof(LOGFONT));
    lf.lfCharSet = DEFAULT_CHARSET;
<<<<<<< HEAD
    if (family.size() >= LF_FACESIZE) {
        qWarning("%s: Unable to enumerate family '%s'.",
                 __FUNCTION__, qPrintable(family));
        return;
    }

    lf.lfPitchAndFamily = 0;

    if (family.isEmpty()) {
        EnumFontFamiliesEx(dummy, &lf, (FONTENUMPROC)storeFontSub,
                           (LPARAM)&m_families, 0);
    } else {
        memcpy(lf.lfFaceName, family.utf16(), family.size() * sizeof(wchar_t));
        EnumFontFamiliesEx(dummy, &lf, (FONTENUMPROC)storeFont,
                           (LPARAM)&m_families, 0);
    }

=======
    lf.lfFaceName[0] = 0;
    lf.lfPitchAndFamily = 0;
    PopulateFamiliesContext context(QWindowsFontDatabase::systemDefaultFont().family());
    EnumFontFamiliesEx(dummy, &lf, (FONTENUMPROC)populateFontFamilies, reinterpret_cast<LPARAM>(&context), 0);
>>>>>>> 0d990b9c
    ReleaseDC(0, dummy);
    // Work around EnumFontFamiliesEx() not listing the system font.
    if (!context.seenSystemDefaultFont)
        QPlatformFontDatabase::registerFontFamily(context.systemDefaultFont);
}

typedef QSharedPointer<QWindowsFontEngineData> QWindowsFontEngineDataPtr;

#ifndef QT_NO_THREAD
typedef QThreadStorage<QWindowsFontEngineDataPtr> FontEngineThreadLocalData;

Q_GLOBAL_STATIC(FontEngineThreadLocalData, fontEngineThreadLocalData)

QSharedPointer<QWindowsFontEngineData> sharedFontData()
{
    FontEngineThreadLocalData *data = fontEngineThreadLocalData();
    if (!data->hasLocalData())
        data->setLocalData(QSharedPointer<QWindowsFontEngineData>(new QWindowsFontEngineData));
    return data->localData();
}
#else // !QT_NO_THREAD
Q_GLOBAL_STATIC(QWindowsFontEngineDataPtr, fontEngineData)

QWindowsFontEngineDataPtr sharedFontData()
{
    QWindowsFontEngineDataPtr *data = fontEngineData();
    if (data->isNull())
        *data = QWindowsFontEngineDataPtr(new QWindowsFontEngineData);
    return *data;
}
#endif // QT_NO_THREAD

#ifndef Q_OS_WINCE
extern Q_GUI_EXPORT bool qt_needs_a8_gamma_correction;
#endif
QWindowsFontDatabase::QWindowsFontDatabase()
{
    // Properties accessed by QWin32PrintEngine (Qt Print Support)
    static const int hfontMetaTypeId = qRegisterMetaType<HFONT>();
    static const int logFontMetaTypeId = qRegisterMetaType<LOGFONT>();
    Q_UNUSED(hfontMetaTypeId)
    Q_UNUSED(logFontMetaTypeId)

    if (lcQpaFonts().isDebugEnabled()) {
        const QWindowsFontEngineDataPtr data = sharedFontData();
        qCDebug(lcQpaFonts) << __FUNCTION__ << "Clear type: "
            << data->clearTypeEnabled << "gamma: " << data->fontSmoothingGamma;
    }
#ifndef Q_OS_WINCE
    qt_needs_a8_gamma_correction = true;
#endif
}

QWindowsFontDatabase::~QWindowsFontDatabase()
{
    removeApplicationFonts();
}

QFontEngineMulti *QWindowsFontDatabase::fontEngineMulti(QFontEngine *fontEngine, QChar::Script script)
{
    if (script == QChar::Script_Common)
        return new QWindowsMultiFontEngine(fontEngine, script);
    // ### as long as fallbacksForFamily() does not take script parameter into account,
    // prefer QFontEngineMulti's loadEngine() implementation for complex scripts
    return QPlatformFontDatabase::fontEngineMulti(fontEngine, script);
}

QFontEngine * QWindowsFontDatabase::fontEngine(const QFontDef &fontDef, void *handle)
{
    QFontEngine *fe = QWindowsFontDatabase::createEngine(fontDef,
                                                         QWindowsContext::instance()->defaultDPI(),
                                                         sharedFontData());
    qCDebug(lcQpaFonts) << __FUNCTION__ << "FONTDEF" << fontDef << fe << handle;
    return fe;
}

QFontEngine *QWindowsFontDatabase::fontEngine(const QByteArray &fontData, qreal pixelSize, QFont::HintingPreference hintingPreference)
{
    EmbeddedFont font(fontData);
    QFontEngine *fontEngine = 0;

#if !defined(QT_NO_DIRECTWRITE)
    if (hintingPreference == QFont::PreferDefaultHinting
        || hintingPreference == QFont::PreferFullHinting)
#endif
    {
        GUID guid;
        CoCreateGuid(&guid);

        QString uniqueFamilyName = QLatin1Char('f')
                + QString::number(guid.Data1, 36) + QLatin1Char('-')
                + QString::number(guid.Data2, 36) + QLatin1Char('-')
                + QString::number(guid.Data3, 36) + QLatin1Char('-')
                + QString::number(*reinterpret_cast<quint64 *>(guid.Data4), 36);

        QString actualFontName = font.changeFamilyName(uniqueFamilyName);
        if (actualFontName.isEmpty()) {
            qWarning("%s: Can't change family name of font", __FUNCTION__);
            return 0;
        }

        DWORD count = 0;
        QByteArray newFontData = font.data();
        HANDLE fontHandle = AddFontMemResourceEx((void *)newFontData.constData(), newFontData.size(), 0,
                                          &count);
        if (count == 0 && fontHandle != 0) {
            RemoveFontMemResourceEx(fontHandle);
            fontHandle = 0;
        }

        if (fontHandle == 0) {
            qWarning("%s: AddFontMemResourceEx failed", __FUNCTION__);
        } else {
            QFontDef request;
            request.family = uniqueFamilyName;
            request.pixelSize = pixelSize;
            request.styleStrategy = QFont::PreferMatch;
            request.hintingPreference = hintingPreference;

            fontEngine = QWindowsFontDatabase::createEngine(request,
                                                            QWindowsContext::instance()->defaultDPI(),
                                                            sharedFontData());

            if (fontEngine) {
                if (request.family != fontEngine->fontDef.family) {
                    qWarning("%s: Failed to load font. Got fallback instead: %s",
                             __FUNCTION__, qPrintable(fontEngine->fontDef.family));
                    if (fontEngine->ref.load() == 0)
                        delete fontEngine;
                    fontEngine = 0;
                } else {
                    Q_ASSERT(fontEngine->ref.load() == 0);

                    // Override the generated font name
                    static_cast<QWindowsFontEngine *>(fontEngine)->setUniqueFamilyName(uniqueFamilyName);
                    fontEngine->fontDef.family = actualFontName;
                    UniqueFontData uniqueData;
                    uniqueData.handle = fontHandle;
                    uniqueData.refCount.ref();
                    m_uniqueFontData[uniqueFamilyName] = uniqueData;
                }
            } else {
                RemoveFontMemResourceEx(fontHandle);
            }
        }
    }
#if !defined(QT_NO_DIRECTWRITE)
    else {
        CustomFontFileLoader fontFileLoader;
        fontFileLoader.addKey(this, fontData);

        IDWriteFactory *factory = 0;
        HRESULT hres = DWriteCreateFactory(DWRITE_FACTORY_TYPE_SHARED,
                                           __uuidof(IDWriteFactory),
                                           reinterpret_cast<IUnknown **>(&factory));
        if (FAILED(hres)) {
            qErrnoWarning(hres, "%s: DWriteCreateFactory failed", __FUNCTION__);
            return 0;
        }

        IDWriteFontFile *fontFile = 0;
        void *key = this;

        hres = factory->CreateCustomFontFileReference(&key, sizeof(void *),
                                                      fontFileLoader.loader(), &fontFile);
        if (FAILED(hres)) {
            qErrnoWarning(hres, "%s: CreateCustomFontFileReference failed", __FUNCTION__);
            factory->Release();
            return 0;
        }

        BOOL isSupportedFontType;
        DWRITE_FONT_FILE_TYPE fontFileType;
        DWRITE_FONT_FACE_TYPE fontFaceType;
        UINT32 numberOfFaces;
        fontFile->Analyze(&isSupportedFontType, &fontFileType, &fontFaceType, &numberOfFaces);
        if (!isSupportedFontType) {
            fontFile->Release();
            factory->Release();
            return 0;
        }

        IDWriteFontFace *directWriteFontFace = 0;
        hres = factory->CreateFontFace(fontFaceType, 1, &fontFile, 0, DWRITE_FONT_SIMULATIONS_NONE,
                                       &directWriteFontFace);
        if (FAILED(hres)) {
            qErrnoWarning(hres, "%s: CreateFontFace failed", __FUNCTION__);
            fontFile->Release();
            factory->Release();
            return 0;
        }

        fontFile->Release();

        fontEngine = new QWindowsFontEngineDirectWrite(directWriteFontFace, pixelSize,
                                                       sharedFontData());

        // Get font family from font data
        fontEngine->fontDef.family = font.familyName();

        directWriteFontFace->Release();
        factory->Release();
    }
#endif

    // Get style and weight info
    if (fontEngine != 0) {
        TableDirectory *os2TableEntry = font.tableDirectoryEntry("OS/2");
        if (os2TableEntry != 0) {
            const OS2Table *os2Table =
                    reinterpret_cast<const OS2Table *>(fontData.constData()
                                                       + qFromBigEndian<quint32>(os2TableEntry->offset));

            bool italic = qFromBigEndian<quint16>(os2Table->selection) & 1;
            bool oblique = qFromBigEndian<quint16>(os2Table->selection) & 128;

            if (italic)
                fontEngine->fontDef.style = QFont::StyleItalic;
            else if (oblique)
                fontEngine->fontDef.style = QFont::StyleOblique;
            else
                fontEngine->fontDef.style = QFont::StyleNormal;

            fontEngine->fontDef.weight = QPlatformFontDatabase::weightFromInteger(qFromBigEndian<quint16>(os2Table->weightClass));
        }
    }

    qCDebug(lcQpaFonts) << __FUNCTION__ << "FONTDATA" << fontData << pixelSize << hintingPreference << fontEngine;
    return fontEngine;
}

static QList<quint32> getTrueTypeFontOffsets(const uchar *fontData)
{
    QList<quint32> offsets;
    const quint32 headerTag = *reinterpret_cast<const quint32 *>(fontData);
    if (headerTag != MAKE_TAG('t', 't', 'c', 'f')) {
        if (headerTag != MAKE_TAG(0, 1, 0, 0)
            && headerTag != MAKE_TAG('O', 'T', 'T', 'O')
            && headerTag != MAKE_TAG('t', 'r', 'u', 'e')
            && headerTag != MAKE_TAG('t', 'y', 'p', '1'))
            return offsets;
        offsets << 0;
        return offsets;
    }
    const quint32 numFonts = qFromBigEndian<quint32>(fontData + 8);
    for (uint i = 0; i < numFonts; ++i) {
        offsets << qFromBigEndian<quint32>(fontData + 12 + i * 4);
    }
    return offsets;
}

static void getFontTable(const uchar *fileBegin, const uchar *data, quint32 tag, const uchar **table, quint32 *length)
{
    const quint16 numTables = qFromBigEndian<quint16>(data + 4);
    for (uint i = 0; i < numTables; ++i) {
        const quint32 offset = 12 + 16 * i;
        if (*reinterpret_cast<const quint32 *>(data + offset) == tag) {
            *table = fileBegin + qFromBigEndian<quint32>(data + offset + 8);
            *length = qFromBigEndian<quint32>(data + offset + 12);
            return;
        }
    }
    *table = 0;
    *length = 0;
    return;
}

static void getFamiliesAndSignatures(const QByteArray &fontData,
                                     QStringList *families,
                                     QVector<FONTSIGNATURE> *signatures)
{
    const uchar *data = reinterpret_cast<const uchar *>(fontData.constData());

    QList<quint32> offsets = getTrueTypeFontOffsets(data);
    if (offsets.isEmpty())
        return;

    for (int i = 0; i < offsets.count(); ++i) {
        const uchar *font = data + offsets.at(i);
        const uchar *table;
        quint32 length;
        getFontTable(data, font, MAKE_TAG('n', 'a', 'm', 'e'), &table, &length);
        if (!table)
            continue;
        QString name = getEnglishName(table, length);
        if (name.isEmpty())
            continue;

        families->append(name);

        if (signatures) {
            FONTSIGNATURE signature;
            getFontTable(data, font, MAKE_TAG('O', 'S', '/', '2'), &table, &length);
            if (table && length >= 86) {
                // Offsets taken from OS/2 table in the TrueType spec
                signature.fsUsb[0] = qFromBigEndian<quint32>(table + 42);
                signature.fsUsb[1] = qFromBigEndian<quint32>(table + 46);
                signature.fsUsb[2] = qFromBigEndian<quint32>(table + 50);
                signature.fsUsb[3] = qFromBigEndian<quint32>(table + 54);

                signature.fsCsb[0] = qFromBigEndian<quint32>(table + 78);
                signature.fsCsb[1] = qFromBigEndian<quint32>(table + 82);
            } else {
                memset(&signature, 0, sizeof(signature));
            }
            signatures->append(signature);
        }
    }
}

QStringList QWindowsFontDatabase::addApplicationFont(const QByteArray &fontData, const QString &fileName)
{
    WinApplicationFont font;
    font.fileName = fileName;
    QVector<FONTSIGNATURE> signatures;
    QStringList families;

    if (!fontData.isEmpty()) {
        getFamiliesAndSignatures(fontData, &families, &signatures);
        if (families.isEmpty())
            return families;

        DWORD dummy = 0;
        font.handle = AddFontMemResourceEx((void *)fontData.constData(), fontData.size(), 0,
                                             &dummy);
        if (font.handle == 0)
            return QStringList();

        // Memory fonts won't show up in enumeration, so do add them the hard way.
        for (int j = 0; j < families.count(); ++j) {
            const QString familyName = families.at(j);
            HDC hdc = GetDC(0);
            LOGFONT lf;
            memset(&lf, 0, sizeof(LOGFONT));
            memcpy(lf.lfFaceName, familyName.utf16(), sizeof(wchar_t) * qMin(LF_FACESIZE - 1, familyName.size()));
            lf.lfCharSet = DEFAULT_CHARSET;
            HFONT hfont = CreateFontIndirect(&lf);
            HGDIOBJ oldobj = SelectObject(hdc, hfont);

            TEXTMETRIC textMetrics;
            GetTextMetrics(hdc, &textMetrics);

            addFontToDatabase(familyName, lf.lfCharSet, &textMetrics, &signatures.at(j),
                              TRUETYPE_FONTTYPE);

            SelectObject(hdc, oldobj);
            DeleteObject(hfont);
            ReleaseDC(0, hdc);
        }
    } else {
        QFile f(fileName);
        if (!f.open(QIODevice::ReadOnly))
            return families;
        QByteArray data = f.readAll();
        f.close();

        getFamiliesAndSignatures(data, &families, 0);
        if (families.isEmpty())
            return families;

        if (AddFontResourceExW((wchar_t*)fileName.utf16(), FR_PRIVATE, 0) == 0)
            return QStringList();

        font.handle = 0;

        // Fonts based on files are added via populate, as they will show up in font enumeration.
        for (int j = 0; j < families.count(); ++j)
            populateFamily(families.at(j));
    }

    m_applicationFonts << font;

    return families;
}

void QWindowsFontDatabase::removeApplicationFonts()
{
    foreach (const WinApplicationFont &font, m_applicationFonts) {
        if (font.handle) {
            RemoveFontMemResourceEx(font.handle);
        } else {
            RemoveFontResourceExW((LPCWSTR)font.fileName.utf16(), FR_PRIVATE, 0);
        }
    }
    m_applicationFonts.clear();
}

void QWindowsFontDatabase::releaseHandle(void * /* handle */)
{
}

QString QWindowsFontDatabase::fontDir() const
{
    const QString result = QPlatformFontDatabase::fontDir();
    qCDebug(lcQpaFonts) << __FUNCTION__ << result;
    return result;
}

bool QWindowsFontDatabase::fontsAlwaysScalable() const
{
    return true;
}

void QWindowsFontDatabase::derefUniqueFont(const QString &uniqueFont)
{
    if (m_uniqueFontData.contains(uniqueFont)) {
        if (!m_uniqueFontData[uniqueFont].refCount.deref()) {
            RemoveFontMemResourceEx(m_uniqueFontData[uniqueFont].handle);
            m_uniqueFontData.remove(uniqueFont);
        }
    }
}

void QWindowsFontDatabase::refUniqueFont(const QString &uniqueFont)
{
    if (m_uniqueFontData.contains(uniqueFont))
        m_uniqueFontData[uniqueFont].refCount.ref();
}

HFONT QWindowsFontDatabase::systemFont()
{
    static const HFONT stock_sysfont = (HFONT)GetStockObject(SYSTEM_FONT);
    return stock_sysfont;
}

// Creation functions

static const char *other_tryFonts[] = {
    "Arial",
    "MS UI Gothic",
    "Gulim",
    "SimSun",
    "PMingLiU",
    "Arial Unicode MS",
    0
};

static const char *jp_tryFonts [] = {
    "MS UI Gothic",
    "Arial",
    "Gulim",
    "SimSun",
    "PMingLiU",
    "Arial Unicode MS",
    0
};

static const char *ch_CN_tryFonts [] = {
    "SimSun",
    "Arial",
    "PMingLiU",
    "Gulim",
    "MS UI Gothic",
    "Arial Unicode MS",
    0
};

static const char *ch_TW_tryFonts [] = {
    "PMingLiU",
    "Arial",
    "SimSun",
    "Gulim",
    "MS UI Gothic",
    "Arial Unicode MS",
    0
};

static const char *kr_tryFonts[] = {
    "Gulim",
    "Arial",
    "PMingLiU",
    "SimSun",
    "MS UI Gothic",
    "Arial Unicode MS",
    0
};

static const char **tryFonts = 0;

LOGFONT QWindowsFontDatabase::fontDefToLOGFONT(const QFontDef &request)
{
    LOGFONT lf;
    memset(&lf, 0, sizeof(LOGFONT));

    lf.lfHeight = -qRound(request.pixelSize);
    lf.lfWidth                = 0;
    lf.lfEscapement        = 0;
    lf.lfOrientation        = 0;
    if (request.weight == 50)
        lf.lfWeight = FW_DONTCARE;
    else
        lf.lfWeight = (request.weight*900)/99;
    lf.lfItalic         = request.style != QFont::StyleNormal;
    lf.lfCharSet        = DEFAULT_CHARSET;

    int strat = OUT_DEFAULT_PRECIS;
    if (request.styleStrategy & QFont::PreferBitmap) {
        strat = OUT_RASTER_PRECIS;
#ifndef Q_OS_WINCE
    } else if (request.styleStrategy & QFont::PreferDevice) {
        strat = OUT_DEVICE_PRECIS;
    } else if (request.styleStrategy & QFont::PreferOutline) {
        strat = OUT_OUTLINE_PRECIS;
    } else if (request.styleStrategy & QFont::ForceOutline) {
        strat = OUT_TT_ONLY_PRECIS;
#endif
    }

    lf.lfOutPrecision   = strat;

    int qual = DEFAULT_QUALITY;

    if (request.styleStrategy & QFont::PreferMatch)
        qual = DRAFT_QUALITY;
#ifndef Q_OS_WINCE
    else if (request.styleStrategy & QFont::PreferQuality)
        qual = PROOF_QUALITY;
#endif

    if (request.styleStrategy & QFont::PreferAntialias) {
        if (QSysInfo::WindowsVersion >= QSysInfo::WV_XP && !(request.styleStrategy & QFont::NoSubpixelAntialias)) {
            qual = CLEARTYPE_QUALITY;
        } else {
            qual = ANTIALIASED_QUALITY;
        }
    } else if (request.styleStrategy & QFont::NoAntialias) {
        qual = NONANTIALIASED_QUALITY;
    } else if ((request.styleStrategy & QFont::NoSubpixelAntialias) && sharedFontData()->clearTypeEnabled) {
        qual = ANTIALIASED_QUALITY;
    }

    lf.lfQuality        = qual;

    lf.lfClipPrecision  = CLIP_DEFAULT_PRECIS;

    int hint = FF_DONTCARE;
    switch (request.styleHint) {
        case QFont::Helvetica:
            hint = FF_SWISS;
            break;
        case QFont::Times:
            hint = FF_ROMAN;
            break;
        case QFont::Courier:
            hint = FF_MODERN;
            break;
        case QFont::OldEnglish:
            hint = FF_DECORATIVE;
            break;
        case QFont::System:
            hint = FF_MODERN;
            break;
        default:
            break;
    }

    lf.lfPitchAndFamily = DEFAULT_PITCH | hint;

    QString fam = request.family;
    if (fam.size() >= LF_FACESIZE) {
        qCritical("%s: Family name '%s' is too long.", __FUNCTION__, qPrintable(fam));
        fam.truncate(LF_FACESIZE - 1);
    }

    if (fam.isEmpty())
        fam = QStringLiteral("MS Sans Serif");

    if ((fam == QStringLiteral("MS Sans Serif"))
        && (request.style == QFont::StyleItalic || (-lf.lfHeight > 18 && -lf.lfHeight != 24))) {
        fam = QStringLiteral("Arial"); // MS Sans Serif has bearing problems in italic, and does not scale
    }
    if (fam == QLatin1String("Courier") && !(request.styleStrategy & QFont::PreferBitmap))
        fam = QStringLiteral("Courier New");

    memcpy(lf.lfFaceName, fam.utf16(), fam.size() * sizeof(wchar_t));

    return lf;
}

QStringList QWindowsFontDatabase::extraTryFontsForFamily(const QString &family)
{
    QStringList result;
    QFontDatabase db;
    if (!db.writingSystems(family).contains(QFontDatabase::Symbol)) {
        if (!tryFonts) {
            LANGID lid = GetUserDefaultLangID();
            switch (lid&0xff) {
            case LANG_CHINESE: // Chinese
                if ( lid == 0x0804 || lid == 0x1004) // China mainland and Singapore
                    tryFonts = ch_CN_tryFonts;
                else
                    tryFonts = ch_TW_tryFonts; // Taiwan, Hong Kong and Macau
                break;
            case LANG_JAPANESE:
                tryFonts = jp_tryFonts;
                break;
            case LANG_KOREAN:
                tryFonts = kr_tryFonts;
                break;
            default:
                tryFonts = other_tryFonts;
                break;
            }
        }
        QFontDatabase db;
        const QStringList families = db.families();
        const char **tf = tryFonts;
        while (tf && *tf) {
            // QTBUG-31689, family might be an English alias for a localized font name.
            const QString family = QString::fromLatin1(*tf);
            if (families.contains(family) || db.hasFamily(family))
                result << family;
            ++tf;
        }
    }
    return result;
}

QString QWindowsFontDatabase::familyForStyleHint(QFont::StyleHint styleHint)
{
    switch (styleHint) {
    case QFont::Times:
        return QStringLiteral("Times New Roman");
    case QFont::Courier:
        return QStringLiteral("Courier New");
    case QFont::Monospace:
        return QStringLiteral("Courier New");
    case QFont::Cursive:
        return QStringLiteral("Comic Sans MS");
    case QFont::Fantasy:
        return QStringLiteral("Impact");
    case QFont::Decorative:
        return QStringLiteral("Old English");
    case QFont::Helvetica:
        return QStringLiteral("Arial");
    case QFont::System:
    default:
        break;
    }
    return QStringLiteral("MS Shell Dlg 2");
}

QStringList QWindowsFontDatabase::fallbacksForFamily(const QString &family, QFont::Style style, QFont::StyleHint styleHint, QChar::Script script) const
{
    QStringList result = QPlatformFontDatabase::fallbacksForFamily(family, style, styleHint, script);
    if (!result.isEmpty())
        return result;
    result.append(QWindowsFontDatabase::familyForStyleHint(styleHint));
    result.append(QWindowsFontDatabase::extraTryFontsForFamily(family));

    qCDebug(lcQpaFonts) << __FUNCTION__ << family << style << styleHint
        << script << result;
    return result;
}


QFontEngine *QWindowsFontDatabase::createEngine(const QFontDef &request,
                                                int dpi,
                                                const QSharedPointer<QWindowsFontEngineData> &data)
{
    LOGFONT lf;
    memset(&lf, 0, sizeof(LOGFONT));

    bool preferClearTypeAA = false;

    HFONT hfont = 0;

#if !defined(QT_NO_DIRECTWRITE)
    bool useDirectWrite = (request.hintingPreference == QFont::PreferNoHinting)
                       || (request.hintingPreference == QFont::PreferVerticalHinting);
    IDWriteFont *directWriteFont = 0;
#else
    bool useDirectWrite = false;
#endif

    {
        lf = fontDefToLOGFONT(request);
        preferClearTypeAA = lf.lfQuality == CLEARTYPE_QUALITY;

        hfont = CreateFontIndirect(&lf);
        if (!hfont)
            qErrnoWarning("%s: CreateFontIndirect failed", __FUNCTION__);

        bool ttf = false;
        int avWidth = 0;
        BOOL res;
        HGDIOBJ oldObj = SelectObject(data->hdc, hfont);

        TEXTMETRIC tm;
        res = GetTextMetrics(data->hdc, &tm);
        avWidth = tm.tmAveCharWidth;
        ttf = tm.tmPitchAndFamily & TMPF_TRUETYPE;
        SelectObject(data->hdc, oldObj);

        if (!useDirectWrite) {
            if (hfont && (!ttf || request.stretch != 100)) {
                DeleteObject(hfont);
                if (!res)
                    qErrnoWarning("QFontEngine::loadEngine: GetTextMetrics failed");
                lf.lfWidth = avWidth * request.stretch/100;
                hfont = CreateFontIndirect(&lf);
                if (!hfont)
                    qErrnoWarning("%s: CreateFontIndirect with stretch failed", __FUNCTION__);
            }

#ifndef Q_OS_WINCE
            if (hfont == 0)
                hfont = (HFONT)GetStockObject(ANSI_VAR_FONT);
#else
            if (hfont == 0)
                hfont = (HFONT)GetStockObject(SYSTEM_FONT);
#endif
        }

#if !defined(QT_NO_DIRECTWRITE)
        else {
            // Default to false for DirectWrite (and re-enable once/if everything
            // turns out okay)
            useDirectWrite = false;
            if (initDirectWrite(data.data())) {
                const QString fam = QString::fromWCharArray(lf.lfFaceName);
                const QString nameSubstitute = QWindowsFontEngineDirectWrite::fontNameSubstitute(fam);
                if (nameSubstitute != fam) {
                    const int nameSubstituteLength = qMin(nameSubstitute.length(), LF_FACESIZE - 1);
                    memcpy(lf.lfFaceName, nameSubstitute.utf16(), nameSubstituteLength * sizeof(wchar_t));
                    lf.lfFaceName[nameSubstituteLength] = 0;
                }

                HRESULT hr = data->directWriteGdiInterop->CreateFontFromLOGFONT(
                            &lf,
                            &directWriteFont);
                if (FAILED(hr)) {
                    qErrnoWarning("%s: CreateFontFromLOGFONT failed", __FUNCTION__);
                } else {
                    DeleteObject(hfont);
                    useDirectWrite = true;
                }
        }
        }
#endif
    }

    QFontEngine *fe = 0;
    if (!useDirectWrite)  {
        QWindowsFontEngine *few = new QWindowsFontEngine(request.family, hfont, lf, data);
        if (preferClearTypeAA)
            few->glyphFormat = QFontEngine::Format_A32;
        few->initFontInfo(request, dpi);
        fe = few;
    }

#if !defined(QT_NO_DIRECTWRITE)
    else {
        IDWriteFontFace *directWriteFontFace = NULL;
        HRESULT hr = directWriteFont->CreateFontFace(&directWriteFontFace);
        if (SUCCEEDED(hr)) {
            QWindowsFontEngineDirectWrite *fedw = new QWindowsFontEngineDirectWrite(directWriteFontFace,
                                                                                    request.pixelSize,
                                                                                    data);
            fedw->initFontInfo(request, dpi, directWriteFont);
            fe = fedw;
        } else {
            qErrnoWarning("%s: CreateFontFace failed", __FUNCTION__);
        }
    }

    if (directWriteFont != 0)
        directWriteFont->Release();
#endif

    return fe;
}

static inline int verticalDPI()
{
    return GetDeviceCaps(QWindowsContext::instance()->displayContext(), LOGPIXELSY);
}

QFont QWindowsFontDatabase::systemDefaultFont()
{
    LOGFONT lf;
    GetObject(GetStockObject(DEFAULT_GUI_FONT), sizeof(lf), &lf);
    QFont systemFont =  QWindowsFontDatabase::LOGFONT_to_QFont(lf);
    // "MS Shell Dlg 2" is the correct system font >= Win2k
    if (systemFont.family() == QLatin1String("MS Shell Dlg"))
        systemFont.setFamily(QStringLiteral("MS Shell Dlg 2"));
    qCDebug(lcQpaFonts) << __FUNCTION__ << systemFont;
    return systemFont;
}

QFont QWindowsFontDatabase::LOGFONT_to_QFont(const LOGFONT& logFont, int verticalDPI_In)
{
    if (verticalDPI_In <= 0)
        verticalDPI_In = verticalDPI();
    QFont qFont(QString::fromWCharArray(logFont.lfFaceName));
    qFont.setItalic(logFont.lfItalic);
    if (logFont.lfWeight != FW_DONTCARE)
        qFont.setWeight(QPlatformFontDatabase::weightFromInteger(logFont.lfWeight));
    const qreal logFontHeight = qAbs(logFont.lfHeight);
    qFont.setPointSizeF(logFontHeight * 72.0 / qreal(verticalDPI_In));
    qFont.setUnderline(logFont.lfUnderline);
    qFont.setOverline(false);
    qFont.setStrikeOut(logFont.lfStrikeOut);
    return qFont;
}

QT_END_NAMESPACE<|MERGE_RESOLUTION|>--- conflicted
+++ resolved
@@ -957,14 +957,9 @@
     }
     HDC dummy = GetDC(0);
     LOGFONT lf;
-    memset(&lf, 0, sizeof(LOGFONT));
     lf.lfCharSet = DEFAULT_CHARSET;
-<<<<<<< HEAD
-    memcpy(lf.lfFaceName, f->elfLogFont.lfFaceName, LF_FACESIZE * sizeof(wchar_t));
-=======
     familyName.toWCharArray(lf.lfFaceName);
     lf.lfFaceName[familyName.size()] = 0;
->>>>>>> 0d990b9c
     lf.lfPitchAndFamily = 0;
     EnumFontFamiliesEx(dummy, &lf, (FONTENUMPROC)storeFont, 0, 0);
     ReleaseDC(0, dummy);
@@ -1001,32 +996,11 @@
     removeApplicationFonts();
     HDC dummy = GetDC(0);
     LOGFONT lf;
-    memset(&lf, 0, sizeof(LOGFONT));
     lf.lfCharSet = DEFAULT_CHARSET;
-<<<<<<< HEAD
-    if (family.size() >= LF_FACESIZE) {
-        qWarning("%s: Unable to enumerate family '%s'.",
-                 __FUNCTION__, qPrintable(family));
-        return;
-    }
-
-    lf.lfPitchAndFamily = 0;
-
-    if (family.isEmpty()) {
-        EnumFontFamiliesEx(dummy, &lf, (FONTENUMPROC)storeFontSub,
-                           (LPARAM)&m_families, 0);
-    } else {
-        memcpy(lf.lfFaceName, family.utf16(), family.size() * sizeof(wchar_t));
-        EnumFontFamiliesEx(dummy, &lf, (FONTENUMPROC)storeFont,
-                           (LPARAM)&m_families, 0);
-    }
-
-=======
     lf.lfFaceName[0] = 0;
     lf.lfPitchAndFamily = 0;
     PopulateFamiliesContext context(QWindowsFontDatabase::systemDefaultFont().family());
     EnumFontFamiliesEx(dummy, &lf, (FONTENUMPROC)populateFontFamilies, reinterpret_cast<LPARAM>(&context), 0);
->>>>>>> 0d990b9c
     ReleaseDC(0, dummy);
     // Work around EnumFontFamiliesEx() not listing the system font.
     if (!context.seenSystemDefaultFont)
