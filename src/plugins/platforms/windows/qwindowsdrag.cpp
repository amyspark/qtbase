/****************************************************************************
**
** Copyright (C) 2015 The Qt Company Ltd.
** Contact: http://www.qt.io/licensing/
**
** This file is part of the plugins of the Qt Toolkit.
**
** $QT_BEGIN_LICENSE:LGPL21$
** Commercial License Usage
** Licensees holding valid commercial Qt licenses may use this file in
** accordance with the commercial license agreement provided with the
** Software or, alternatively, in accordance with the terms contained in
** a written agreement between you and The Qt Company. For licensing terms
** and conditions see http://www.qt.io/terms-conditions. For further
** information use the contact form at http://www.qt.io/contact-us.
**
** GNU Lesser General Public License Usage
** Alternatively, this file may be used under the terms of the GNU Lesser
** General Public License version 2.1 or version 3 as published by the Free
** Software Foundation and appearing in the file LICENSE.LGPLv21 and
** LICENSE.LGPLv3 included in the packaging of this file. Please review the
** following information to ensure the GNU Lesser General Public License
** requirements will be met: https://www.gnu.org/licenses/lgpl.html and
** http://www.gnu.org/licenses/old-licenses/lgpl-2.1.html.
**
** As a special exception, The Qt Company gives you certain additional
** rights. These rights are described in The Qt Company LGPL Exception
** version 1.1, included in the file LGPL_EXCEPTION.txt in this package.
**
** $QT_END_LICENSE$
**
****************************************************************************/

#include "qwindowsdrag.h"
#include "qwindowscontext.h"
#include "qwindowsscreen.h"
#ifndef QT_NO_CLIPBOARD
#  include "qwindowsclipboard.h"
#endif
#include "qwindowsintegration.h"
#include "qwindowsole.h"
#include "qtwindows_additional.h"
#include "qwindowswindow.h"
#include "qwindowsmousehandler.h"
#include "qwindowscursor.h"

#include <QtGui/QMouseEvent>
#include <QtGui/QPixmap>
#include <QtGui/QPainter>
#include <QtGui/QRasterWindow>
#include <QtGui/QGuiApplication>
#include <qpa/qwindowsysteminterface_p.h>
#include <QtGui/private/qguiapplication_p.h>
#include <QtGui/private/qhighdpiscaling_p.h>

#include <QtCore/QDebug>
#include <QtCore/QBuffer>
#include <QtCore/QPoint>

#include <shlobj.h>

QT_BEGIN_NAMESPACE

/*!
    \class QWindowsDragCursorWindow
    \brief A toplevel window showing the drag icon in case of touch drag.

    \sa QWindowsOleDropSource
    \internal
    \ingroup qt-lighthouse-win
*/

class QWindowsDragCursorWindow : public QRasterWindow
{
public:
    explicit QWindowsDragCursorWindow(QWindow *parent = 0);

    void setPixmap(const QPixmap &p);

protected:
    void paintEvent(QPaintEvent *) Q_DECL_OVERRIDE
    {
        QPainter painter(this);
        painter.drawPixmap(0, 0, m_pixmap);
    }

private:
    QPixmap m_pixmap;
};

QWindowsDragCursorWindow::QWindowsDragCursorWindow(QWindow *parent)
    : QRasterWindow(parent)
{
    QSurfaceFormat windowFormat = format();
    windowFormat.setAlphaBufferSize(8);
    setFormat(windowFormat);
    setObjectName(QStringLiteral("QWindowsDragCursorWindow"));
    setFlags(Qt::Popup | Qt::NoDropShadowWindowHint
             | Qt::FramelessWindowHint | Qt::WindowStaysOnTopHint
             | Qt::WindowDoesNotAcceptFocus | Qt::WindowTransparentForInput);
}

void QWindowsDragCursorWindow::setPixmap(const QPixmap &p)
{
    if (p.cacheKey() == m_pixmap.cacheKey())
        return;
    const QSize oldSize = m_pixmap.size();
    QSize newSize = p.size();
    qCDebug(lcQpaMime) << __FUNCTION__ << p.cacheKey() << newSize;
    m_pixmap = p;
    if (oldSize != newSize) {
        const qreal pixDevicePixelRatio = p.devicePixelRatio();
        if (pixDevicePixelRatio > 1.0 && qFuzzyCompare(pixDevicePixelRatio, devicePixelRatio()))
            newSize /= qRound(pixDevicePixelRatio);
        resize(newSize);
    }
    if (isVisible())
        update();
}

/*!
    \class QWindowsDropMimeData
    \brief Special mime data class for data retrieval from Drag operations.

    Implementation of QWindowsInternalMimeDataBase which retrieves the
    current drop data object from QWindowsDrag.

    \sa QWindowsDrag
    \internal
    \ingroup qt-lighthouse-win
*/

IDataObject *QWindowsDropMimeData::retrieveDataObject() const
{
    return QWindowsDrag::instance()->dropDataObject();
}

static inline Qt::DropActions translateToQDragDropActions(DWORD pdwEffects)
{
    Qt::DropActions actions = Qt::IgnoreAction;
    if (pdwEffects & DROPEFFECT_LINK)
        actions |= Qt::LinkAction;
    if (pdwEffects & DROPEFFECT_COPY)
        actions |= Qt::CopyAction;
    if (pdwEffects & DROPEFFECT_MOVE)
        actions |= Qt::MoveAction;
    return actions;
}

static inline Qt::DropAction translateToQDragDropAction(DWORD pdwEffect)
{
    if (pdwEffect & DROPEFFECT_LINK)
        return Qt::LinkAction;
    if (pdwEffect & DROPEFFECT_COPY)
        return Qt::CopyAction;
    if (pdwEffect & DROPEFFECT_MOVE)
        return Qt::MoveAction;
    return Qt::IgnoreAction;
}

static inline DWORD translateToWinDragEffects(Qt::DropActions action)
{
    DWORD effect = DROPEFFECT_NONE;
    if (action & Qt::LinkAction)
        effect |= DROPEFFECT_LINK;
    if (action & Qt::CopyAction)
        effect |= DROPEFFECT_COPY;
    if (action & Qt::MoveAction)
        effect |= DROPEFFECT_MOVE;
    return effect;
}

static inline Qt::KeyboardModifiers toQtKeyboardModifiers(DWORD keyState)
{
    Qt::KeyboardModifiers modifiers = Qt::NoModifier;

    if (keyState & MK_SHIFT)
        modifiers |= Qt::ShiftModifier;
    if (keyState & MK_CONTROL)
        modifiers |= Qt::ControlModifier;
    if (keyState & MK_ALT)
        modifiers |= Qt::AltModifier;

    return modifiers;
}

/*!
    \class QWindowsOleDropSource
    \brief Implementation of IDropSource

    Used for drag operations.

    \sa QWindowsDrag
    \internal
    \ingroup qt-lighthouse-win
*/

class QWindowsOleDropSource : public IDropSource
{
public:
    enum Mode {
        MouseDrag,
        TouchDrag // Mouse cursor suppressed, use window as cursor.
    };

    explicit QWindowsOleDropSource(QWindowsDrag *drag);
    virtual ~QWindowsOleDropSource();

    void createCursors();

    // IUnknown methods
    STDMETHOD(QueryInterface)(REFIID riid, void ** ppvObj);
    STDMETHOD_(ULONG,AddRef)(void);
    STDMETHOD_(ULONG,Release)(void);

    // IDropSource methods
    STDMETHOD(QueryContinueDrag)(BOOL fEscapePressed, DWORD grfKeyState);
    STDMETHOD(GiveFeedback)(DWORD dwEffect);

private:
    struct CursorEntry {
        CursorEntry() : cacheKey(0) {}
        CursorEntry(const QPixmap &p, qint64 cK, const CursorHandlePtr &c, const QPoint &h) :
            pixmap(p), cacheKey(cK), cursor(c), hotSpot(h) {}

        QPixmap pixmap;
        qint64 cacheKey; // Cache key of cursor
        CursorHandlePtr cursor;
        QPoint hotSpot;
    };

    typedef QMap<Qt::DropAction, CursorEntry> ActionCursorMap;
    typedef ActionCursorMap::Iterator ActionCursorMapIt;
    typedef ActionCursorMap::ConstIterator ActionCursorMapConstIt;

    const Mode m_mode;
    QWindowsDrag *m_drag;
    Qt::MouseButtons m_currentButtons;
    ActionCursorMap m_cursors;
    QWindowsDragCursorWindow *m_touchDragWindow;

    ULONG m_refs;
#ifndef QT_NO_DEBUG_STREAM
    friend QDebug operator<<(QDebug, const QWindowsOleDropSource::CursorEntry &);
#endif
};

QWindowsOleDropSource::QWindowsOleDropSource(QWindowsDrag *drag)
    : m_mode(QWindowsCursor::cursorState() != QWindowsCursor::CursorSuppressed ? MouseDrag : TouchDrag)
    , m_drag(drag)
    , m_currentButtons(Qt::NoButton)
    , m_touchDragWindow(0)
    , m_refs(1)
{
    qCDebug(lcQpaMime) << __FUNCTION__ << m_mode;
}

QWindowsOleDropSource::~QWindowsOleDropSource()
{
    m_cursors.clear();
    delete m_touchDragWindow;
    qCDebug(lcQpaMime) << __FUNCTION__;
}

#ifndef QT_NO_DEBUG_STREAM
QDebug operator<<(QDebug d, const QWindowsOleDropSource::CursorEntry &e)
{
    d << "CursorEntry:" << e.pixmap.size() << '#' << e.cacheKey
      << "HCURSOR" << e.cursor->handle() << "hotspot:" << e.hotSpot;
    return d;
}
#endif // !QT_NO_DEBUG_STREAM

/*!
    \brief Blend custom pixmap with cursors.
*/

void QWindowsOleDropSource::createCursors()
{
    const QDrag *drag = m_drag->currentDrag();
    const QPixmap pixmap = drag->pixmap();
    const bool hasPixmap = !pixmap.isNull();

    // Find screen for drag. Could be obtained from QDrag::source(), but that might be a QWidget.
<<<<<<< HEAD

    qreal scaleFactor = 1;
    QPlatformCursor *platformCursor = Q_NULLPTR;
    if (const QPlatformScreen *platformScreen = QWindowsContext::instance()->screenManager().screenAtDp(QWindowsCursor::mousePosition())) {
        scaleFactor = QHighDpiScaling::factor(platformScreen);
        platformCursor = platformScreen->cursor();
    }
    if (!platformCursor && QGuiApplication::primaryScreen())
        platformCursor = QGuiApplication::primaryScreen()->handle()->cursor();

    const bool scalePixmap = hasPixmap
        && m_mode != TouchDrag // Touch drag: pixmap is shown in a separate QWindow, which will be scaled.
        && (scaleFactor != 1 && scaleFactor != qRound(pixmap.devicePixelRatio()));
    const QPixmap scaledPixmap = scalePixmap
        ? pixmap.scaled((QSizeF(pixmap.size()) * scaleFactor).toSize(),
                        Qt::KeepAspectRatio, Qt::SmoothTransformation)
        : pixmap;
=======
    const QPlatformScreen *platformScreen = QWindowsContext::instance()->screenManager().screenAtDp(QWindowsCursor::mousePosition());
    if (!platformScreen) {
        if (const QScreen *primaryScreen = QGuiApplication::primaryScreen())
            platformScreen = primaryScreen->handle();
    }
    Q_ASSERT(platformScreen);
    QPlatformCursor *platformCursor = platformScreen->cursor();

    qreal pixmapScaleFactor = 1;
    qreal hotSpotScaleFactor = 1;
    if (m_mode != TouchDrag) { // Touch drag: pixmap is shown in a separate QWindow, which will be scaled.)
        hotSpotScaleFactor = QHighDpiScaling::factor(platformScreen);
        pixmapScaleFactor = hotSpotScaleFactor / pixmap.devicePixelRatio();
    }
    QPixmap scaledPixmap = qFuzzyCompare(pixmapScaleFactor, 1.0)
        ? pixmap
        :  pixmap.scaled((QSizeF(pixmap.size()) * pixmapScaleFactor).toSize(),
                         Qt::KeepAspectRatio, Qt::SmoothTransformation);
    scaledPixmap.setDevicePixelRatio(1);

>>>>>>> ba8d3430
    Qt::DropAction actions[] = { Qt::MoveAction, Qt::CopyAction, Qt::LinkAction, Qt::IgnoreAction };
    int actionCount = int(sizeof(actions) / sizeof(actions[0]));
    if (!hasPixmap)
        --actionCount; // No Qt::IgnoreAction unless pixmap
<<<<<<< HEAD
    const QPoint hotSpot = scalePixmap
        ? (QPointF(drag->hotSpot()) * scaleFactor).toPoint()
        : drag->hotSpot();
=======
    const QPoint hotSpot = qFuzzyCompare(hotSpotScaleFactor, 1.0)
        ?  drag->hotSpot()
        : (QPointF(drag->hotSpot()) * hotSpotScaleFactor).toPoint();
>>>>>>> ba8d3430
    for (int cnum = 0; cnum < actionCount; ++cnum) {
        const Qt::DropAction action = actions[cnum];
        QPixmap cursorPixmap = drag->dragCursor(action);
        if (cursorPixmap.isNull() && platformCursor)
            cursorPixmap = static_cast<QWindowsCursor *>(platformCursor)->dragDefaultCursor(action);
        const qint64 cacheKey = cursorPixmap.cacheKey();
        const ActionCursorMapIt it = m_cursors.find(action);
        if (it != m_cursors.end() && it.value().cacheKey == cacheKey)
            continue;
        if (cursorPixmap.isNull()) {
            qWarning("%s: Unable to obtain drag cursor for %d.", __FUNCTION__, action);
            continue;
        }

        QPoint newHotSpot(0, 0);
        QPixmap newPixmap = cursorPixmap;

        if (hasPixmap) {
            const int x1 = qMin(-hotSpot.x(), 0);
            const int x2 = qMax(scaledPixmap.width() - hotSpot.x(), cursorPixmap.width());
            const int y1 = qMin(-hotSpot.y(), 0);
            const int y2 = qMax(scaledPixmap.height() - hotSpot.y(), cursorPixmap.height());
            QPixmap newCursor(x2 - x1 + 1, y2 - y1 + 1);
            newCursor.fill(Qt::transparent);
            QPainter p(&newCursor);
            const QPoint pmDest = QPoint(qMax(0, -hotSpot.x()), qMax(0, -hotSpot.y()));
            p.drawPixmap(pmDest, scaledPixmap);
            p.drawPixmap(qMax(0, hotSpot.x()),qMax(0, hotSpot.y()), cursorPixmap);
            newPixmap = newCursor;
            newHotSpot = QPoint(qMax(0, hotSpot.x()), qMax(0, hotSpot.y()));
        }

        if (const HCURSOR sysCursor = QWindowsCursor::createPixmapCursor(newPixmap, newHotSpot)) {
            const CursorEntry entry(newPixmap, cacheKey, CursorHandlePtr(new CursorHandle(sysCursor)), newHotSpot);
            if (it == m_cursors.end())
                m_cursors.insert(action, entry);
            else
                it.value() = entry;
        }
    }
#ifndef QT_NO_DEBUG_OUTPUT
    if (lcQpaMime().isDebugEnabled())
        qCDebug(lcQpaMime) << __FUNCTION__ << "pixmap" << pixmap.size() << m_cursors.size() << "cursors:\n" << m_cursors;
#endif // !QT_NO_DEBUG_OUTPUT
}

//---------------------------------------------------------------------
//                    IUnknown Methods
//---------------------------------------------------------------------

STDMETHODIMP
QWindowsOleDropSource::QueryInterface(REFIID iid, void FAR* FAR* ppv)
{
    if (iid == IID_IUnknown || iid == IID_IDropSource) {
      *ppv = this;
      ++m_refs;
      return NOERROR;
    }
    *ppv = NULL;
    return ResultFromScode(E_NOINTERFACE);
}

STDMETHODIMP_(ULONG)
QWindowsOleDropSource::AddRef(void)
{
    return ++m_refs;
}

STDMETHODIMP_(ULONG)
QWindowsOleDropSource::Release(void)
{
    if (--m_refs == 0) {
      delete this;
      return 0;
    }
    return m_refs;
}

/*!
    \brief Check for cancel.
*/

QT_ENSURE_STACK_ALIGNED_FOR_SSE STDMETHODIMP
QWindowsOleDropSource::QueryContinueDrag(BOOL fEscapePressed, DWORD grfKeyState)
{
    HRESULT hr = S_OK;
    do {
        if (fEscapePressed) {
            hr = ResultFromScode(DRAGDROP_S_CANCEL);
            break;
        }

    // grfKeyState is broken on CE & some Windows XP versions,
    // therefore we need to check the state manually
    if ((GetAsyncKeyState(VK_LBUTTON) == 0)
        && (GetAsyncKeyState(VK_MBUTTON) == 0)
        && (GetAsyncKeyState(VK_RBUTTON) == 0)) {
        hr = ResultFromScode(DRAGDROP_S_DROP);
        break;
    }

    const Qt::MouseButtons buttons =  QWindowsMouseHandler::keyStateToMouseButtons(grfKeyState);
    if (m_currentButtons == Qt::NoButton) {
        m_currentButtons = buttons;
    } else {
        // Button changed: Complete Drop operation.
        if (!(m_currentButtons & buttons)) {
            hr = ResultFromScode(DRAGDROP_S_DROP);
            break;
        }
    }

    QGuiApplication::processEvents();

    } while (false);

    if (QWindowsContext::verbose > 1 || hr != S_OK) {
        qCDebug(lcQpaMime) << __FUNCTION__ << "fEscapePressed=" << fEscapePressed
            << "grfKeyState=" << grfKeyState << "buttons" << m_currentButtons
            << "returns 0x" << hex <<int(hr) << dec;
    }
    return hr;
}

/*!
    \brief Give feedback: Change cursor accoding to action.
*/

QT_ENSURE_STACK_ALIGNED_FOR_SSE STDMETHODIMP
QWindowsOleDropSource::GiveFeedback(DWORD dwEffect)
{
    const Qt::DropAction action = translateToQDragDropAction(dwEffect);
    m_drag->updateAction(action);

    const qint64 currentCacheKey = m_drag->currentDrag()->dragCursor(action).cacheKey();
    ActionCursorMapConstIt it = m_cursors.constFind(action);
    // If a custom drag cursor is set, check its cache key to detect changes.
    if (it == m_cursors.constEnd() || (currentCacheKey && currentCacheKey != it.value().cacheKey)) {
        createCursors();
        it = m_cursors.constFind(action);
    }

    if (it != m_cursors.constEnd()) {
        const CursorEntry &e = it.value();
        switch (m_mode) {
        case MouseDrag:
            SetCursor(e.cursor->handle());
            break;
        case TouchDrag:
            if (!m_touchDragWindow)
                m_touchDragWindow = new QWindowsDragCursorWindow;
            m_touchDragWindow->setPixmap(e.pixmap);
<<<<<<< HEAD
            m_touchDragWindow->setFramePosition(QWindowsCursor::mousePosition() - e.hotSpot);
=======
            m_touchDragWindow->setFramePosition(QCursor::pos() - e.hotSpot);
>>>>>>> ba8d3430
            if (!m_touchDragWindow->isVisible())
                m_touchDragWindow->show();
            break;
        }
        return ResultFromScode(S_OK);
    }

    return ResultFromScode(DRAGDROP_S_USEDEFAULTCURSORS);
}

/*!
    \class QWindowsOleDropTarget
    \brief Implementation of IDropTarget

    To be registered for each window. Currently, drop sites
    are enabled for top levels. The child window handling
    (sending DragEnter/Leave, etc) is handled in here.

    \sa QWindowsDrag
    \internal
    \ingroup qt-lighthouse-win
*/

QWindowsOleDropTarget::QWindowsOleDropTarget(QWindow *w) :
    m_refs(1), m_window(w), m_chosenEffect(0), m_lastKeyState(0)
{
    qCDebug(lcQpaMime) << __FUNCTION__ << this << w;
}

QWindowsOleDropTarget::~QWindowsOleDropTarget()
{
    qCDebug(lcQpaMime) << __FUNCTION__ <<  this;
}

STDMETHODIMP
QWindowsOleDropTarget::QueryInterface(REFIID iid, void FAR* FAR* ppv)
{
    if (iid == IID_IUnknown || iid == IID_IDropTarget) {
      *ppv = this;
      AddRef();
      return NOERROR;
    }
    *ppv = NULL;
    return ResultFromScode(E_NOINTERFACE);
}

STDMETHODIMP_(ULONG)
QWindowsOleDropTarget::AddRef(void)
{
    return ++m_refs;
}

STDMETHODIMP_(ULONG)
QWindowsOleDropTarget::Release(void)
{
    if (--m_refs == 0) {
      delete this;
      return 0;
    }
    return m_refs;
}

void QWindowsOleDropTarget::handleDrag(QWindow *window, DWORD grfKeyState,
                                       const QPoint &point, LPDWORD pdwEffect)
{
    Q_ASSERT(window);
    m_lastPoint = point;
    m_lastKeyState = grfKeyState;

    QWindowsDrag *windowsDrag = QWindowsDrag::instance();
    const Qt::DropActions actions = translateToQDragDropActions(*pdwEffect);
    QGuiApplicationPrivate::modifier_buttons = toQtKeyboardModifiers(grfKeyState);
    QGuiApplicationPrivate::mouse_buttons = QWindowsMouseHandler::keyStateToMouseButtons(grfKeyState);

    const QPlatformDragQtResponse response =
          QWindowSystemInterface::handleDrag(window, windowsDrag->dropData(), m_lastPoint, actions);

    m_answerRect = response.answerRect();
    const Qt::DropAction action = response.acceptedAction();
    if (response.isAccepted()) {
        m_chosenEffect = translateToWinDragEffects(action);
    } else {
        m_chosenEffect = DROPEFFECT_NONE;
    }
    *pdwEffect = m_chosenEffect;
    qCDebug(lcQpaMime) << __FUNCTION__ << m_window
        << windowsDrag->dropData() << " supported actions=" << actions
        << " mods=" << QGuiApplicationPrivate::modifier_buttons
        << " mouse=" << QGuiApplicationPrivate::mouse_buttons
        << " accepted: " << response.isAccepted() << action
        << m_answerRect << " effect" << *pdwEffect;
}

QT_ENSURE_STACK_ALIGNED_FOR_SSE STDMETHODIMP
QWindowsOleDropTarget::DragEnter(LPDATAOBJECT pDataObj, DWORD grfKeyState,
                                 POINTL pt, LPDWORD pdwEffect)
{
    if (IDropTargetHelper* dh = QWindowsDrag::instance()->dropHelper())
        dh->DragEnter(reinterpret_cast<HWND>(m_window->winId()), pDataObj, reinterpret_cast<POINT*>(&pt), *pdwEffect);

    qCDebug(lcQpaMime) << __FUNCTION__ << "widget=" << m_window << " key=" << grfKeyState
        << "pt=" << pt.x << pt.y;

    QWindowsDrag::instance()->setDropDataObject(pDataObj);
    pDataObj->AddRef();
    const QPoint point = QWindowsGeometryHint::mapFromGlobal(m_window, QPoint(pt.x,pt.y));
    handleDrag(m_window, grfKeyState, point, pdwEffect);
    return NOERROR;
}

QT_ENSURE_STACK_ALIGNED_FOR_SSE STDMETHODIMP
QWindowsOleDropTarget::DragOver(DWORD grfKeyState, POINTL pt, LPDWORD pdwEffect)
{
    if (IDropTargetHelper* dh = QWindowsDrag::instance()->dropHelper())
        dh->DragOver(reinterpret_cast<POINT*>(&pt), *pdwEffect);

    qCDebug(lcQpaMime) << __FUNCTION__ << "m_window" << m_window << "key=" << grfKeyState
        << "pt=" << pt.x << pt.y;
    const QPoint tmpPoint = QWindowsGeometryHint::mapFromGlobal(m_window, QPoint(pt.x,pt.y));
    // see if we should compress this event
    if ((tmpPoint == m_lastPoint || m_answerRect.contains(tmpPoint))
        && m_lastKeyState == grfKeyState) {
        *pdwEffect = m_chosenEffect;
        qCDebug(lcQpaMime) << __FUNCTION__ << "compressed event";
        return NOERROR;
    }

    handleDrag(m_window, grfKeyState, tmpPoint, pdwEffect);
    return NOERROR;
}

QT_ENSURE_STACK_ALIGNED_FOR_SSE STDMETHODIMP
QWindowsOleDropTarget::DragLeave()
{
    if (IDropTargetHelper* dh = QWindowsDrag::instance()->dropHelper())
        dh->DragLeave();

    qCDebug(lcQpaMime) << __FUNCTION__ << ' ' << m_window;

    QWindowSystemInterface::handleDrag(m_window, 0, QPoint(), Qt::IgnoreAction);
    QWindowsDrag::instance()->releaseDropDataObject();

    return NOERROR;
}

#define KEY_STATE_BUTTON_MASK (MK_LBUTTON | MK_MBUTTON | MK_RBUTTON)

QT_ENSURE_STACK_ALIGNED_FOR_SSE STDMETHODIMP
QWindowsOleDropTarget::Drop(LPDATAOBJECT pDataObj, DWORD grfKeyState,
                            POINTL pt, LPDWORD pdwEffect)
{
    if (IDropTargetHelper* dh = QWindowsDrag::instance()->dropHelper())
        dh->Drop(pDataObj, reinterpret_cast<POINT*>(&pt), *pdwEffect);

    qCDebug(lcQpaMime) << __FUNCTION__ << ' ' << m_window
        << "keys=" << grfKeyState << "pt=" << pt.x << ',' << pt.y;

    m_lastPoint = QWindowsGeometryHint::mapFromGlobal(m_window, QPoint(pt.x,pt.y));
    // grfKeyState does not all ways contain button state in the drop so if
    // it doesn't then use the last known button state;
    if ((grfKeyState & KEY_STATE_BUTTON_MASK) == 0)
        grfKeyState |= m_lastKeyState & KEY_STATE_BUTTON_MASK;
    m_lastKeyState = grfKeyState;

    QWindowsDrag *windowsDrag = QWindowsDrag::instance();

    const QPlatformDropQtResponse response =
        QWindowSystemInterface::handleDrop(m_window, windowsDrag->dropData(),
                                           m_lastPoint,
                                           translateToQDragDropActions(*pdwEffect));
    if (response.isAccepted()) {
        const Qt::DropAction action = response.acceptedAction();
        if (action == Qt::MoveAction || action == Qt::TargetMoveAction) {
            if (action == Qt::MoveAction)
                m_chosenEffect = DROPEFFECT_MOVE;
            else
                m_chosenEffect = DROPEFFECT_COPY;
            HGLOBAL hData = GlobalAlloc(0, sizeof(DWORD));
            if (hData) {
                DWORD *moveEffect = (DWORD *)GlobalLock(hData);;
                *moveEffect = DROPEFFECT_MOVE;
                GlobalUnlock(hData);
                STGMEDIUM medium;
                memset(&medium, 0, sizeof(STGMEDIUM));
                medium.tymed = TYMED_HGLOBAL;
                medium.hGlobal = hData;
                FORMATETC format;
                format.cfFormat = RegisterClipboardFormat(CFSTR_PERFORMEDDROPEFFECT);
                format.tymed = TYMED_HGLOBAL;
                format.ptd = 0;
                format.dwAspect = 1;
                format.lindex = -1;
                windowsDrag->dropDataObject()->SetData(&format, &medium, true);
            }
        } else {
            m_chosenEffect = translateToWinDragEffects(action);
        }
    } else {
        m_chosenEffect = DROPEFFECT_NONE;
    }
    *pdwEffect = m_chosenEffect;

    windowsDrag->releaseDropDataObject();
    return NOERROR;
}


/*!
    \class QWindowsDrag
    \brief Windows drag implementation.
    \internal
    \ingroup qt-lighthouse-win
*/

QWindowsDrag::QWindowsDrag() :
    m_dropDataObject(0), m_cachedDropTargetHelper(0)
{
}

QWindowsDrag::~QWindowsDrag()
{
    if (m_cachedDropTargetHelper)
        m_cachedDropTargetHelper->Release();
}

/*!
    \brief Return data for a drop in process. If it stems from a current drag, use a shortcut.
*/

QMimeData *QWindowsDrag::dropData()
{
    if (const QDrag *drag = currentDrag())
        return drag->mimeData();
    return &m_dropData;
}

/*!
    \brief May be used to handle extended cursors functionality for drags from outside the app.
*/
IDropTargetHelper* QWindowsDrag::dropHelper() {
    if (!m_cachedDropTargetHelper) {
        CoCreateInstance(CLSID_DragDropHelper, 0, CLSCTX_INPROC_SERVER,
                         IID_IDropTargetHelper,
                         reinterpret_cast<void**>(&m_cachedDropTargetHelper));
    }
    return m_cachedDropTargetHelper;
}

Qt::DropAction QWindowsDrag::drag(QDrag *drag)
{
    // TODO: Accessibility handling?
    QMimeData *dropData = drag->mimeData();
    Qt::DropAction dragResult = Qt::IgnoreAction;

    DWORD resultEffect;
    QWindowsOleDropSource *windowDropSource = new QWindowsOleDropSource(this);
    windowDropSource->createCursors();
    QWindowsOleDataObject *dropDataObject = new QWindowsOleDataObject(dropData);
    const Qt::DropActions possibleActions = drag->supportedActions();
    const DWORD allowedEffects = translateToWinDragEffects(possibleActions);
    qCDebug(lcQpaMime) << '>' << __FUNCTION__ << "possible Actions=0x"
        << hex << int(possibleActions) << "effects=0x" << allowedEffects << dec;
    const HRESULT r = DoDragDrop(dropDataObject, windowDropSource, allowedEffects, &resultEffect);
    const DWORD  reportedPerformedEffect = dropDataObject->reportedPerformedEffect();
    if (r == DRAGDROP_S_DROP) {
        if (reportedPerformedEffect == DROPEFFECT_MOVE && resultEffect != DROPEFFECT_MOVE) {
            dragResult = Qt::TargetMoveAction;
            resultEffect = DROPEFFECT_MOVE;
        } else {
            dragResult = translateToQDragDropAction(resultEffect);
        }
        // Force it to be a copy if an unsupported operation occurred.
        // This indicates a bug in the drop target.
        if (resultEffect != DROPEFFECT_NONE && !(resultEffect & allowedEffects)) {
            qWarning("%s: Forcing Qt::CopyAction", __FUNCTION__);
            dragResult = Qt::CopyAction;
        }
    }
    // clean up
    dropDataObject->releaseQt();
    dropDataObject->Release();        // Will delete obj if refcount becomes 0
    windowDropSource->Release();        // Will delete src if refcount becomes 0
    qCDebug(lcQpaMime) << '<' << __FUNCTION__ << hex << "allowedEffects=0x" << allowedEffects
        << "reportedPerformedEffect=0x" << reportedPerformedEffect
        <<  " resultEffect=0x" << resultEffect << "hr=0x" << int(r) << dec << "dropAction=" << dragResult;
    return dragResult;
}

QWindowsDrag *QWindowsDrag::instance()
{
    return static_cast<QWindowsDrag *>(QWindowsIntegration::instance()->drag());
}

void QWindowsDrag::releaseDropDataObject()
{
    qCDebug(lcQpaMime) << __FUNCTION__ << m_dropDataObject;
    if (m_dropDataObject) {
        m_dropDataObject->Release();
        m_dropDataObject = 0;
    }
}

QT_END_NAMESPACE<|MERGE_RESOLUTION|>--- conflicted
+++ resolved
@@ -282,25 +282,6 @@
     const bool hasPixmap = !pixmap.isNull();
 
     // Find screen for drag. Could be obtained from QDrag::source(), but that might be a QWidget.
-<<<<<<< HEAD
-
-    qreal scaleFactor = 1;
-    QPlatformCursor *platformCursor = Q_NULLPTR;
-    if (const QPlatformScreen *platformScreen = QWindowsContext::instance()->screenManager().screenAtDp(QWindowsCursor::mousePosition())) {
-        scaleFactor = QHighDpiScaling::factor(platformScreen);
-        platformCursor = platformScreen->cursor();
-    }
-    if (!platformCursor && QGuiApplication::primaryScreen())
-        platformCursor = QGuiApplication::primaryScreen()->handle()->cursor();
-
-    const bool scalePixmap = hasPixmap
-        && m_mode != TouchDrag // Touch drag: pixmap is shown in a separate QWindow, which will be scaled.
-        && (scaleFactor != 1 && scaleFactor != qRound(pixmap.devicePixelRatio()));
-    const QPixmap scaledPixmap = scalePixmap
-        ? pixmap.scaled((QSizeF(pixmap.size()) * scaleFactor).toSize(),
-                        Qt::KeepAspectRatio, Qt::SmoothTransformation)
-        : pixmap;
-=======
     const QPlatformScreen *platformScreen = QWindowsContext::instance()->screenManager().screenAtDp(QWindowsCursor::mousePosition());
     if (!platformScreen) {
         if (const QScreen *primaryScreen = QGuiApplication::primaryScreen())
@@ -321,20 +302,13 @@
                          Qt::KeepAspectRatio, Qt::SmoothTransformation);
     scaledPixmap.setDevicePixelRatio(1);
 
->>>>>>> ba8d3430
     Qt::DropAction actions[] = { Qt::MoveAction, Qt::CopyAction, Qt::LinkAction, Qt::IgnoreAction };
     int actionCount = int(sizeof(actions) / sizeof(actions[0]));
     if (!hasPixmap)
         --actionCount; // No Qt::IgnoreAction unless pixmap
-<<<<<<< HEAD
-    const QPoint hotSpot = scalePixmap
-        ? (QPointF(drag->hotSpot()) * scaleFactor).toPoint()
-        : drag->hotSpot();
-=======
     const QPoint hotSpot = qFuzzyCompare(hotSpotScaleFactor, 1.0)
         ?  drag->hotSpot()
         : (QPointF(drag->hotSpot()) * hotSpotScaleFactor).toPoint();
->>>>>>> ba8d3430
     for (int cnum = 0; cnum < actionCount; ++cnum) {
         const Qt::DropAction action = actions[cnum];
         QPixmap cursorPixmap = drag->dragCursor(action);
@@ -487,11 +461,7 @@
             if (!m_touchDragWindow)
                 m_touchDragWindow = new QWindowsDragCursorWindow;
             m_touchDragWindow->setPixmap(e.pixmap);
-<<<<<<< HEAD
-            m_touchDragWindow->setFramePosition(QWindowsCursor::mousePosition() - e.hotSpot);
-=======
             m_touchDragWindow->setFramePosition(QCursor::pos() - e.hotSpot);
->>>>>>> ba8d3430
             if (!m_touchDragWindow->isVisible())
                 m_touchDragWindow->show();
             break;
