--- conflicted
+++ resolved
@@ -45,12 +45,6 @@
 #if QT_CONFIG(mimetype)
 #include <QtCore/QMimeDatabase>
 #endif
-<<<<<<< HEAD
-#include <qdebug.h>
-
-#include "private/qcups_p.h" // Only needed for PDPK_*
-=======
->>>>>>> db57af5a
 
 #ifndef QT_LINUXBASE // LSB merges everything into cups.h
 #include <cups/language.h>
