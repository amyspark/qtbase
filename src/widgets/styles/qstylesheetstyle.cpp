--- conflicted
+++ resolved
@@ -5093,11 +5093,7 @@
                 if (checkable) {
                     QRenderRule subSubRule = renderRule(w, opt, PseudoElement_MenuCheckMark);
                     QRect checkmarkRect = positionRect(w, subRule, subSubRule, PseudoElement_MenuCheckMark, opt->rect, opt->direction);
-<<<<<<< HEAD
-                    sz.rwidth() += checkmarkRect.width();
-=======
                     checkableWidth = std::max(mi->maxIconWidth, checkmarkRect.width());
->>>>>>> 74e04d6a
                 }
                 if (!mi->icon.isNull()) {
                     QPixmap pixmap = mi->icon.pixmap(pixelMetric(PM_SmallIconSize));
@@ -5108,17 +5104,13 @@
                     const QRect r = fm.boundingRect(QRect(), Qt::TextSingleLine | Qt::TextShowMnemonic, mi->text);
                     sz = sz.expandedTo(r.size());
                 }
-<<<<<<< HEAD
-                return subRule.boxSize(subRule.adjustSize(sz));
-=======
                 // padding overrules it all
                 if (!subRule.hasBox() || subRule.box()->paddings[LeftEdge] == 0) {
-                    width += checkableWidth;
+                    sz.rwidth() += checkableWidth;
                     if (!mi->icon.isNull() || !checkable)
-                        width += mi->maxIconWidth;
+                        sz.rwidth() += mi->maxIconWidth;
                 }
-                return subRule.boxSize(subRule.adjustSize(QSize(width, csz.height())));
->>>>>>> 74e04d6a
+                return subRule.boxSize(subRule.adjustSize(sz));
             }
         }
         break;
