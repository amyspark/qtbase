--- conflicted
+++ resolved
@@ -2384,11 +2384,7 @@
         }
 #endif
         break;
-<<<<<<< HEAD
-#ifdef Q_DEAD_CODE_FROM_QT4_MAC
-=======
 #ifdef Q_OS_MAC
->>>>>>> 0d990b9c
     case Qt::Key_Enter:
     case Qt::Key_Return:
         // Propagate the enter if you couldn't edit the item and there are no
@@ -2418,11 +2414,7 @@
             selectAll();
             break;
         }
-<<<<<<< HEAD
-#ifdef Q_DEAD_CODE_FROM_QT4_MAC
-=======
 #ifdef Q_OS_MAC
->>>>>>> 0d990b9c
         if (event->key() == Qt::Key_O && event->modifiers() & Qt::ControlModifier && currentIndex().isValid()) {
             emit activated(currentIndex());
             break;
