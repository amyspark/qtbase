/****************************************************************************
**
** Copyright (C) 2017 The Qt Company Ltd.
** Copyright (C) 2016 Intel Corporation.
** Contact: https://www.qt.io/licensing/
**
** This file is part of the QtWidgets module of the Qt Toolkit.
**
** $QT_BEGIN_LICENSE:LGPL$
** Commercial License Usage
** Licensees holding valid commercial Qt licenses may use this file in
** accordance with the commercial license agreement provided with the
** Software or, alternatively, in accordance with the terms contained in
** a written agreement between you and The Qt Company. For licensing terms
** and conditions see https://www.qt.io/terms-conditions. For further
** information use the contact form at https://www.qt.io/contact-us.
**
** GNU Lesser General Public License Usage
** Alternatively, this file may be used under the terms of the GNU Lesser
** General Public License version 3 as published by the Free Software
** Foundation and appearing in the file LICENSE.LGPL3 included in the
** packaging of this file. Please review the following information to
** ensure the GNU Lesser General Public License version 3 requirements
** will be met: https://www.gnu.org/licenses/lgpl-3.0.html.
**
** GNU General Public License Usage
** Alternatively, this file may be used under the terms of the GNU
** General Public License version 2.0 or (at your option) the GNU General
** Public license version 3 or any later version approved by the KDE Free
** Qt Foundation. The licenses are as published by the Free Software
** Foundation and appearing in the file LICENSE.GPL2 and LICENSE.GPL3
** included in the packaging of this file. Please review the following
** information to ensure the GNU General Public License requirements will
** be met: https://www.gnu.org/licenses/gpl-2.0.html and
** https://www.gnu.org/licenses/gpl-3.0.html.
**
** $QT_END_LICENSE$
**
****************************************************************************/

#include "qapplication.h"
#include "qapplication_p.h"
#include "qbrush.h"
#include "qcursor.h"
#include "qdesktopwidget_p.h"
#include "qevent.h"
#include "qlayout.h"
#if QT_CONFIG(menu)
#include "qmenu.h"
#endif
#include "qmetaobject.h"
#include "qpixmap.h"
#include "qpointer.h"
#include "qstack.h"
#include "qstyle.h"
#include "qstylefactory.h"
#include "qvariant.h"
#include "qwidget.h"
#include "qstyleoption.h"
#include "qstylehints.h"
#ifndef QT_NO_ACCESSIBILITY
# include "qaccessible.h"
#endif
#include <qpa/qplatformwindow.h>
#include "private/qwidgetwindow_p.h"
#include "qpainter.h"
#include "qtooltip.h"
#if QT_CONFIG(whatsthis)
#include "qwhatsthis.h"
#endif
#include "qdebug.h"
#include "private/qstylesheetstyle_p.h"
#include "private/qstyle_p.h"
#include "qfileinfo.h"
#include "qscopeguard.h"
#include <QtGui/private/qhighdpiscaling_p.h>
#include <QtGui/qinputmethod.h>
#include <QtGui/qopenglcontext.h>
#include <QtGui/private/qopenglcontext_p.h>
#include <QtGui/qoffscreensurface.h>

#if QT_CONFIG(graphicseffect)
#include <private/qgraphicseffect_p.h>
#endif
#include <qbackingstore.h>
#include <private/qwidgetrepaintmanager_p.h>
#include <private/qpaintengine_raster_p.h>

#include "qwidget_p.h"
#include <QtGui/private/qwindow_p.h>
#if QT_CONFIG(action)
#  include "qaction_p.h"
#endif
#include "qlayout_p.h"
#if QT_CONFIG(graphicsview)
#include "QtWidgets/qgraphicsproxywidget.h"
#include "QtWidgets/qgraphicsscene.h"
#include "private/qgraphicsproxywidget_p.h"
#endif
#include "QtWidgets/qabstractscrollarea.h"
#include "private/qabstractscrollarea_p.h"
#include "private/qevent_p.h"

#include "private/qgesturemanager_p.h"

#ifdef QT_KEYPAD_NAVIGATION
#if QT_CONFIG(tabwidget)
#include "qtabwidget.h" // Needed in inTabWidget()
#endif
#endif // QT_KEYPAD_NAVIGATION

#include "qwindowcontainer_p.h"

#include <QtPlatformHeaders/qxcbwindowfunctions.h>

#include <private/qmemory_p.h>

// widget/widget data creation count
//#define QWIDGET_EXTRA_DEBUG
//#define ALIEN_DEBUG

QT_BEGIN_NAMESPACE

Q_LOGGING_CATEGORY(lcWidgetPainting, "qt.widgets.painting", QtWarningMsg);

static inline bool qRectIntersects(const QRect &r1, const QRect &r2)
{
    return (qMax(r1.left(), r2.left()) <= qMin(r1.right(), r2.right()) &&
            qMax(r1.top(), r2.top()) <= qMin(r1.bottom(), r2.bottom()));
}

extern bool qt_sendSpontaneousEvent(QObject*, QEvent*); // qapplication.cpp
extern QDesktopWidget *qt_desktopWidget; // qapplication.cpp

QWidgetPrivate::QWidgetPrivate(int version)
    : QObjectPrivate(version)
      , focus_next(nullptr)
      , focus_prev(nullptr)
      , focus_child(nullptr)
      , layout(nullptr)
      , needsFlush(nullptr)
      , redirectDev(nullptr)
      , widgetItem(nullptr)
      , extraPaintEngine(nullptr)
      , polished(nullptr)
      , graphicsEffect(nullptr)
#if !defined(QT_NO_IM)
      , imHints(Qt::ImhNone)
#endif
#ifndef QT_NO_TOOLTIP
      , toolTipDuration(-1)
#endif
      , directFontResolveMask(0)
      , inheritedFontResolveMask(0)
      , inheritedPaletteResolveMask(0)
      , leftmargin(0)
      , topmargin(0)
      , rightmargin(0)
      , bottommargin(0)
      , leftLayoutItemMargin(0)
      , topLayoutItemMargin(0)
      , rightLayoutItemMargin(0)
      , bottomLayoutItemMargin(0)
      , hd(nullptr)
      , size_policy(QSizePolicy::Preferred, QSizePolicy::Preferred)
      , fg_role(QPalette::NoRole)
      , bg_role(QPalette::NoRole)
      , dirtyOpaqueChildren(1)
      , isOpaque(0)
      , retainSizeWhenHiddenChanged(0)
      , inDirtyList(0)
      , isScrolled(0)
      , isMoved(0)
      , usesDoubleBufferedGLContext(0)
      , mustHaveWindowHandle(0)
      , renderToTexture(0)
      , textureChildSeen(0)
#ifndef QT_NO_IM
      , inheritsInputMethodHints(0)
#endif
#ifndef QT_NO_OPENGL
      , renderToTextureReallyDirty(1)
      , renderToTextureComposeActive(0)
#endif
      , childrenHiddenByWState(0)
      , childrenShownByExpose(0)
#if defined(Q_OS_WIN)
      , noPaintOnScreen(0)
#endif
{
    if (Q_UNLIKELY(!qApp)) {
        qFatal("QWidget: Must construct a QApplication before a QWidget");
        return;
    }

#ifdef QT_BUILD_INTERNAL
    // Don't check the version parameter in internal builds.
    // This allows incompatible versions to be loaded, possibly for testing.
    Q_UNUSED(version);
#else
    if (Q_UNLIKELY(version != QObjectPrivateVersion))
        qFatal("Cannot mix incompatible Qt library (version 0x%x) with this library (version 0x%x)",
                version, QObjectPrivateVersion);
#endif

    isWidget = true;
    memset(high_attributes, 0, sizeof(high_attributes));

#ifdef QWIDGET_EXTRA_DEBUG
    static int count = 0;
    qDebug() << "widgets" << ++count;
#endif
}


QWidgetPrivate::~QWidgetPrivate()
{
    if (widgetItem)
        widgetItem->wid = nullptr;

    if (extra)
        deleteExtra();
}

/*!
    \internal
*/
void QWidgetPrivate::scrollChildren(int dx, int dy)
{
    Q_Q(QWidget);
    if (q->children().size() > 0) {        // scroll children
        QPoint pd(dx, dy);
        QObjectList childObjects = q->children();
        for (int i = 0; i < childObjects.size(); ++i) { // move all children
            QWidget *w = qobject_cast<QWidget*>(childObjects.at(i));
            if (w && !w->isWindow()) {
                QPoint oldp = w->pos();
                QRect  r(w->pos() + pd, w->size());
                w->data->crect = r;
                if (w->testAttribute(Qt::WA_WState_Created))
                    w->d_func()->setWSGeometry();
                w->d_func()->setDirtyOpaqueRegion();
                QMoveEvent e(r.topLeft(), oldp);
                QCoreApplication::sendEvent(w, &e);
            }
        }
    }
}

void QWidgetPrivate::setWSGeometry()
{
    Q_Q(QWidget);
    if (QWindow *window = q->windowHandle())
        window->setGeometry(data.crect);
}

void QWidgetPrivate::updateWidgetTransform(QEvent *event)
{
    Q_Q(QWidget);
    if (q == QGuiApplication::focusObject() || event->type() == QEvent::FocusIn) {
        QTransform t;
        QPoint p = q->mapTo(q->topLevelWidget(), QPoint(0,0));
        t.translate(p.x(), p.y());
        QGuiApplication::inputMethod()->setInputItemTransform(t);
        QGuiApplication::inputMethod()->setInputItemRectangle(q->rect());
        QGuiApplication::inputMethod()->update(Qt::ImInputItemClipRectangle);
    }
}

#ifdef QT_KEYPAD_NAVIGATION
QPointer<QWidget> QWidgetPrivate::editingWidget;

/*!
    Returns \c true if this widget currently has edit focus; otherwise false.

    This feature is only available in Qt for Embedded Linux.

    \sa setEditFocus(), QApplication::navigationMode()
*/
bool QWidget::hasEditFocus() const
{
    const QWidget* w = this;
    while (w->d_func()->extra && w->d_func()->extra->focus_proxy)
        w = w->d_func()->extra->focus_proxy;
    return QWidgetPrivate::editingWidget == w;
}

/*!
    \fn void QWidget::setEditFocus(bool enable)

    If \a enable is true, make this widget have edit focus, in which
    case Qt::Key_Up and Qt::Key_Down will be delivered to the widget
    normally; otherwise, Qt::Key_Up and Qt::Key_Down are used to
    change focus.

    This feature is only available in Qt for Embedded Linux.

    \sa hasEditFocus(), QApplication::navigationMode()
*/
void QWidget::setEditFocus(bool on)
{
    QWidget *f = this;
    while (f->d_func()->extra && f->d_func()->extra->focus_proxy)
        f = f->d_func()->extra->focus_proxy;

    if (QWidgetPrivate::editingWidget && QWidgetPrivate::editingWidget != f)
        QWidgetPrivate::editingWidget->setEditFocus(false);

    if (on && !f->hasFocus())
        f->setFocus();

    if ((!on && !QWidgetPrivate::editingWidget)
        || (on && QWidgetPrivate::editingWidget == f)) {
        return;
    }

    if (!on && QWidgetPrivate::editingWidget == f) {
        QWidgetPrivate::editingWidget = 0;
        QEvent event(QEvent::LeaveEditFocus);
        QCoreApplication::sendEvent(f, &event);
        QCoreApplication::sendEvent(f->style(), &event);
    } else if (on) {
        QWidgetPrivate::editingWidget = f;
        QEvent event(QEvent::EnterEditFocus);
        QCoreApplication::sendEvent(f, &event);
        QCoreApplication::sendEvent(f->style(), &event);
    }
}
#endif

/*!
    \property QWidget::autoFillBackground
    \brief whether the widget background is filled automatically
    \since 4.1

    If enabled, this property will cause Qt to fill the background of the
    widget before invoking the paint event. The color used is defined by the
    QPalette::Window color role from the widget's \l{QPalette}{palette}.

    In addition, Windows are always filled with QPalette::Window, unless the
    WA_OpaquePaintEvent or WA_NoSystemBackground attributes are set.

    This property cannot be turned off (i.e., set to false) if a widget's
    parent has a static gradient for its background.

    \warning Use this property with caution in conjunction with
    \l{Qt Style Sheets}. When a widget has a style sheet with a valid
    background or a border-image, this property is automatically disabled.

    By default, this property is \c false.

    \sa Qt::WA_OpaquePaintEvent, Qt::WA_NoSystemBackground,
    {QWidget#Transparency and Double Buffering}{Transparency and Double Buffering}
*/
bool QWidget::autoFillBackground() const
{
    Q_D(const QWidget);
    return d->extra && d->extra->autoFillBackground;
}

void QWidget::setAutoFillBackground(bool enabled)
{
    Q_D(QWidget);
    if (!d->extra)
        d->createExtra();
    if (d->extra->autoFillBackground == enabled)
        return;

    d->extra->autoFillBackground = enabled;
    d->updateIsOpaque();
    update();
    d->updateIsOpaque();
}

/*!
    \class QWidget
    \brief The QWidget class is the base class of all user interface objects.

    \ingroup basicwidgets
    \inmodule QtWidgets

    The widget is the atom of the user interface: it receives mouse, keyboard
    and other events from the window system, and paints a representation of
    itself on the screen. Every widget is rectangular, and they are sorted in a
    Z-order. A widget is clipped by its parent and by the widgets in front of
    it.

    A widget that is not embedded in a parent widget is called a window.
    Usually, windows have a frame and a title bar, although it is also possible
    to create windows without such decoration using suitable
    \l{Qt::WindowFlags}{window flags}). In Qt, QMainWindow and the various
    subclasses of QDialog are the most common window types.

    Every widget's constructor accepts one or two standard arguments:

    \list 1
        \li  \c{QWidget *parent = \nullptr} is the parent of the new widget.
            If it is \nullptr (the default), the new widget will be a window.
            If not, it will be a child of \e parent, and be constrained by
            \e parent's geometry (unless you specify Qt::Window as window flag).
        \li  \c{Qt::WindowFlags f = { }} (where available) sets the window flags;
            the default is suitable for almost all widgets, but to get, for
            example, a window without a window system frame, you must use
            special flags.
    \endlist

    QWidget has many member functions, but some of them have little direct
    functionality; for example, QWidget has a font property, but never uses
    this itself. There are many subclasses which provide real functionality,
    such as QLabel, QPushButton, QListWidget, and QTabWidget.


    \section1 Top-Level and Child Widgets

    A widget without a parent widget is always an independent window (top-level
    widget). For these widgets, setWindowTitle() and setWindowIcon() set the
    title bar and icon respectively.

    Non-window widgets are child widgets, displayed within their parent
    widgets. Most widgets in Qt are mainly useful as child widgets. For
    example, it is possible to display a button as a top-level window, but most
    people prefer to put their buttons inside other widgets, such as QDialog.

    \image parent-child-widgets.png A parent widget containing various child widgets.

    The diagram above shows a QGroupBox widget being used to hold various child
    widgets in a layout provided by QGridLayout. The QLabel child widgets have
    been outlined to indicate their full sizes.

    If you want to use a QWidget to hold child widgets you will usually want to
    add a layout to the parent QWidget. See \l{Layout Management} for more
    information.


    \section1 Composite Widgets

    When a widget is used as a container to group a number of child widgets, it
    is known as a composite widget. These can be created by constructing a
    widget with the required visual properties - a QFrame, for example - and
    adding child widgets to it, usually managed by a layout. The above diagram
    shows such a composite widget that was created using Qt Designer.

    Composite widgets can also be created by subclassing a standard widget,
    such as QWidget or QFrame, and adding the necessary layout and child
    widgets in the constructor of the subclass. Many of the \l{Qt Widgets Examples}
    {examples provided with Qt} use this approach, and it is also covered in
    the Qt \l{Tutorials}.


    \section1 Custom Widgets and Painting

    Since QWidget is a subclass of QPaintDevice, subclasses can be used to
    display custom content that is composed using a series of painting
    operations with an instance of the QPainter class. This approach contrasts
    with the canvas-style approach used by the \l{Graphics View}
    {Graphics View Framework} where items are added to a scene by the
    application and are rendered by the framework itself.

    Each widget performs all painting operations from within its paintEvent()
    function. This is called whenever the widget needs to be redrawn, either
    as a result of some external change or when requested by the application.

    The \l{widgets/analogclock}{Analog Clock example} shows how a simple widget
    can handle paint events.


    \section1 Size Hints and Size Policies

    When implementing a new widget, it is almost always useful to reimplement
    sizeHint() to provide a reasonable default size for the widget and to set
    the correct size policy with setSizePolicy().

    By default, composite widgets which do not provide a size hint will be
    sized according to the space requirements of their child widgets.

    The size policy lets you supply good default behavior for the layout
    management system, so that other widgets can contain and manage yours
    easily. The default size policy indicates that the size hint represents
    the preferred size of the widget, and this is often good enough for many
    widgets.

    \note The size of top-level widgets are constrained to 2/3 of the desktop's
    height and width. You can resize() the widget manually if these bounds are
    inadequate.


    \section1 Events

    Widgets respond to events that are typically caused by user actions. Qt
    delivers events to widgets by calling specific event handler functions with
    instances of QEvent subclasses containing information about each event.

    If your widget only contains child widgets, you probably do not need to
    implement any event handlers. If you want to detect a mouse click in a
    child widget call the child's underMouse() function inside the widget's
    mousePressEvent().

    The \l{widgets/scribble}{Scribble example} implements a wider set of
    events to handle mouse movement, button presses, and window resizing.

    You will need to supply the behavior and content for your own widgets, but
    here is a brief overview of the events that are relevant to QWidget,
    starting with the most common ones:

    \list
        \li  paintEvent() is called whenever the widget needs to be repainted.
            Every widget displaying custom content must implement it. Painting
            using a QPainter can only take place in a paintEvent() or a
            function called by a paintEvent().
        \li  resizeEvent() is called when the widget has been resized.
        \li  mousePressEvent() is called when a mouse button is pressed while
            the mouse cursor is inside the widget, or when the widget has
            grabbed the mouse using grabMouse(). Pressing the mouse without
            releasing it is effectively the same as calling grabMouse().
        \li  mouseReleaseEvent() is called when a mouse button is released. A
            widget receives mouse release events when it has received the
            corresponding mouse press event. This means that if the user
            presses the mouse inside \e your widget, then drags the mouse
            somewhere else before releasing the mouse button, \e your widget
            receives the release event. There is one exception: if a popup menu
            appears while the mouse button is held down, this popup immediately
            steals the mouse events.
        \li  mouseDoubleClickEvent() is called when the user double-clicks in
            the widget. If the user double-clicks, the widget receives a mouse
            press event, a mouse release event, (a mouse click event,) a second
            mouse press, this event and finally a second mouse release event.
            (Some mouse move events may also be
            received if the mouse is not held steady during this operation.) It
            is \e{not possible} to distinguish a click from a double-click
            until the second click arrives. (This is one reason why most GUI
            books recommend that double-clicks be an extension of
            single-clicks, rather than trigger a different action.)
    \endlist

    Widgets that accept keyboard input need to reimplement a few more event
    handlers:

    \list
        \li  keyPressEvent() is called whenever a key is pressed, and again when
            a key has been held down long enough for it to auto-repeat. The
            \uicontrol Tab and \uicontrol Shift+Tab keys are only passed to the widget if
            they are not used by the focus-change mechanisms. To force those
            keys to be processed by your widget, you must reimplement
            QWidget::event().
        \li  focusInEvent() is called when the widget gains keyboard focus
            (assuming you have called setFocusPolicy()). Well-behaved widgets
            indicate that they own the keyboard focus in a clear but discreet
            way.
        \li  focusOutEvent() is called when the widget loses keyboard focus.
    \endlist

    You may be required to also reimplement some of the less common event
    handlers:

    \list
        \li  mouseMoveEvent() is called whenever the mouse moves while a mouse
            button is held down. This can be useful during drag and drop
            operations. If you call \l{setMouseTracking()}{setMouseTracking}(true),
            you get mouse move events even when no buttons are held down.
            (See also the \l{Drag and Drop} guide.)
        \li  keyReleaseEvent() is called whenever a key is released and while it
            is held down (if the key is auto-repeating). In that case, the
            widget will receive a pair of key release and key press event for
            every repeat. The \uicontrol Tab and \uicontrol Shift+Tab keys are only passed
            to the widget if they are not used by the focus-change mechanisms.
            To force those keys to be processed by your widget, you must
            reimplement QWidget::event().
        \li  wheelEvent() is called whenever the user turns the mouse wheel
            while the widget has the focus.
        \li  enterEvent() is called when the mouse enters the widget's screen
            space. (This excludes screen space owned by any of the widget's
            children.)
        \li  leaveEvent() is called when the mouse leaves the widget's screen
            space. If the mouse enters a child widget it will not cause a
            leaveEvent().
        \li  moveEvent() is called when the widget has been moved relative to
            its parent.
        \li  closeEvent() is called when the user closes the widget (or when
            close() is called).
    \endlist

    There are also some rather obscure events described in the documentation
    for QEvent::Type. To handle these events, you need to reimplement event()
    directly.

    The default implementation of event() handles \uicontrol Tab and \uicontrol Shift+Tab
    (to move the keyboard focus), and passes on most of the other events to
    one of the more specialized handlers above.

    Events and the mechanism used to deliver them are covered in
    \l{The Event System}.

    \section1 Groups of Functions and Properties

    \table
    \header \li Context \li Functions and Properties

    \row \li Window functions \li
        show(),
        hide(),
        raise(),
        lower(),
        close().

    \row \li Top-level windows \li
        \l windowModified, \l windowTitle, \l windowIcon,
        \l isActiveWindow, activateWindow(), \l minimized, showMinimized(),
        \l maximized, showMaximized(), \l fullScreen, showFullScreen(),
        showNormal().

    \row \li Window contents \li
        update(),
        repaint(),
        scroll().

    \row \li Geometry \li
        \l pos, x(), y(), \l rect, \l size, width(), height(), move(), resize(),
        \l sizePolicy, sizeHint(), minimumSizeHint(),
        updateGeometry(), layout(),
        \l frameGeometry, \l geometry, \l childrenRect, \l childrenRegion,
        adjustSize(),
        mapFromGlobal(), mapToGlobal(),
        mapFromParent(), mapToParent(),
        \l maximumSize, \l minimumSize, \l sizeIncrement,
        \l baseSize, setFixedSize()

    \row \li Mode \li
        \l visible, isVisibleTo(),
        \l enabled, isEnabledTo(),
        \l modal,
        isWindow(),
        \l mouseTracking,
        \l updatesEnabled,
        visibleRegion().

    \row \li Look and feel \li
        style(),
        setStyle(),
        \l styleSheet,
        \l cursor,
        \l font,
        \l palette,
        backgroundRole(), setBackgroundRole(),
        fontInfo(), fontMetrics().

    \row \li Keyboard focus functions \li
        \l focus, \l focusPolicy,
        setFocus(), clearFocus(), setTabOrder(), setFocusProxy(),
        focusNextChild(), focusPreviousChild().

    \row \li Mouse and keyboard grabbing \li
        grabMouse(), releaseMouse(),
        grabKeyboard(), releaseKeyboard(),
        mouseGrabber(), keyboardGrabber().

    \row \li Event handlers \li
        event(),
        mousePressEvent(),
        mouseReleaseEvent(),
        mouseDoubleClickEvent(),
        mouseMoveEvent(),
        keyPressEvent(),
        keyReleaseEvent(),
        focusInEvent(),
        focusOutEvent(),
        wheelEvent(),
        enterEvent(),
        leaveEvent(),
        paintEvent(),
        moveEvent(),
        resizeEvent(),
        closeEvent(),
        dragEnterEvent(),
        dragMoveEvent(),
        dragLeaveEvent(),
        dropEvent(),
        childEvent(),
        showEvent(),
        hideEvent(),
        customEvent().
        changeEvent(),

    \row \li System functions \li
        parentWidget(), window(), setParent(), winId(),
        find(), metric().

    \row \li Context menu \li
       contextMenuPolicy, contextMenuEvent(),
       customContextMenuRequested(), actions()

    \row \li Interactive help \li
        setToolTip(), setWhatsThis()

    \endtable


    \section1 Widget Style Sheets

    In addition to the standard widget styles for each platform, widgets can
    also be styled according to rules specified in a \l{styleSheet}
    {style sheet}. This feature enables you to customize the appearance of
    specific widgets to provide visual cues to users about their purpose. For
    example, a button could be styled in a particular way to indicate that it
    performs a destructive action.

    The use of widget style sheets is described in more detail in the
    \l{Qt Style Sheets} document.


    \section1 Transparency and Double Buffering

    Since Qt 4.0, QWidget automatically double-buffers its painting, so there
    is no need to write double-buffering code in paintEvent() to avoid
    flicker.

    Since Qt 4.1, the Qt::WA_ContentsPropagated widget attribute has been
    deprecated. Instead, the contents of parent widgets are propagated by
    default to each of their children as long as Qt::WA_PaintOnScreen is not
    set. Custom widgets can be written to take advantage of this feature by
    updating irregular regions (to create non-rectangular child widgets), or
    painting with colors that have less than full alpha component. The
    following diagram shows how attributes and properties of a custom widget
    can be fine-tuned to achieve different effects.

    \image propagation-custom.png

    In the above diagram, a semi-transparent rectangular child widget with an
    area removed is constructed and added to a parent widget (a QLabel showing
    a pixmap). Then, different properties and widget attributes are set to
    achieve different effects:

    \list
        \li  The left widget has no additional properties or widget attributes
            set. This default state suits most custom widgets using
            transparency, are irregularly-shaped, or do not paint over their
            entire area with an opaque brush.
        \li  The center widget has the \l autoFillBackground property set. This
            property is used with custom widgets that rely on the widget to
            supply a default background, and do not paint over their entire
            area with an opaque brush.
        \li  The right widget has the Qt::WA_OpaquePaintEvent widget attribute
            set. This indicates that the widget will paint over its entire area
            with opaque colors. The widget's area will initially be
            \e{uninitialized}, represented in the diagram with a red diagonal
            grid pattern that shines through the overpainted area. The
            Qt::WA_OpaquePaintArea attribute is useful for widgets that need to
            paint their own specialized contents quickly and do not need a
            default filled background.
    \endlist

    To rapidly update custom widgets with simple background colors, such as
    real-time plotting or graphing widgets, it is better to define a suitable
    background color (using setBackgroundRole() with the
    QPalette::Window role), set the \l autoFillBackground property, and only
    implement the necessary drawing functionality in the widget's paintEvent().

    To rapidly update custom widgets that constantly paint over their entire
    areas with opaque content, e.g., video streaming widgets, it is better to
    set the widget's Qt::WA_OpaquePaintEvent, avoiding any unnecessary overhead
    associated with repainting the widget's background.

    If a widget has both the Qt::WA_OpaquePaintEvent widget attribute \e{and}
    the \l autoFillBackground property set, the Qt::WA_OpaquePaintEvent
    attribute takes precedence. Depending on your requirements, you should
    choose either one of them.

    Since Qt 4.1, the contents of parent widgets are also propagated to
    standard Qt widgets. This can lead to some unexpected results if the
    parent widget is decorated in a non-standard way, as shown in the diagram
    below.

    \image propagation-standard.png

    The scope for customizing the painting behavior of standard Qt widgets,
    without resorting to subclassing, is slightly less than that possible for
    custom widgets. Usually, the desired appearance of a standard widget can be
    achieved by setting its \l autoFillBackground property.


    \section1 Creating Translucent Windows

    Since Qt 4.5, it has been possible to create windows with translucent regions
    on window systems that support compositing.

    To enable this feature in a top-level widget, set its Qt::WA_TranslucentBackground
    attribute with setAttribute() and ensure that its background is painted with
    non-opaque colors in the regions you want to be partially transparent.

    Platform notes:

    \list
    \li X11: This feature relies on the use of an X server that supports ARGB visuals
    and a compositing window manager.
    \li Windows: The widget needs to have the Qt::FramelessWindowHint window flag set
    for the translucency to work.
    \endlist


    \section1 Native Widgets vs Alien Widgets

    Introduced in Qt 4.4, alien widgets are widgets unknown to the windowing
    system. They do not have a native window handle associated with them. This
    feature significantly speeds up widget painting, resizing, and removes flicker.

    Should you require the old behavior with native windows, you can choose
    one of the following options:

    \list 1
        \li  Use the \c{QT_USE_NATIVE_WINDOWS=1} in your environment.
        \li  Set the Qt::AA_NativeWindows attribute on your application. All
            widgets will be native widgets.
        \li  Set the Qt::WA_NativeWindow attribute on widgets: The widget itself
            and all of its ancestors will become native (unless
            Qt::WA_DontCreateNativeAncestors is set).
        \li  Call QWidget::winId to enforce a native window (this implies 3).
        \li  Set the Qt::WA_PaintOnScreen attribute to enforce a native window
            (this implies 3).
    \endlist

    \sa QEvent, QPainter, QGridLayout, QBoxLayout

*/

QWidgetMapper *QWidgetPrivate::mapper = nullptr;          // widget with wid
QWidgetSet *QWidgetPrivate::allWidgets = nullptr;         // widgets with no wid


/*****************************************************************************
  QWidget member functions
 *****************************************************************************/

/*
    Widget state flags:
  \list
  \li Qt::WA_WState_Created The widget has a valid winId().
  \li Qt::WA_WState_Visible The widget is currently visible.
  \li Qt::WA_WState_Hidden The widget is hidden, i.e. it won't
  become visible unless you call show() on it. Qt::WA_WState_Hidden
  implies !Qt::WA_WState_Visible.
  \li Qt::WA_WState_CompressKeys Compress keyboard events.
  \li Qt::WA_WState_BlockUpdates Repaints and updates are disabled.
  \li Qt::WA_WState_InPaintEvent Currently processing a paint event.
  \li Qt::WA_WState_Reparented The widget has been reparented.
  \li Qt::WA_WState_ConfigPending A configuration (resize/move) event is pending.
  \li Qt::WA_WState_DND (Deprecated) The widget supports drag and drop, see setAcceptDrops().
  \endlist
*/

struct QWidgetExceptionCleaner
{
    /* this cleans up when the constructor throws an exception */
    static inline void cleanup(QWidget *that, QWidgetPrivate *d)
    {
#ifdef QT_NO_EXCEPTIONS
        Q_UNUSED(that);
        Q_UNUSED(d);
#else
        QWidgetPrivate::allWidgets->remove(that);
        if (d->focus_next != that) {
            if (d->focus_next)
                d->focus_next->d_func()->focus_prev = d->focus_prev;
            if (d->focus_prev)
                d->focus_prev->d_func()->focus_next = d->focus_next;
        }
#endif
    }
};

/*!
    Constructs a widget which is a child of \a parent, with  widget
    flags set to \a f.

    If \a parent is \nullptr, the new widget becomes a window. If
    \a parent is another widget, this widget becomes a child window
    inside \a parent. The new widget is deleted when its \a parent is
    deleted.

    The widget flags argument, \a f, is normally 0, but it can be set
    to customize the frame of a window (i.e. \a parent must be
    \nullptr). To customize the frame, use a value composed
    from the bitwise OR of any of the \l{Qt::WindowFlags}{window flags}.

    If you add a child widget to an already visible widget you must
    explicitly show the child to make it visible.

    Note that the X11 version of Qt may not be able to deliver all
    combinations of style flags on all systems. This is because on
    X11, Qt can only ask the window manager, and the window manager
    can override the application's settings. On Windows, Qt can set
    whatever flags you want.

    \sa windowFlags
*/
QWidget::QWidget(QWidget *parent, Qt::WindowFlags f)
    : QObject(*new QWidgetPrivate, nullptr), QPaintDevice()
{
    QT_TRY {
        d_func()->init(parent, f);
    } QT_CATCH(...) {
        QWidgetExceptionCleaner::cleanup(this, d_func());
        QT_RETHROW;
    }
}


/*! \internal
*/
QWidget::QWidget(QWidgetPrivate &dd, QWidget* parent, Qt::WindowFlags f)
    : QObject(dd, nullptr), QPaintDevice()
{
    Q_D(QWidget);
    QT_TRY {
        d->init(parent, f);
    } QT_CATCH(...) {
        QWidgetExceptionCleaner::cleanup(this, d_func());
        QT_RETHROW;
    }
}

/*!
    \internal
*/
int QWidget::devType() const
{
    return QInternal::Widget;
}


//### w is a "this" ptr, passed as a param because QWorkspace needs special logic
void QWidgetPrivate::adjustFlags(Qt::WindowFlags &flags, QWidget *w)
{
    bool customize =  (flags & (Qt::CustomizeWindowHint
            | Qt::FramelessWindowHint
            | Qt::WindowTitleHint
            | Qt::WindowSystemMenuHint
            | Qt::WindowMinimizeButtonHint
            | Qt::WindowMaximizeButtonHint
            | Qt::WindowCloseButtonHint
            | Qt::WindowContextHelpButtonHint));

    uint type = (flags & Qt::WindowType_Mask);

    if ((type == Qt::Widget || type == Qt::SubWindow) && w && !w->parent()) {
        type = Qt::Window;
        flags |= Qt::Window;
    }

    if (flags & Qt::CustomizeWindowHint) {
        // modify window flags to make them consistent.
        // Only enable this on non-Mac platforms. Since the old way of doing this would
        // interpret WindowSystemMenuHint as a close button and we can't change that behavior
        // we can't just add this in.
        if ((flags & (Qt::WindowMinMaxButtonsHint | Qt::WindowCloseButtonHint | Qt::WindowContextHelpButtonHint))
#  ifdef Q_OS_WIN
            && type != Qt::Dialog // QTBUG-2027, allow for menu-less dialogs.
#  endif
           ) {
            flags |= Qt::WindowSystemMenuHint;
            flags |= Qt::WindowTitleHint;
            flags &= ~Qt::FramelessWindowHint;
        }
    } else if (customize && !(flags & Qt::FramelessWindowHint)) {
        // if any of the window hints that affect the titlebar are set
        // and the window is supposed to have frame, we add a titlebar
        // and system menu by default.
        flags |= Qt::WindowSystemMenuHint;
        flags |= Qt::WindowTitleHint;
    }
    if (customize)
        ; // don't modify window flags if the user explicitly set them.
    else if (type == Qt::Dialog || type == Qt::Sheet) {
        flags |= Qt::WindowTitleHint | Qt::WindowSystemMenuHint | Qt::WindowCloseButtonHint;
        // ### fixme: Qt 6: Never set Qt::WindowContextHelpButtonHint flag automatically
        if (!QApplicationPrivate::testAttribute(Qt::AA_DisableWindowContextHelpButton))
            flags |= Qt::WindowContextHelpButtonHint;
    } else if (type == Qt::Tool)
        flags |= Qt::WindowTitleHint | Qt::WindowSystemMenuHint | Qt::WindowCloseButtonHint;
    else
        flags |= Qt::WindowTitleHint | Qt::WindowSystemMenuHint | Qt::WindowMinimizeButtonHint |
                Qt::WindowMaximizeButtonHint | Qt::WindowCloseButtonHint | Qt::WindowFullscreenButtonHint;
    if (w->testAttribute(Qt::WA_TransparentForMouseEvents))
        flags |= Qt::WindowTransparentForInput;
}

void QWidgetPrivate::init(QWidget *parentWidget, Qt::WindowFlags f)
{
    Q_Q(QWidget);
    Q_ASSERT_X(q != parentWidget, Q_FUNC_INFO, "Cannot parent a QWidget to itself");

    if (Q_UNLIKELY(!qobject_cast<QApplication *>(QCoreApplication::instance())))
        qFatal("QWidget: Cannot create a QWidget without QApplication");

    Q_ASSERT(allWidgets);
    if (allWidgets)
        allWidgets->insert(q);

    int targetScreen = -1;
    if (parentWidget && parentWidget->windowType() == Qt::Desktop) {
        const QDesktopScreenWidget *sw = qobject_cast<const QDesktopScreenWidget *>(parentWidget);
        targetScreen = sw ? sw->screenNumber() : 0;
        parentWidget = nullptr;
    }

    q->data = &data;

#if QT_CONFIG(thread)
    if (!parent) {
        Q_ASSERT_X(q->thread() == qApp->thread(), "QWidget",
                   "Widgets must be created in the GUI thread.");
    }
#endif

    if (targetScreen >= 0) {
        topData()->initialScreenIndex = targetScreen;
        if (QWindow *window = q->windowHandle())
            window->setScreen(QGuiApplication::screens().value(targetScreen, nullptr));
    }

    data.fstrut_dirty = true;

    data.winid = 0;
    data.widget_attributes = 0;
    data.window_flags = f;
    data.window_state = 0;
    data.focus_policy = 0;
    data.context_menu_policy = Qt::DefaultContextMenu;
    data.window_modality = Qt::NonModal;

    data.sizehint_forced = 0;
    data.is_closing = 0;
    data.in_show = 0;
    data.in_set_window_state = 0;
    data.in_destructor = false;

    // Widgets with Qt::MSWindowsOwnDC (typically QGLWidget) must have a window handle.
    if (f & Qt::MSWindowsOwnDC) {
        mustHaveWindowHandle = 1;
        q->setAttribute(Qt::WA_NativeWindow);
    }

    q->setAttribute(Qt::WA_QuitOnClose); // might be cleared in adjustQuitOnCloseAttribute()
    adjustQuitOnCloseAttribute();

    q->setAttribute(Qt::WA_ContentsMarginsRespectsSafeArea);
    q->setAttribute(Qt::WA_WState_Hidden);

    //give potential windows a bigger "pre-initial" size; create() will give them a new size later
    data.crect = parentWidget ? QRect(0,0,100,30) : QRect(0,0,640,480);
    focus_next = focus_prev = q;

    if ((f & Qt::WindowType_Mask) == Qt::Desktop)
        q->create();
    else if (parentWidget)
        q->setParent(parentWidget, data.window_flags);
    else {
        adjustFlags(data.window_flags, q);
        resolveLayoutDirection();
        // opaque system background?
        const QBrush &background = q->palette().brush(QPalette::Window);
        setOpaque(q->isWindow() && background.style() != Qt::NoBrush && background.isOpaque());
    }
    data.fnt = QFont(data.fnt, q);

    q->setAttribute(Qt::WA_PendingMoveEvent);
    q->setAttribute(Qt::WA_PendingResizeEvent);

    if (++QWidgetPrivate::instanceCounter > QWidgetPrivate::maxInstances)
        QWidgetPrivate::maxInstances = QWidgetPrivate::instanceCounter;

    if (QApplicationPrivate::testAttribute(Qt::AA_ImmediateWidgetCreation)) // ### fixme: Qt 6: Remove AA_ImmediateWidgetCreation.
        q->create();

    QEvent e(QEvent::Create);
    QCoreApplication::sendEvent(q, &e);
    QCoreApplication::postEvent(q, new QEvent(QEvent::PolishRequest));

    extraPaintEngine = nullptr;
}

void QWidgetPrivate::createRecursively()
{
    Q_Q(QWidget);
    q->create(0, true, true);
    for (int i = 0; i < children.size(); ++i) {
        QWidget *child = qobject_cast<QWidget *>(children.at(i));
        if (child && !child->isHidden() && !child->isWindow() && !child->testAttribute(Qt::WA_WState_Created))
            child->d_func()->createRecursively();
    }
}

QWindow *QWidgetPrivate::windowHandle(WindowHandleMode mode) const
{
    if (mode == WindowHandleMode::Direct || mode == WindowHandleMode::Closest) {
        if (QTLWExtra *x = maybeTopData()) {
            if (x->window != nullptr || mode == WindowHandleMode::Direct)
                return x->window;
        }
    }
    if (mode == WindowHandleMode::Closest) {
        if (auto nativeParent = q_func()->nativeParentWidget()) {
            if (auto window = nativeParent->windowHandle())
                return window;
        }
    }
    if (mode == WindowHandleMode::TopLevel || mode == WindowHandleMode::Closest) {
        if (auto topLevel = q_func()->topLevelWidget()) {
            if (auto window = topLevel ->windowHandle())
                return window;
        }
    }
    return nullptr;
}

QScreen *QWidgetPrivate::associatedScreen() const
{
    if (auto window = windowHandle(WindowHandleMode::Closest))
        return window->screen();
    return nullptr;
}

// ### fixme: Qt 6: Remove parameter window from QWidget::create()

/*!
    Creates a new widget window.

    The parameters \a window, \a initializeWindow, and \a destroyOldWindow
    are ignored in Qt 5. Please use QWindow::fromWinId() to create a
    QWindow wrapping a foreign window and pass it to
    QWidget::createWindowContainer() instead.

    \sa createWindowContainer(), QWindow::fromWinId()
*/

void QWidget::create(WId window, bool initializeWindow, bool destroyOldWindow)
{
    Q_UNUSED(initializeWindow);
    Q_UNUSED(destroyOldWindow);

    Q_D(QWidget);
    if (Q_UNLIKELY(window))
        qWarning("QWidget::create(): Parameter 'window' does not have any effect.");
    if (testAttribute(Qt::WA_WState_Created) && window == 0 && internalWinId())
        return;

    if (d->data.in_destructor)
        return;

    Qt::WindowType type = windowType();
    Qt::WindowFlags &flags = data->window_flags;

    if ((type == Qt::Widget || type == Qt::SubWindow) && !parentWidget()) {
        type = Qt::Window;
        flags |= Qt::Window;
    }

    if (QWidget *parent = parentWidget()) {
        if (type & Qt::Window) {
            if (!parent->testAttribute(Qt::WA_WState_Created))
                parent->createWinId();
        } else if (testAttribute(Qt::WA_NativeWindow) && !parent->internalWinId()
                   && !testAttribute(Qt::WA_DontCreateNativeAncestors)) {
            // We're about to create a native child widget that doesn't have a native parent;
            // enforce a native handle for the parent unless the Qt::WA_DontCreateNativeAncestors
            // attribute is set.
            d->createWinId();
            // Nothing more to do.
            Q_ASSERT(testAttribute(Qt::WA_WState_Created));
            Q_ASSERT(internalWinId());
            return;
        }
    }


    static const bool paintOnScreenEnv = qEnvironmentVariableIntValue("QT_ONSCREEN_PAINT") > 0;
    if (paintOnScreenEnv)
        setAttribute(Qt::WA_PaintOnScreen);

    if (QApplicationPrivate::testAttribute(Qt::AA_NativeWindows))
        setAttribute(Qt::WA_NativeWindow);

#ifdef ALIEN_DEBUG
    qDebug() << "QWidget::create:" << this << "parent:" << parentWidget()
             << "Alien?" << !testAttribute(Qt::WA_NativeWindow);
#endif

    d->updateIsOpaque();

    setAttribute(Qt::WA_WState_Created);                        // set created flag
    d->create();

    // A real toplevel window needs a paint manager
    if (isWindow() && windowType() != Qt::Desktop)
        d->topData()->repaintManager.reset(new QWidgetRepaintManager(this));

    d->setModal_sys();

    if (!isWindow() && parentWidget() && parentWidget()->testAttribute(Qt::WA_DropSiteRegistered))
        setAttribute(Qt::WA_DropSiteRegistered, true);

    // need to force the resting of the icon after changing parents
    if (testAttribute(Qt::WA_SetWindowIcon))
        d->setWindowIcon_sys();

    if (isWindow() && !d->topData()->iconText.isEmpty())
        d->setWindowIconText_helper(d->topData()->iconText);
    if (isWindow() && !d->topData()->caption.isEmpty())
        d->setWindowTitle_helper(d->topData()->caption);
    if (isWindow() && !d->topData()->filePath.isEmpty())
        d->setWindowFilePath_helper(d->topData()->filePath);
    if (windowType() != Qt::Desktop) {
        d->updateSystemBackground();

        if (isWindow() && !testAttribute(Qt::WA_SetWindowIcon))
            d->setWindowIcon_sys();
    }

    // Frame strut update needed in cases where there are native widgets such as QGLWidget,
    // as those force native window creation on their ancestors before they are shown.
    // If the strut is not updated, any subsequent move of the top level window before show
    // will cause window frame to be ignored when positioning the window.
    // Note that this only helps on platforms that handle window creation synchronously.
    d->updateFrameStrut();
}

void q_createNativeChildrenAndSetParent(const QWidget *parentWidget)
{
    QObjectList children = parentWidget->children();
    for (int i = 0; i < children.size(); i++) {
        if (children.at(i)->isWidgetType()) {
            const QWidget *childWidget = qobject_cast<const QWidget *>(children.at(i));
            if (childWidget) { // should not be necessary
                if (childWidget->testAttribute(Qt::WA_NativeWindow)) {
                    if (!childWidget->internalWinId())
                        childWidget->winId();
                    if (childWidget->windowHandle()) {
                        if (childWidget->isWindow()) {
                            childWidget->windowHandle()->setTransientParent(parentWidget->window()->windowHandle());
                        } else {
                            childWidget->windowHandle()->setParent(childWidget->nativeParentWidget()->windowHandle());
                        }
                    }
                } else {
                    q_createNativeChildrenAndSetParent(childWidget);
                }
            }
        }
    }

}

void QWidgetPrivate::create()
{
    Q_Q(QWidget);

    if (!q->testAttribute(Qt::WA_NativeWindow) && !q->isWindow())
        return; // we only care about real toplevels

    QWidgetWindow *win = topData()->window;
    // topData() ensures the extra is created but does not ensure 'window' is non-null
    // in case the extra was already valid.
    if (!win) {
        createTLSysExtra();
        win = topData()->window;
    }

    const auto dynamicPropertyNames = q->dynamicPropertyNames();
    for (const QByteArray &propertyName : dynamicPropertyNames) {
        if (!qstrncmp(propertyName, "_q_platform_", 12))
            win->setProperty(propertyName, q->property(propertyName));
    }

    Qt::WindowFlags &flags = data.window_flags;

#if defined(Q_OS_IOS) || defined(Q_OS_TVOS)
    if (q->testAttribute(Qt::WA_ContentsMarginsRespectsSafeArea))
        flags |= Qt::MaximizeUsingFullscreenGeometryHint;
#endif

    if (q->testAttribute(Qt::WA_ShowWithoutActivating))
        win->setProperty("_q_showWithoutActivating", QVariant(true));
    if (q->testAttribute(Qt::WA_MacAlwaysShowToolWindow))
        win->setProperty("_q_macAlwaysShowToolWindow", QVariant(true));
    setNetWmWindowTypes(true); // do nothing if none of WA_X11NetWmWindowType* is set
    win->setFlags(flags);
    fixPosIncludesFrame();
    if (q->testAttribute(Qt::WA_Moved)
        || !QGuiApplicationPrivate::platformIntegration()->hasCapability(QPlatformIntegration::WindowManagement))
        win->setGeometry(q->geometry());
    else
        win->resize(q->size());
    if (win->isTopLevel()) {
        int screenNumber = topData()->initialScreenIndex;
        topData()->initialScreenIndex = -1;
        if (screenNumber < 0) {
            screenNumber = q->windowType() != Qt::Desktop
                ? QDesktopWidgetPrivate::screenNumber(q) : 0;
        }
        win->setScreen(QGuiApplication::screens().value(screenNumber, nullptr));
    }

    QSurfaceFormat format = win->requestedFormat();
    if ((flags & Qt::Window) && win->surfaceType() != QSurface::OpenGLSurface
            && q->testAttribute(Qt::WA_TranslucentBackground)) {
        format.setAlphaBufferSize(8);
    }
    win->setFormat(format);

    if (QWidget *nativeParent = q->nativeParentWidget()) {
        if (nativeParent->windowHandle()) {
            if (flags & Qt::Window) {
                win->setTransientParent(nativeParent->window()->windowHandle());
                win->setParent(nullptr);
            } else {
                win->setTransientParent(nullptr);
                win->setParent(nativeParent->windowHandle());
            }
        }
    }

    qt_window_private(win)->positionPolicy = topData()->posIncludesFrame ?
        QWindowPrivate::WindowFrameInclusive : QWindowPrivate::WindowFrameExclusive;

    if (q->windowType() != Qt::Desktop || q->testAttribute(Qt::WA_NativeWindow)) {
        win->create();
        // Enable nonclient-area events for QDockWidget and other NonClientArea-mouse event processing.
        if (QPlatformWindow *platformWindow = win->handle())
            platformWindow->setFrameStrutEventsEnabled(true);
    }

    data.window_flags = win->flags();
    if (!win->isTopLevel()) // In a Widget world foreign windows can only be top level
      data.window_flags &= ~Qt::ForeignWindow;

    if (!topData()->role.isNull())
        QXcbWindowFunctions::setWmWindowRole(win, topData()->role.toLatin1());

    QBackingStore *store = q->backingStore();

    if (!store) {
        if (q->windowType() != Qt::Desktop) {
            if (q->isTopLevel())
                q->setBackingStore(new QBackingStore(win));
        } else {
            q->setAttribute(Qt::WA_PaintOnScreen, true);
        }
    }

    setWindowModified_helper();

    if (win->handle()) {
        WId id = win->winId();
        // See the QPlatformWindow::winId() documentation
        Q_ASSERT(id != WId(0));
        setWinId(id);
    }

    // Check children and create windows for them if necessary
    q_createNativeChildrenAndSetParent(q);

    if (extra && !extra->mask.isEmpty())
        setMask_sys(extra->mask);

    if (data.crect.width() == 0 || data.crect.height() == 0) {
        q->setAttribute(Qt::WA_OutsideWSRange, true);
    } else if (q->isVisible()) {
        // If widget is already shown, set window visible, too
        win->setNativeWindowVisibility(true);
    }
}

#ifdef Q_OS_WIN
static const char activeXNativeParentHandleProperty[] = "_q_embedded_native_parent_handle";
#endif

void QWidgetPrivate::createTLSysExtra()
{
    Q_Q(QWidget);
    if (!extra->topextra->window && (q->testAttribute(Qt::WA_NativeWindow) || q->isWindow())) {
        extra->topextra->window = new QWidgetWindow(q);
        if (extra->minw || extra->minh)
            extra->topextra->window->setMinimumSize(QSize(extra->minw, extra->minh));
        if (extra->maxw != QWIDGETSIZE_MAX || extra->maxh != QWIDGETSIZE_MAX)
            extra->topextra->window->setMaximumSize(QSize(extra->maxw, extra->maxh));
        if (extra->topextra->opacity != 255 && q->isWindow())
            extra->topextra->window->setOpacity(qreal(extra->topextra->opacity) / qreal(255));

        const bool isTipLabel = q->inherits("QTipLabel");
        const bool isAlphaWidget = !isTipLabel && q->inherits("QAlphaWidget");
#ifdef Q_OS_WIN
        // Pass on native parent handle for Widget embedded into Active X.
        const QVariant activeXNativeParentHandle = q->property(activeXNativeParentHandleProperty);
        if (activeXNativeParentHandle.isValid())
            extra->topextra->window->setProperty(activeXNativeParentHandleProperty, activeXNativeParentHandle);
        if (isTipLabel || isAlphaWidget)
            extra->topextra->window->setProperty("_q_windowsDropShadow", QVariant(true));
#endif
        if (isTipLabel || isAlphaWidget || q->inherits("QRollEffect"))
            qt_window_private(extra->topextra->window)->setAutomaticPositionAndResizeEnabled(false);
    }

}

/*!
    Destroys the widget.

    All this widget's children are deleted first. The application
    exits if this widget is the main widget.
*/

QWidget::~QWidget()
{
    Q_D(QWidget);
    d->data.in_destructor = true;

#if defined (QT_CHECK_STATE)
    if (Q_UNLIKELY(paintingActive()))
        qWarning("QWidget: %s (%s) deleted while being painted", className(), name());
#endif

#ifndef QT_NO_GESTURES
    if (QGestureManager *manager = QGestureManager::instance(QGestureManager::DontForceCreation)) {
        // \forall Qt::GestureType type : ungrabGesture(type) (inlined)
        for (auto it = d->gestureContext.keyBegin(), end = d->gestureContext.keyEnd(); it != end; ++it)
            manager->cleanupCachedGestures(this, *it);
    }
    d->gestureContext.clear();
#endif

#ifndef QT_NO_ACTION
    // remove all actions from this widget
    for (int i = 0; i < d->actions.size(); ++i) {
        QActionPrivate *apriv = d->actions.at(i)->d_func();
        apriv->widgets.removeAll(this);
    }
    d->actions.clear();
#endif

#ifndef QT_NO_SHORTCUT
    // Remove all shortcuts grabbed by this
    // widget, unless application is closing
    if (!QApplicationPrivate::is_app_closing && testAttribute(Qt::WA_GrabbedShortcut))
        QGuiApplicationPrivate::instance()->shortcutMap.removeShortcut(0, this, QKeySequence());
#endif

    // delete layout while we still are a valid widget
    delete d->layout;
    d->layout = nullptr;
    // Remove myself from focus list

    Q_ASSERT(d->focus_next->d_func()->focus_prev == this);
    Q_ASSERT(d->focus_prev->d_func()->focus_next == this);

    if (d->focus_next != this) {
        d->focus_next->d_func()->focus_prev = d->focus_prev;
        d->focus_prev->d_func()->focus_next = d->focus_next;
        d->focus_next = d->focus_prev = nullptr;
    }


    QT_TRY {
#if QT_CONFIG(graphicsview)
        const QWidget* w = this;
        while (w->d_func()->extra && w->d_func()->extra->focus_proxy)
            w = w->d_func()->extra->focus_proxy;
        QWidget *window = w->window();
        QWExtra *e = window ? window->d_func()->extra.get() : nullptr ;
        if (!e || !e->proxyWidget || (w->parentWidget() && w->parentWidget()->d_func()->focus_child == this))
#endif
        clearFocus();
    } QT_CATCH(...) {
        // swallow this problem because we are in a destructor
    }

    d->setDirtyOpaqueRegion();

    if (isWindow() && isVisible() && internalWinId()) {
        QT_TRY {
            d->close_helper(QWidgetPrivate::CloseNoEvent);
        } QT_CATCH(...) {
            // if we're out of memory, at least hide the window.
            QT_TRY {
                hide();
            } QT_CATCH(...) {
                // and if that also doesn't work, then give up
            }
        }
    } else if (isVisible()) {
        qApp->d_func()->sendSyntheticEnterLeave(this);
    }

    if (QWidgetRepaintManager *repaintManager = d->maybeRepaintManager()) {
        repaintManager->removeDirtyWidget(this);
        if (testAttribute(Qt::WA_StaticContents))
            repaintManager->removeStaticWidget(this);
    }

    delete d->needsFlush;
    d->needsFlush = nullptr;

    // The next 20 lines are duplicated from QObject, but required here
    // since QWidget deletes is children itself
    bool blocked = d->blockSig;
    d->blockSig = 0; // unblock signals so we always emit destroyed()

    if (d->isSignalConnected(0)) {
        QT_TRY {
            emit destroyed(this);
        } QT_CATCH(...) {
            // all the signal/slots connections are still in place - if we don't
            // quit now, we will crash pretty soon.
            qWarning("Detected an unexpected exception in ~QWidget while emitting destroyed().");
            QT_RETHROW;
        }
    }

    if (d->declarativeData) {
        d->wasDeleted = true; // needed, so that destroying the declarative data does the right thing
<<<<<<< HEAD
        if (QAbstractDeclarativeData::destroyed)
            QAbstractDeclarativeData::destroyed(d->declarativeData, this);
        d->declarativeData = 0;                 // don't activate again in ~QObject
=======
        if (static_cast<QAbstractDeclarativeDataImpl*>(d->declarativeData)->ownedByQml1) {
            if (QAbstractDeclarativeData::destroyed_qml1)
                QAbstractDeclarativeData::destroyed_qml1(d->declarativeData, this);
        } else {
            if (QAbstractDeclarativeData::destroyed)
                QAbstractDeclarativeData::destroyed(d->declarativeData, this);
        }
        d->declarativeData = nullptr;                 // don't activate again in ~QObject
>>>>>>> 4c3c63d4
        d->wasDeleted = false;
    }

    d->blockSig = blocked;

    if (!d->children.isEmpty())
        d->deleteChildren();

    QCoreApplication::removePostedEvents(this);

    QT_TRY {
        destroy();                                        // platform-dependent cleanup
    } QT_CATCH(...) {
        // if this fails we can't do anything about it but at least we are not allowed to throw.
    }
    --QWidgetPrivate::instanceCounter;

    if (QWidgetPrivate::allWidgets) // might have been deleted by ~QApplication
        QWidgetPrivate::allWidgets->remove(this);

    QT_TRY {
        QEvent e(QEvent::Destroy);
        QCoreApplication::sendEvent(this, &e);
    } QT_CATCH(const std::exception&) {
        // if this fails we can't do anything about it but at least we are not allowed to throw.
    }

#if QT_CONFIG(graphicseffect)
    delete d->graphicsEffect;
#endif
}

int QWidgetPrivate::instanceCounter = 0;  // Current number of widget instances
int QWidgetPrivate::maxInstances = 0;     // Maximum number of widget instances

void QWidgetPrivate::setWinId(WId id)                // set widget identifier
{
    Q_Q(QWidget);
    // the user might create a widget with Qt::Desktop window
    // attribute (or create another QDesktopWidget instance), which
    // will have the same windowid (the root window id) as the
    // qt_desktopWidget. We should not add the second desktop widget
    // to the mapper.
    bool userDesktopWidget = qt_desktopWidget != nullptr && qt_desktopWidget != q && q->windowType() == Qt::Desktop;
    if (mapper && data.winid && !userDesktopWidget) {
        mapper->remove(data.winid);
    }

    const WId oldWinId = data.winid;

    data.winid = id;
    if (mapper && id && !userDesktopWidget) {
        mapper->insert(data.winid, q);
    }

    if(oldWinId != id) {
        QEvent e(QEvent::WinIdChange);
        QCoreApplication::sendEvent(q, &e);
    }
}

void QWidgetPrivate::createTLExtra()
{
    if (!extra)
        createExtra();
    if (!extra->topextra) {
        extra->topextra = qt_make_unique<QTLWExtra>();
        QTLWExtra* x = extra->topextra.get();
        x->backingStore = nullptr;
        x->sharedPainter = nullptr;
        x->incw = x->inch = 0;
        x->basew = x->baseh = 0;
        x->frameStrut.setCoords(0, 0, 0, 0);
        x->normalGeometry = QRect(0,0,-1,-1);
        x->savedFlags = { };
        x->opacity = 255;
        x->posIncludesFrame = 0;
        x->sizeAdjusted = false;
        x->inTopLevelResize = false;
        x->embedded = 0;
        x->window = nullptr;
        x->initialScreenIndex = -1;

#ifdef QWIDGET_EXTRA_DEBUG
        static int count = 0;
        qDebug() << "tlextra" << ++count;
#endif
    }
}

/*!
  \internal
  Creates the widget extra data.
*/

void QWidgetPrivate::createExtra()
{
    if (!extra) {                                // if not exists
        extra = qt_make_unique<QWExtra>();
        extra->glContext = nullptr;
#if QT_CONFIG(graphicsview)
        extra->proxyWidget = nullptr;
#endif
        extra->minw = 0;
        extra->minh = 0;
        extra->maxw = QWIDGETSIZE_MAX;
        extra->maxh = QWIDGETSIZE_MAX;
        extra->customDpiX = 0;
        extra->customDpiY = 0;
        extra->explicitMinSize = 0;
        extra->explicitMaxSize = 0;
        extra->autoFillBackground = 0;
        extra->nativeChildrenForced = 0;
        extra->inRenderWithPainter = 0;
        extra->hasWindowContainer = false;
        extra->hasMask = 0;
        createSysExtra();
#ifdef QWIDGET_EXTRA_DEBUG
        static int count = 0;
        qDebug() << "extra" << ++count;
#endif
    }
}

void QWidgetPrivate::createSysExtra()
{
}

/*!
  \internal
  Deletes the widget extra data.
*/

void QWidgetPrivate::deleteExtra()
{
    if (extra) {                                // if exists
        deleteSysExtra();
#ifndef QT_NO_STYLE_STYLESHEET
        // dereference the stylesheet style
        if (QStyleSheetStyle *proxy = qt_styleSheet(extra->style))
            proxy->deref();
#endif
        if (extra->topextra) {
            deleteTLSysExtra();
            // extra->topextra->backingStore destroyed in QWidgetPrivate::deleteTLSysExtra()
        }
        // extra->xic destroyed in QWidget::destroy()
        extra.reset();
    }
}

void QWidgetPrivate::deleteSysExtra()
{
}

static void deleteBackingStore(QWidgetPrivate *d)
{
    QTLWExtra *topData = d->topData();

    delete topData->backingStore;
    topData->backingStore = nullptr;
}

void QWidgetPrivate::deleteTLSysExtra()
{
    if (extra && extra->topextra) {
        //the qplatformbackingstore may hold a reference to the window, so the backingstore
        //needs to be deleted first.

        extra->topextra->repaintManager.reset(nullptr);
        deleteBackingStore(this);
#ifndef QT_NO_OPENGL
        extra->topextra->widgetTextures.clear();
        extra->topextra->shareContext.reset();
#endif

        //the toplevel might have a context with a "qglcontext associated with it. We need to
        //delete the qglcontext before we delete the qplatformopenglcontext.
        //One unfortunate thing about this is that we potentially create a glContext just to
        //delete it straight afterwards.
        if (extra->topextra->window) {
            extra->topextra->window->destroy();
        }
        delete extra->topextra->window;
        extra->topextra->window = nullptr;

    }
}

/*
  Returns \c region of widgets above this which overlap with
  \a rect, which is in parent's coordinate system (same as crect).
*/

QRegion QWidgetPrivate::overlappedRegion(const QRect &rect, bool breakAfterFirst) const
{
    Q_Q(const QWidget);

    const QWidget *w = q;
    QRect r = rect;
    QPoint p;
    QRegion region;
    while (w) {
        if (w->isWindow())
            break;
        QWidgetPrivate *pd = w->parentWidget()->d_func();
        bool above = false;
        for (int i = 0; i < pd->children.size(); ++i) {
            QWidget *sibling = qobject_cast<QWidget *>(pd->children.at(i));
            if (!sibling || !sibling->isVisible() || sibling->isWindow())
                continue;
            if (!above) {
                above = (sibling == w);
                continue;
            }

            const QRect siblingRect = sibling->d_func()->effectiveRectFor(sibling->data->crect);
            if (qRectIntersects(siblingRect, r)) {
                const auto &siblingExtra = sibling->d_func()->extra;
                if (siblingExtra && siblingExtra->hasMask && !sibling->d_func()->graphicsEffect
                    && !siblingExtra->mask.translated(sibling->data->crect.topLeft()).intersects(r)) {
                    continue;
                }
                region += siblingRect.translated(-p);
                if (breakAfterFirst)
                    break;
            }
        }
        w = w->parentWidget();
        r.translate(pd->data.crect.topLeft());
        p += pd->data.crect.topLeft();
    }
    return region;
}

void QWidgetPrivate::syncBackingStore()
{
    if (shouldPaintOnScreen()) {
        paintOnScreen(dirty);
        dirty = QRegion();
    } else if (QWidgetRepaintManager *repaintManager = maybeRepaintManager()) {
        repaintManager->sync();
    }
}

void QWidgetPrivate::syncBackingStore(const QRegion &region)
{
    if (shouldPaintOnScreen())
        paintOnScreen(region);
    else if (QWidgetRepaintManager *repaintManager = maybeRepaintManager()) {
        repaintManager->sync(q_func(), region);
    }
}

void QWidgetPrivate::paintOnScreen(const QRegion &rgn)
{
    if (data.in_destructor)
        return;

    if (shouldDiscardSyncRequest())
        return;

    Q_Q(QWidget);
    if (q->testAttribute(Qt::WA_StaticContents)) {
        if (!extra)
            createExtra();
        extra->staticContentsSize = data.crect.size();
    }

    QPaintEngine *engine = q->paintEngine();

    // QGLWidget does not support partial updates if:
    // 1) The context is double buffered
    // 2) The context is single buffered and auto-fill background is enabled.
    const bool noPartialUpdateSupport = (engine && (engine->type() == QPaintEngine::OpenGL
                                                || engine->type() == QPaintEngine::OpenGL2))
                                        && (usesDoubleBufferedGLContext || q->autoFillBackground());
    QRegion toBePainted(noPartialUpdateSupport ? q->rect() : rgn);

    toBePainted &= clipRect();
    clipToEffectiveMask(toBePainted);
    if (toBePainted.isEmpty())
        return; // Nothing to repaint.

    drawWidget(q, toBePainted, QPoint(), QWidgetPrivate::DrawAsRoot | QWidgetPrivate::DrawPaintOnScreen, nullptr);

    if (Q_UNLIKELY(q->paintingActive()))
        qWarning("QWidget::repaint: It is dangerous to leave painters active on a widget outside of the PaintEvent");
}

void QWidgetPrivate::setUpdatesEnabled_helper(bool enable)
{
    Q_Q(QWidget);

    if (enable && !q->isWindow() && q->parentWidget() && !q->parentWidget()->updatesEnabled())
        return; // nothing we can do

    if (enable != q->testAttribute(Qt::WA_UpdatesDisabled))
        return; // nothing to do

    q->setAttribute(Qt::WA_UpdatesDisabled, !enable);
    if (enable)
        q->update();

    Qt::WidgetAttribute attribute = enable ? Qt::WA_ForceUpdatesDisabled : Qt::WA_UpdatesDisabled;
    for (int i = 0; i < children.size(); ++i) {
        QWidget *w = qobject_cast<QWidget *>(children.at(i));
        if (w && !w->isWindow() && !w->testAttribute(attribute))
            w->d_func()->setUpdatesEnabled_helper(enable);
    }
}

/*!
    \internal

    Propagate this widget's palette to all children, except style sheet
    widgets, and windows that don't enable window propagation (palettes don't
    normally propagate to windows).
*/
void QWidgetPrivate::propagatePaletteChange()
{
    Q_Q(QWidget);
    // Propagate a new inherited mask to all children.
#if QT_CONFIG(graphicsview)
    if (!q->parentWidget() && extra && extra->proxyWidget) {
        QGraphicsProxyWidget *p = extra->proxyWidget;
        inheritedPaletteResolveMask = p->d_func()->inheritedPaletteResolveMask | p->palette().resolve();
    } else
#endif // QT_CONFIG(graphicsview)
        if (q->isWindow() && !q->testAttribute(Qt::WA_WindowPropagation)) {
        inheritedPaletteResolveMask = 0;
    }
    int mask = data.pal.resolve() | inheritedPaletteResolveMask;

    const bool useStyleSheetPropagationInWidgetStyles =
        QCoreApplication::testAttribute(Qt::AA_UseStyleSheetPropagationInWidgetStyles);

    QEvent pc(QEvent::PaletteChange);
    QCoreApplication::sendEvent(q, &pc);
    for (int i = 0; i < children.size(); ++i) {
        QWidget *w = qobject_cast<QWidget*>(children.at(i));
        if (w && (!w->testAttribute(Qt::WA_StyleSheet) || useStyleSheetPropagationInWidgetStyles)
            && (!w->isWindow() || w->testAttribute(Qt::WA_WindowPropagation))) {
            QWidgetPrivate *wd = w->d_func();
            wd->inheritedPaletteResolveMask = mask;
            wd->resolvePalette();
        }
    }
}

/*
  Returns the widget's clipping rectangle.
*/
QRect QWidgetPrivate::clipRect() const
{
    Q_Q(const QWidget);
    const QWidget * w = q;
    if (!w->isVisible())
        return QRect();
    QRect r = effectiveRectFor(q->rect());
    int ox = 0;
    int oy = 0;
    while (w
            && w->isVisible()
            && !w->isWindow()
            && w->parentWidget()) {
        ox -= w->x();
        oy -= w->y();
        w = w->parentWidget();
        r &= QRect(ox, oy, w->width(), w->height());
    }
    return r;
}

/*
  Returns the widget's clipping region (without siblings).
*/
QRegion QWidgetPrivate::clipRegion() const
{
    Q_Q(const QWidget);
    if (!q->isVisible())
        return QRegion();
    QRegion r(q->rect());
    const QWidget * w = q;
    const QWidget *ignoreUpTo;
    int ox = 0;
    int oy = 0;
    while (w
           && w->isVisible()
           && !w->isWindow()
           && w->parentWidget()) {
        ox -= w->x();
        oy -= w->y();
        ignoreUpTo = w;
        w = w->parentWidget();
        r &= QRegion(ox, oy, w->width(), w->height());

        int i = 0;
        while(w->d_func()->children.at(i++) != static_cast<const QObject *>(ignoreUpTo))
            ;
        for ( ; i < w->d_func()->children.size(); ++i) {
            if(QWidget *sibling = qobject_cast<QWidget *>(w->d_func()->children.at(i))) {
                if(sibling->isVisible() && !sibling->isWindow()) {
                    QRect siblingRect(ox+sibling->x(), oy+sibling->y(),
                                      sibling->width(), sibling->height());
                    if (qRectIntersects(siblingRect, q->rect()))
                        r -= QRegion(siblingRect);
                }
            }
        }
    }
    return r;
}

void QWidgetPrivate::setSystemClip(QPaintEngine *paintEngine, qreal devicePixelRatio, const QRegion &region)
{
// Transform the system clip region from device-independent pixels to device pixels
    QTransform scaleTransform;
    scaleTransform.scale(devicePixelRatio, devicePixelRatio);

    paintEngine->d_func()->baseSystemClip = region;
    paintEngine->d_func()->setSystemTransform(scaleTransform);

}

#if QT_CONFIG(graphicseffect)
void QWidgetPrivate::invalidateGraphicsEffectsRecursively()
{
    Q_Q(QWidget);
    QWidget *w = q;
    do {
        if (w->graphicsEffect()) {
            QWidgetEffectSourcePrivate *sourced =
                static_cast<QWidgetEffectSourcePrivate *>(w->graphicsEffect()->source()->d_func());
            if (!sourced->updateDueToGraphicsEffect)
                w->graphicsEffect()->source()->d_func()->invalidateCache();
        }
        w = w->parentWidget();
    } while (w);
}
#endif // QT_CONFIG(graphicseffect)

void QWidgetPrivate::setDirtyOpaqueRegion()
{
    Q_Q(QWidget);

    dirtyOpaqueChildren = true;

#if QT_CONFIG(graphicseffect)
    invalidateGraphicsEffectsRecursively();
#endif // QT_CONFIG(graphicseffect)

    if (q->isWindow())
        return;

    QWidget *parent = q->parentWidget();
    if (!parent)
        return;

    // TODO: instead of setting dirtyflag, manipulate the dirtyregion directly?
    QWidgetPrivate *pd = parent->d_func();
    if (!pd->dirtyOpaqueChildren)
        pd->setDirtyOpaqueRegion();
}

const QRegion &QWidgetPrivate::getOpaqueChildren() const
{
    if (!dirtyOpaqueChildren)
        return opaqueChildren;

    QWidgetPrivate *that = const_cast<QWidgetPrivate*>(this);
    that->opaqueChildren = QRegion();

    for (int i = 0; i < children.size(); ++i) {
        QWidget *child = qobject_cast<QWidget *>(children.at(i));
        if (!child || !child->isVisible() || child->isWindow())
            continue;

        const QPoint offset = child->geometry().topLeft();
        QWidgetPrivate *childd = child->d_func();
        QRegion r = childd->isOpaque ? child->rect() : childd->getOpaqueChildren();
        if (childd->extra && childd->extra->hasMask)
            r &= childd->extra->mask;
        if (r.isEmpty())
            continue;
        r.translate(offset);
        that->opaqueChildren += r;
    }

    that->opaqueChildren &= q_func()->rect();
    that->dirtyOpaqueChildren = false;

    return that->opaqueChildren;
}

void QWidgetPrivate::subtractOpaqueChildren(QRegion &source, const QRect &clipRect) const
{
    if (children.isEmpty() || clipRect.isEmpty())
        return;

    const QRegion &r = getOpaqueChildren();
    if (!r.isEmpty())
        source -= (r & clipRect);
}

//subtract any relatives that are higher up than me --- this is too expensive !!!
void QWidgetPrivate::subtractOpaqueSiblings(QRegion &sourceRegion, bool *hasDirtySiblingsAbove,
                                            bool alsoNonOpaque) const
{
    Q_Q(const QWidget);
    static int disableSubtractOpaqueSiblings = qEnvironmentVariableIntValue("QT_NO_SUBTRACTOPAQUESIBLINGS");
    if (disableSubtractOpaqueSiblings || q->isWindow())
        return;

    QRect clipBoundingRect;
    bool dirtyClipBoundingRect = true;

    QRegion parentClip;
    bool dirtyParentClip = true;

    QPoint parentOffset = data.crect.topLeft();

    const QWidget *w = q;

    while (w) {
        if (w->isWindow())
            break;
        QWidgetPrivate *pd = w->parentWidget()->d_func();
        const int myIndex = pd->children.indexOf(const_cast<QWidget *>(w));
        const QRect widgetGeometry = w->d_func()->effectiveRectFor(w->data->crect);
        for (int i = myIndex + 1; i < pd->children.size(); ++i) {
            QWidget *sibling = qobject_cast<QWidget *>(pd->children.at(i));
            if (!sibling || !sibling->isVisible() || sibling->isWindow())
                continue;

            const QRect siblingGeometry = sibling->d_func()->effectiveRectFor(sibling->data->crect);
            if (!qRectIntersects(siblingGeometry, widgetGeometry))
                continue;

            if (dirtyClipBoundingRect) {
                clipBoundingRect = sourceRegion.boundingRect();
                dirtyClipBoundingRect = false;
            }

            if (!qRectIntersects(siblingGeometry, clipBoundingRect.translated(parentOffset)))
                continue;

            if (dirtyParentClip) {
                parentClip = sourceRegion.translated(parentOffset);
                dirtyParentClip = false;
            }

            const QPoint siblingPos(sibling->data->crect.topLeft());
            const QRect siblingClipRect(sibling->d_func()->clipRect());
            QRegion siblingDirty(parentClip);
            siblingDirty &= (siblingClipRect.translated(siblingPos));
            const bool hasMask = sibling->d_func()->extra && sibling->d_func()->extra->hasMask
                                 && !sibling->d_func()->graphicsEffect;
            if (hasMask)
                siblingDirty &= sibling->d_func()->extra->mask.translated(siblingPos);
            if (siblingDirty.isEmpty())
                continue;

            if (sibling->d_func()->isOpaque || alsoNonOpaque) {
                if (hasMask) {
                    siblingDirty.translate(-parentOffset);
                    sourceRegion -= siblingDirty;
                } else {
                    sourceRegion -= siblingGeometry.translated(-parentOffset);
                }
            } else {
                if (hasDirtySiblingsAbove)
                    *hasDirtySiblingsAbove = true;
                if (sibling->d_func()->children.isEmpty())
                    continue;
                QRegion opaqueSiblingChildren(sibling->d_func()->getOpaqueChildren());
                opaqueSiblingChildren.translate(-parentOffset + siblingPos);
                sourceRegion -= opaqueSiblingChildren;
            }
            if (sourceRegion.isEmpty())
                return;

            dirtyClipBoundingRect = true;
            dirtyParentClip = true;
        }

        w = w->parentWidget();
        parentOffset += pd->data.crect.topLeft();
        dirtyParentClip = true;
    }
}

void QWidgetPrivate::clipToEffectiveMask(QRegion &region) const
{
    Q_Q(const QWidget);

    const QWidget *w = q;
    QPoint offset;

#if QT_CONFIG(graphicseffect)
    if (graphicsEffect) {
        w = q->parentWidget();
        offset -= data.crect.topLeft();
    }
#endif // QT_CONFIG(graphicseffect)

    while (w) {
        const QWidgetPrivate *wd = w->d_func();
        if (wd->extra && wd->extra->hasMask)
            region &= (w != q) ? wd->extra->mask.translated(offset) : wd->extra->mask;
        if (w->isWindow())
            return;
        offset -= wd->data.crect.topLeft();
        w = w->parentWidget();
    }
}

bool QWidgetPrivate::shouldPaintOnScreen() const
{
#if defined(QT_NO_BACKINGSTORE)
    return true;
#else
    Q_Q(const QWidget);
    if (q->testAttribute(Qt::WA_PaintOnScreen)
            || (!q->isWindow() && q->window()->testAttribute(Qt::WA_PaintOnScreen))) {
        return true;
    }

    return false;
#endif
}

void QWidgetPrivate::updateIsOpaque()
{
    // hw: todo: only needed if opacity actually changed
    setDirtyOpaqueRegion();

#if QT_CONFIG(graphicseffect)
    if (graphicsEffect) {
        // ### We should probably add QGraphicsEffect::isOpaque at some point.
        setOpaque(false);
        return;
    }
#endif // QT_CONFIG(graphicseffect)

    Q_Q(QWidget);
    if (q->testAttribute(Qt::WA_OpaquePaintEvent) || q->testAttribute(Qt::WA_PaintOnScreen)) {
        setOpaque(true);
        return;
    }

    const QPalette &pal = q->palette();

    if (q->autoFillBackground()) {
        const QBrush &autoFillBrush = pal.brush(q->backgroundRole());
        if (autoFillBrush.style() != Qt::NoBrush && autoFillBrush.isOpaque()) {
            setOpaque(true);
            return;
        }
    }

    if (q->isWindow() && !q->testAttribute(Qt::WA_NoSystemBackground)) {
        const QBrush &windowBrush = q->palette().brush(QPalette::Window);
        if (windowBrush.style() != Qt::NoBrush && windowBrush.isOpaque()) {
            setOpaque(true);
            return;
        }
    }
    setOpaque(false);
}

void QWidgetPrivate::setOpaque(bool opaque)
{
    if (isOpaque != opaque) {
        isOpaque = opaque;
        updateIsTranslucent();
    }
}

void QWidgetPrivate::updateIsTranslucent()
{
    Q_Q(QWidget);
    if (QWindow *window = q->windowHandle()) {
        QSurfaceFormat format = window->format();
        const int oldAlpha = format.alphaBufferSize();
        const int newAlpha = q->testAttribute(Qt::WA_TranslucentBackground)? 8 : 0;
        if (oldAlpha != newAlpha) {
            format.setAlphaBufferSize(newAlpha);
            window->setFormat(format);
        }
    }
}

static inline void fillRegion(QPainter *painter, const QRegion &rgn, const QBrush &brush)
{
    Q_ASSERT(painter);

    if (brush.style() == Qt::TexturePattern) {
        const QRect rect(rgn.boundingRect());
        painter->setClipRegion(rgn);
        painter->drawTiledPixmap(rect, brush.texture(), rect.topLeft());
    } else if (brush.gradient()
               && (brush.gradient()->coordinateMode() == QGradient::ObjectBoundingMode
                   || brush.gradient()->coordinateMode() == QGradient::ObjectMode)) {
        painter->save();
        painter->setClipRegion(rgn);
        painter->fillRect(0, 0, painter->device()->width(), painter->device()->height(), brush);
        painter->restore();
    } else {
        for (const QRect &rect : rgn)
            painter->fillRect(rect, brush);
    }
}

bool QWidgetPrivate::updateBrushOrigin(QPainter *painter, const QBrush &brush) const
{
#if QT_CONFIG(scrollarea)
    Q_Q(const QWidget);
    //If we are painting the viewport of a scrollarea, we must apply an offset to the brush in case we are drawing a texture
    if (brush.style() == Qt::NoBrush || brush.style() == Qt::SolidPattern)
        return false;
    QAbstractScrollArea *scrollArea = qobject_cast<QAbstractScrollArea *>(parent);
    if (scrollArea && scrollArea->viewport() == q) {
        QObjectData *scrollPrivate = static_cast<QWidget *>(scrollArea)->d_ptr.data();
        QAbstractScrollAreaPrivate *priv = static_cast<QAbstractScrollAreaPrivate *>(scrollPrivate);
        painter->setBrushOrigin(-priv->contentsOffset());
    }
#endif // QT_CONFIG(scrollarea)
    return true;
}

void QWidgetPrivate::paintBackground(QPainter *painter, const QRegion &rgn, DrawWidgetFlags flags) const
{
    Q_Q(const QWidget);

    bool brushOriginSet = false;
    const QBrush autoFillBrush = q->palette().brush(q->backgroundRole());

    if ((flags & DrawAsRoot) && !(q->autoFillBackground() && autoFillBrush.isOpaque())) {
        const QBrush bg = q->palette().brush(QPalette::Window);
        if (!brushOriginSet)
            brushOriginSet = updateBrushOrigin(painter, bg);
        if (!(flags & DontSetCompositionMode)) {
            //copy alpha straight in
            QPainter::CompositionMode oldMode = painter->compositionMode();
            painter->setCompositionMode(QPainter::CompositionMode_Source);
            fillRegion(painter, rgn, bg);
            painter->setCompositionMode(oldMode);
        } else {
            fillRegion(painter, rgn, bg);
        }
    }

    if (q->autoFillBackground()) {
        if (!brushOriginSet)
            brushOriginSet = updateBrushOrigin(painter, autoFillBrush);
        fillRegion(painter, rgn, autoFillBrush);
    }

    if (q->testAttribute(Qt::WA_StyledBackground)) {
        painter->setClipRegion(rgn);
        QStyleOption opt;
        opt.initFrom(q);
        q->style()->drawPrimitive(QStyle::PE_Widget, &opt, painter, q);
    }
}

/*
  \internal
  This function is called when a widget is hidden or destroyed.
  It resets some application global pointers that should only refer active,
  visible widgets.
*/

extern QWidget *qt_button_down;

void QWidgetPrivate::deactivateWidgetCleanup()
{
    Q_Q(QWidget);
    // If this was the active application window, reset it
    if (QApplication::activeWindow() == q)
        QApplication::setActiveWindow(nullptr);
    // If the is the active mouse press widget, reset it
    if (q == qt_button_down)
        qt_button_down = nullptr;
}


/*!
    Returns a pointer to the widget with window identifer/handle \a
    id.

    The window identifier type depends on the underlying window
    system, see \c qwindowdefs.h for the actual definition. If there
    is no widget with this identifier, \nullptr is returned.
*/

QWidget *QWidget::find(WId id)
{
    return QWidgetPrivate::mapper ? QWidgetPrivate::mapper->value(id, 0) : nullptr;
}



/*!
    \fn WId QWidget::internalWinId() const
    \internal
    Returns the window system identifier of the widget, or 0 if the widget is not created yet.

*/

/*!
    \fn WId QWidget::winId() const

    Returns the window system identifier of the widget.

    Portable in principle, but if you use it you are probably about to
    do something non-portable. Be careful.

    If a widget is non-native (alien) and winId() is invoked on it, that widget
    will be provided a native handle.

    This value may change at run-time. An event with type QEvent::WinIdChange
    will be sent to the widget following a change in window system identifier.

    \sa find()
*/
WId QWidget::winId() const
{
    if (!testAttribute(Qt::WA_WState_Created) || !internalWinId()) {
#ifdef ALIEN_DEBUG
        qDebug() << "QWidget::winId: creating native window for" << this;
#endif
        QWidget *that = const_cast<QWidget*>(this);
        that->setAttribute(Qt::WA_NativeWindow);
        that->d_func()->createWinId();
        return that->data->winid;
    }
    return data->winid;
}

void QWidgetPrivate::createWinId()
{
    Q_Q(QWidget);

#ifdef ALIEN_DEBUG
    qDebug() << "QWidgetPrivate::createWinId for" << q;
#endif
    const bool forceNativeWindow = q->testAttribute(Qt::WA_NativeWindow);
    if (!q->testAttribute(Qt::WA_WState_Created) || (forceNativeWindow && !q->internalWinId())) {
        if (!q->isWindow()) {
            QWidget *parent = q->parentWidget();
            QWidgetPrivate *pd = parent->d_func();
            if (forceNativeWindow && !q->testAttribute(Qt::WA_DontCreateNativeAncestors))
                parent->setAttribute(Qt::WA_NativeWindow);
            if (!parent->internalWinId()) {
                pd->createWinId();
            }

            for (int i = 0; i < pd->children.size(); ++i) {
                QWidget *w = qobject_cast<QWidget *>(pd->children.at(i));
                if (w && !w->isWindow() && (!w->testAttribute(Qt::WA_WState_Created)
                                            || (!w->internalWinId() && w->testAttribute(Qt::WA_NativeWindow)))) {
                    w->create();
                }
            }
        } else {
            q->create();
        }
    }
}

/*!
\internal
Ensures that the widget is set on the screen point is on. This is handy getting a correct
size hint before a resize in e.g QMenu and QToolTip.
Returns if the screen was changed.
*/

bool QWidgetPrivate::setScreenForPoint(const QPoint &pos)
{
    Q_Q(QWidget);
    if (!q->isWindow())
        return false;
    // Find the screen for pos and make the widget understand it is on that screen.
    return setScreen(QGuiApplication::screenAt(pos));
}

/*!
\internal
Ensures that the widget's QWindow is set to be on the given \a screen.
Returns true if the screen was changed.
*/

bool QWidgetPrivate::setScreen(QScreen *screen)
{
    Q_Q(QWidget);
    if (!screen || !q->isWindow())
        return false;
    const QScreen *currentScreen = windowHandle() ? windowHandle()->screen() : nullptr;
    if (currentScreen != screen) {
        if (!windowHandle()) // Try to create a window handle if not created.
            createWinId();
        if (windowHandle())
            windowHandle()->setScreen(screen);
        return true;
    }
    return false;
}

/*!
\internal
Ensures that the widget has a window system identifier, i.e. that it is known to the windowing system.

*/

void QWidget::createWinId()
{
    Q_D(QWidget);
#ifdef ALIEN_DEBUG
    qDebug()  << "QWidget::createWinId" << this;
#endif
//    qWarning("QWidget::createWinId is obsolete, please fix your code.");
    d->createWinId();
}

/*!
    \since 4.4

    Returns the effective window system identifier of the widget, i.e. the
    native parent's window system identifier.

    If the widget is native, this function returns the native widget ID.
    Otherwise, the window ID of the first native parent widget, i.e., the
    top-level widget that contains this widget, is returned.

    \note We recommend that you do not store this value as it is likely to
    change at run-time.

    \sa nativeParentWidget()
*/
WId QWidget::effectiveWinId() const
{
    const WId id = internalWinId();
    if (id || !testAttribute(Qt::WA_WState_Created))
        return id;
    if (const QWidget *realParent = nativeParentWidget())
        return realParent->internalWinId();
    return 0;
}

/*!
    If this is a native widget, return the associated QWindow.
    Otherwise return null.

    Native widgets include toplevel widgets, QGLWidget, and child widgets
    on which winId() was called.

    \since 5.0

    \sa winId(), screen()
*/
QWindow *QWidget::windowHandle() const
{
    Q_D(const QWidget);
    return d->windowHandle();
}

/*!
    Returns the screen the widget is on.

    \since 5.14

    \sa windowHandle()
*/
QScreen *QWidget::screen() const
{
    Q_D(const QWidget);
    if (auto associatedScreen = d->associatedScreen())
        return associatedScreen;
    if (auto topLevel = window()) {
        if (auto topData = qt_widget_private(topLevel)->topData()) {
            if (auto initialScreen = QGuiApplicationPrivate::screen_list.value(topData->initialScreenIndex))
                return initialScreen;
        }
        if (auto screenByPos = QGuiApplication::screenAt(topLevel->geometry().center()))
            return screenByPos;
    }
    return QGuiApplication::primaryScreen();
}

#ifndef QT_NO_STYLE_STYLESHEET

/*!
    \property QWidget::styleSheet
    \brief the widget's style sheet
    \since 4.2

    The style sheet contains a textual description of customizations to the
    widget's style, as described in the \l{Qt Style Sheets} document.

    Since Qt 4.5, Qt style sheets fully supports \macos.

    \warning Qt style sheets are currently not supported for custom QStyle
    subclasses. We plan to address this in some future release.

    \sa setStyle(), QApplication::styleSheet, {Qt Style Sheets}
*/
QString QWidget::styleSheet() const
{
    Q_D(const QWidget);
    if (!d->extra)
        return QString();
    return d->extra->styleSheet;
}

void QWidget::setStyleSheet(const QString& styleSheet)
{
    Q_D(QWidget);
    if (data->in_destructor)
        return;
    d->createExtra();

    QStyleSheetStyle *proxy = qt_styleSheet(d->extra->style);
    d->extra->styleSheet = styleSheet;
    if (styleSheet.isEmpty()) { // stylesheet removed
        if (!proxy)
            return;

        d->inheritStyle();
        return;
    }

    if (proxy) { // style sheet update
        if (d->polished)
            proxy->repolish(this);
        return;
    }

    if (testAttribute(Qt::WA_SetStyle)) {
        d->setStyle_helper(new QStyleSheetStyle(d->extra->style), true);
    } else {
        d->setStyle_helper(new QStyleSheetStyle(nullptr), true);
    }
}

#endif // QT_NO_STYLE_STYLESHEET

/*!
    \sa QWidget::setStyle(), QApplication::setStyle(), QApplication::style()
*/

QStyle *QWidget::style() const
{
    Q_D(const QWidget);

    if (d->extra && d->extra->style)
        return d->extra->style;
    return QApplication::style();
}

/*!
    Sets the widget's GUI style to \a style. The ownership of the style
    object is not transferred.

    If no style is set, the widget uses the application's style,
    QApplication::style() instead.

    Setting a widget's style has no effect on existing or future child
    widgets.

    \warning This function is particularly useful for demonstration
    purposes, where you want to show Qt's styling capabilities. Real
    applications should avoid it and use one consistent GUI style
    instead.

    \warning Qt style sheets are currently not supported for custom QStyle
    subclasses. We plan to address this in some future release.

    \sa style(), QStyle, QApplication::style(), QApplication::setStyle()
*/

void QWidget::setStyle(QStyle *style)
{
    Q_D(QWidget);
    setAttribute(Qt::WA_SetStyle, style != nullptr);
    d->createExtra();
#ifndef QT_NO_STYLE_STYLESHEET
    if (QStyleSheetStyle *styleSheetStyle = qt_styleSheet(style)) {
        //if for some reason someone try to set a QStyleSheetStyle, ref it
        //(this may happen for exemple in QButtonDialogBox which propagates its style)
        styleSheetStyle->ref();
        d->setStyle_helper(style, false);
    } else if (qt_styleSheet(d->extra->style) || !qApp->styleSheet().isEmpty()) {
        // if we have an application stylesheet or have a proxy already, propagate
        d->setStyle_helper(new QStyleSheetStyle(style), true);
    } else
#endif
        d->setStyle_helper(style, false);
}

void QWidgetPrivate::setStyle_helper(QStyle *newStyle, bool propagate)
{
    Q_Q(QWidget);
    QStyle *oldStyle = q->style();

    createExtra();

#ifndef QT_NO_STYLE_STYLESHEET
    QPointer<QStyle> origStyle = extra->style;
#endif
    extra->style = newStyle;

    // repolish
    if (polished && q->windowType() != Qt::Desktop) {
        oldStyle->unpolish(q);
        q->style()->polish(q);
    }

    if (propagate) {
        // We copy the list because the order may be modified
        const QObjectList childrenList = children;
        for (int i = 0; i < childrenList.size(); ++i) {
            QWidget *c = qobject_cast<QWidget*>(childrenList.at(i));
            if (c)
                c->d_func()->inheritStyle();
        }
    }

#ifndef QT_NO_STYLE_STYLESHEET
    if (!qt_styleSheet(newStyle)) {
        if (const QStyleSheetStyle* cssStyle = qt_styleSheet(origStyle)) {
            cssStyle->clearWidgetFont(q);
        }
    }
#endif

    QEvent e(QEvent::StyleChange);
    QCoreApplication::sendEvent(q, &e);

#ifndef QT_NO_STYLE_STYLESHEET
    // dereference the old stylesheet style
    if (QStyleSheetStyle *proxy = qt_styleSheet(origStyle))
        proxy->deref();
#endif
}

// Inherits style from the current parent and propagates it as necessary
void QWidgetPrivate::inheritStyle()
{
#ifndef QT_NO_STYLE_STYLESHEET
    Q_Q(QWidget);

    QStyle *extraStyle = extra ? (QStyle*)extra->style : nullptr;

    QStyleSheetStyle *proxy = qt_styleSheet(extraStyle);

    if (!q->styleSheet().isEmpty()) {
        Q_ASSERT(proxy);
        proxy->repolish(q);
        return;
    }

    QStyle *origStyle = proxy ? proxy->base : extraStyle;
    QWidget *parent = q->parentWidget();
    QStyle *parentStyle = (parent && parent->d_func()->extra) ? (QStyle*)parent->d_func()->extra->style : nullptr;
    // If we have stylesheet on app or parent has stylesheet style, we need
    // to be running a proxy
    if (!qApp->styleSheet().isEmpty() || qt_styleSheet(parentStyle)) {
        QStyle *newStyle = parentStyle;
        if (q->testAttribute(Qt::WA_SetStyle))
            newStyle = new QStyleSheetStyle(origStyle);
        else if (QStyleSheetStyle *newProxy = qt_styleSheet(parentStyle))
            newProxy->ref();

        setStyle_helper(newStyle, true);
        return;
    }

    // So, we have no stylesheet on parent/app and we have an empty stylesheet
    // we just need our original style back
    if (origStyle == extraStyle) // is it any different?
        return;

    // We could have inherited the proxy from our parent (which has a custom style)
    // In such a case we need to start following the application style (i.e revert
    // the propagation behavior of QStyleSheetStyle)
    if (!q->testAttribute(Qt::WA_SetStyle))
        origStyle = nullptr;

    setStyle_helper(origStyle, true);
#endif // QT_NO_STYLE_STYLESHEET
}


/*!
    \fn bool QWidget::isWindow() const

    Returns \c true if the widget is an independent window, otherwise
    returns \c false.

    A window is a widget that isn't visually the child of any other
    widget and that usually has a frame and a
    \l{QWidget::setWindowTitle()}{window title}.

    A window can have a \l{QWidget::parentWidget()}{parent widget}.
    It will then be grouped with its parent and deleted when the
    parent is deleted, minimized when the parent is minimized etc. If
    supported by the window manager, it will also have a common
    taskbar entry with its parent.

    QDialog and QMainWindow widgets are by default windows, even if a
    parent widget is specified in the constructor. This behavior is
    specified by the Qt::Window flag.

    \sa window(), isModal(), parentWidget()
*/

/*!
    \property QWidget::modal
    \brief whether the widget is a modal widget

    This property only makes sense for windows. A modal widget
    prevents widgets in all other windows from getting any input.

    By default, this property is \c false.

    \sa isWindow(), windowModality, QDialog
*/

/*!
    \property QWidget::windowModality
    \brief which windows are blocked by the modal widget
    \since 4.1

    This property only makes sense for windows. A modal widget
    prevents widgets in other windows from getting input. The value of
    this property controls which windows are blocked when the widget
    is visible. Changing this property while the window is visible has
    no effect; you must hide() the widget first, then show() it again.

    By default, this property is Qt::NonModal.

    \sa isWindow(), QWidget::modal, QDialog
*/

Qt::WindowModality QWidget::windowModality() const
{
    return static_cast<Qt::WindowModality>(data->window_modality);
}

void QWidget::setWindowModality(Qt::WindowModality windowModality)
{
    data->window_modality = windowModality;
    // setModal_sys() will be called by setAttribute()
    setAttribute(Qt::WA_ShowModal, (data->window_modality != Qt::NonModal));
    setAttribute(Qt::WA_SetWindowModality, true);
}

void QWidgetPrivate::setModal_sys()
{
    Q_Q(QWidget);
    if (q->windowHandle())
        q->windowHandle()->setModality(q->windowModality());
}

/*!
    \fn bool QWidget::underMouse() const

    Returns \c true if the widget is under the mouse cursor; otherwise
    returns \c false.

    This value is not updated properly during drag and drop
    operations.

    \sa enterEvent(), leaveEvent()
*/

/*!
    \property QWidget::minimized
    \brief whether this widget is minimized (iconified)

    This property is only relevant for windows.

    By default, this property is \c false.

    \sa showMinimized(), visible, show(), hide(), showNormal(), maximized
*/
bool QWidget::isMinimized() const
{ return data->window_state & Qt::WindowMinimized; }

/*!
    Shows the widget minimized, as an icon.

    Calling this function only affects \l{isWindow()}{windows}.

    \sa showNormal(), showMaximized(), show(), hide(), isVisible(),
        isMinimized()
*/
void QWidget::showMinimized()
{
    bool isMin = isMinimized();
    if (isMin && isVisible())
        return;

    ensurePolished();

    if (!isMin)
        setWindowState((windowState() & ~Qt::WindowActive) | Qt::WindowMinimized);
    setVisible(true);
}

/*!
    \property QWidget::maximized
    \brief whether this widget is maximized

    This property is only relevant for windows.

    \note Due to limitations on some window systems, this does not always
    report the expected results (e.g., if the user on X11 maximizes the
    window via the window manager, Qt has no way of distinguishing this
    from any other resize). This is expected to improve as window manager
    protocols evolve.

    By default, this property is \c false.

    \sa windowState(), showMaximized(), visible, show(), hide(), showNormal(), minimized
*/
bool QWidget::isMaximized() const
{ return data->window_state & Qt::WindowMaximized; }



/*!
    Returns the current window state. The window state is a OR'ed
    combination of Qt::WindowState: Qt::WindowMinimized,
    Qt::WindowMaximized, Qt::WindowFullScreen, and Qt::WindowActive.

  \sa Qt::WindowState, setWindowState()
 */
Qt::WindowStates QWidget::windowState() const
{
    return Qt::WindowStates(data->window_state);
}

/*!\internal

   The function sets the window state on child widgets similar to
   setWindowState(). The difference is that the window state changed
   event has the isOverride() flag set. It exists mainly to keep
   QWorkspace working.
 */
void QWidget::overrideWindowState(Qt::WindowStates newstate)
{
    QWindowStateChangeEvent e(Qt::WindowStates(data->window_state), true);
    data->window_state  = newstate;
    QCoreApplication::sendEvent(this, &e);
}

/*!
    \fn void QWidget::setWindowState(Qt::WindowStates windowState)

    Sets the window state to \a windowState. The window state is a OR'ed
    combination of Qt::WindowState: Qt::WindowMinimized,
    Qt::WindowMaximized, Qt::WindowFullScreen, and Qt::WindowActive.

    If the window is not visible (i.e. isVisible() returns \c false), the
    window state will take effect when show() is called. For visible
    windows, the change is immediate. For example, to toggle between
    full-screen and normal mode, use the following code:

    \snippet code/src_gui_kernel_qwidget.cpp 0

    In order to restore and activate a minimized window (while
    preserving its maximized and/or full-screen state), use the following:

    \snippet code/src_gui_kernel_qwidget.cpp 1

    Calling this function will hide the widget. You must call show() to make
    the widget visible again.

    \note On some window systems Qt::WindowActive is not immediate, and may be
    ignored in certain cases.

    When the window state changes, the widget receives a changeEvent()
    of type QEvent::WindowStateChange.

    \sa Qt::WindowState, windowState()
*/
void QWidget::setWindowState(Qt::WindowStates newstate)
{
    Q_D(QWidget);
    Qt::WindowStates oldstate = windowState();
    if (newstate.testFlag(Qt::WindowMinimized)) // QTBUG-46763
       newstate.setFlag(Qt::WindowActive, false);
    if (oldstate == newstate)
        return;
    if (isWindow() && !testAttribute(Qt::WA_WState_Created))
        create();

    data->window_state = newstate;
    data->in_set_window_state = 1;
    if (isWindow()) {
        // Ensure the initial size is valid, since we store it as normalGeometry below.
        if (!testAttribute(Qt::WA_Resized) && !isVisible())
            adjustSize();

        d->createTLExtra();
        if (!(oldstate & (Qt::WindowMinimized | Qt::WindowMaximized | Qt::WindowFullScreen)))
            d->topData()->normalGeometry = geometry();

        Q_ASSERT(windowHandle());
        windowHandle()->setWindowStates(newstate & ~Qt::WindowActive);
    }
    data->in_set_window_state = 0;

    if (newstate & Qt::WindowActive)
        activateWindow();

    QWindowStateChangeEvent e(oldstate);
    QCoreApplication::sendEvent(this, &e);
}

/*!
    \property QWidget::fullScreen
    \brief whether the widget is shown in full screen mode

    A widget in full screen mode occupies the whole screen area and does not
    display window decorations, such as a title bar.

    By default, this property is \c false.

    \sa windowState(), minimized, maximized
*/
bool QWidget::isFullScreen() const
{ return data->window_state & Qt::WindowFullScreen; }

/*!
    Shows the widget in full-screen mode.

    Calling this function only affects \l{isWindow()}{windows}.

    To return from full-screen mode, call showNormal().

    Full-screen mode works fine under Windows, but has certain
    problems under X. These problems are due to limitations of the
    ICCCM protocol that specifies the communication between X11
    clients and the window manager. ICCCM simply does not understand
    the concept of non-decorated full-screen windows. Therefore, the
    best we can do is to request a borderless window and place and
    resize it to fill the entire screen. Depending on the window
    manager, this may or may not work. The borderless window is
    requested using MOTIF hints, which are at least partially
    supported by virtually all modern window managers.

    An alternative would be to bypass the window manager entirely and
    create a window with the Qt::X11BypassWindowManagerHint flag. This
    has other severe problems though, like totally broken keyboard focus
    and very strange effects on desktop changes or when the user raises
    other windows.

    X11 window managers that follow modern post-ICCCM specifications
    support full-screen mode properly.

    \sa showNormal(), showMaximized(), show(), hide(), isVisible()
*/
void QWidget::showFullScreen()
{
    ensurePolished();

    setWindowState((windowState() & ~(Qt::WindowMinimized | Qt::WindowMaximized))
                   | Qt::WindowFullScreen);
    setVisible(true);
#if !defined Q_OS_QNX // On QNX this window will be activated anyway from libscreen
                      // activating it here before libscreen activates it causes problems
    activateWindow();
#endif
}

/*!
    Shows the widget maximized.

    Calling this function only affects \l{isWindow()}{windows}.

    On X11, this function may not work properly with certain window
    managers. See the \l{Window Geometry} documentation for an explanation.

    \sa setWindowState(), showNormal(), showMinimized(), show(), hide(), isVisible()
*/
void QWidget::showMaximized()
{
    ensurePolished();

    setWindowState((windowState() & ~(Qt::WindowMinimized | Qt::WindowFullScreen))
                   | Qt::WindowMaximized);
    setVisible(true);
}

/*!
    Restores the widget after it has been maximized or minimized.

    Calling this function only affects \l{isWindow()}{windows}.

    \sa setWindowState(), showMinimized(), showMaximized(), show(), hide(), isVisible()
*/
void QWidget::showNormal()
{
    ensurePolished();

    setWindowState(windowState() & ~(Qt::WindowMinimized
                                     | Qt::WindowMaximized
                                     | Qt::WindowFullScreen));
    setVisible(true);
}

/*!
    Returns \c true if this widget would become enabled if \a ancestor is
    enabled; otherwise returns \c false.



    This is the case if neither the widget itself nor every parent up
    to but excluding \a ancestor has been explicitly disabled.

    isEnabledTo(0) returns false if this widget or any if its ancestors
    was explicitly disabled.

    The word ancestor here means a parent widget within the same window.

    Therefore isEnabledTo(0) stops at this widget's window, unlike
    isEnabled() which also takes parent windows into considerations.

    \sa setEnabled(), enabled
*/

bool QWidget::isEnabledTo(const QWidget *ancestor) const
{
    const QWidget * w = this;
    while (!w->testAttribute(Qt::WA_ForceDisabled)
            && !w->isWindow()
            && w->parentWidget()
            && w->parentWidget() != ancestor)
        w = w->parentWidget();
    return !w->testAttribute(Qt::WA_ForceDisabled);
}

#ifndef QT_NO_ACTION
/*!
    Appends the action \a action to this widget's list of actions.

    All QWidgets have a list of \l{QAction}s, however they can be
    represented graphically in many different ways. The default use of
    the QAction list (as returned by actions()) is to create a context
    QMenu.

    A QWidget should only have one of each action and adding an action
    it already has will not cause the same action to be in the widget twice.

    The ownership of \a action is not transferred to this QWidget.

    \sa removeAction(), insertAction(), actions(), QMenu
*/
void QWidget::addAction(QAction *action)
{
    insertAction(nullptr, action);
}

/*!
    Appends the actions \a actions to this widget's list of actions.

    \sa removeAction(), QMenu, addAction()
*/
#if QT_VERSION >= QT_VERSION_CHECK(6,0,0)
void QWidget::addActions(const QList<QAction *> &actions)
#else
void QWidget::addActions(QList<QAction*> actions)
#endif
{
    for(int i = 0; i < actions.count(); i++)
        insertAction(nullptr, actions.at(i));
}

/*!
    Inserts the action \a action to this widget's list of actions,
    before the action \a before. It appends the action if \a before is \nullptr or
    \a before is not a valid action for this widget.

    A QWidget should only have one of each action.

    \sa removeAction(), addAction(), QMenu, contextMenuPolicy, actions()
*/
void QWidget::insertAction(QAction *before, QAction *action)
{
    if (Q_UNLIKELY(!action)) {
        qWarning("QWidget::insertAction: Attempt to insert null action");
        return;
    }

    Q_D(QWidget);
    if(d->actions.contains(action))
        removeAction(action);

    int pos = d->actions.indexOf(before);
    if (pos < 0) {
        before = nullptr;
        pos = d->actions.size();
    }
    d->actions.insert(pos, action);

    QActionPrivate *apriv = action->d_func();
    apriv->widgets.append(this);

    QActionEvent e(QEvent::ActionAdded, action, before);
    QCoreApplication::sendEvent(this, &e);
}

/*!
    Inserts the actions \a actions to this widget's list of actions,
    before the action \a before. It appends the action if \a before is \nullptr or
    \a before is not a valid action for this widget.

    A QWidget can have at most one of each action.

    \sa removeAction(), QMenu, insertAction(), contextMenuPolicy
*/
#if QT_VERSION >= QT_VERSION_CHECK(6,0,0)
void QWidget::insertActions(QAction *before, const QList<QAction*> &actions)
#else
void QWidget::insertActions(QAction *before, QList<QAction*> actions)
#endif
{
    for(int i = 0; i < actions.count(); ++i)
        insertAction(before, actions.at(i));
}

/*!
    Removes the action \a action from this widget's list of actions.
    \sa insertAction(), actions(), insertAction()
*/
void QWidget::removeAction(QAction *action)
{
    if (!action)
        return;

    Q_D(QWidget);

    QActionPrivate *apriv = action->d_func();
    apriv->widgets.removeAll(this);

    if (d->actions.removeAll(action)) {
        QActionEvent e(QEvent::ActionRemoved, action);
        QCoreApplication::sendEvent(this, &e);
    }
}

/*!
    Returns the (possibly empty) list of this widget's actions.

    \sa contextMenuPolicy, insertAction(), removeAction()
*/
QList<QAction*> QWidget::actions() const
{
    Q_D(const QWidget);
    return d->actions;
}
#endif // QT_NO_ACTION

/*!
  \fn bool QWidget::isEnabledToTLW() const
  \obsolete

  This function is deprecated. It is equivalent to isEnabled()
*/

/*!
    \property QWidget::enabled
    \brief whether the widget is enabled

    In general an enabled widget handles keyboard and mouse events; a disabled
    widget does not. An exception is made with \l{QAbstractButton}.

    Some widgets display themselves differently when they are
    disabled. For example a button might draw its label grayed out. If
    your widget needs to know when it becomes enabled or disabled, you
    can use the changeEvent() with type QEvent::EnabledChange.

    Disabling a widget implicitly disables all its children. Enabling
    respectively enables all child widgets unless they have been
    explicitly disabled. It it not possible to explicitly enable a child
    widget which is not a window while its parent widget remains disabled.

    By default, this property is \c true.

    \sa isEnabledTo(), QKeyEvent, QMouseEvent, changeEvent()
*/
void QWidget::setEnabled(bool enable)
{
    Q_D(QWidget);
    setAttribute(Qt::WA_ForceDisabled, !enable);
    d->setEnabled_helper(enable);
}

void QWidgetPrivate::setEnabled_helper(bool enable)
{
    Q_Q(QWidget);

    if (enable && !q->isWindow() && q->parentWidget() && !q->parentWidget()->isEnabled())
        return; // nothing we can do

    if (enable != q->testAttribute(Qt::WA_Disabled))
        return; // nothing to do

    q->setAttribute(Qt::WA_Disabled, !enable);
    updateSystemBackground();

    if (!enable && q->window()->focusWidget() == q) {
        bool parentIsEnabled = (!q->parentWidget() || q->parentWidget()->isEnabled());
        if (!parentIsEnabled || !q->focusNextChild())
            q->clearFocus();
    }

    Qt::WidgetAttribute attribute = enable ? Qt::WA_ForceDisabled : Qt::WA_Disabled;
    for (int i = 0; i < children.size(); ++i) {
        QWidget *w = qobject_cast<QWidget *>(children.at(i));
        if (w && !w->testAttribute(attribute))
            w->d_func()->setEnabled_helper(enable);
    }
#ifndef QT_NO_CURSOR
    if (q->testAttribute(Qt::WA_SetCursor) || q->isWindow()) {
        // enforce the windows behavior of clearing the cursor on
        // disabled widgets
        qt_qpa_set_cursor(q, false);
    }
#endif
#ifndef QT_NO_IM
    if (q->testAttribute(Qt::WA_InputMethodEnabled) && q->hasFocus()) {
        QWidget *focusWidget = effectiveFocusWidget();

        if (enable) {
            if (focusWidget->testAttribute(Qt::WA_InputMethodEnabled))
                QGuiApplication::inputMethod()->update(Qt::ImEnabled);
        } else {
            QGuiApplication::inputMethod()->commit();
            QGuiApplication::inputMethod()->update(Qt::ImEnabled);
        }
    }
#endif //QT_NO_IM
    QEvent e(QEvent::EnabledChange);
    QCoreApplication::sendEvent(q, &e);
}

/*!
    \property QWidget::acceptDrops
    \brief whether drop events are enabled for this widget

    Setting this property to true announces to the system that this
    widget \e may be able to accept drop events.

    If the widget is the desktop (windowType() == Qt::Desktop), this may
    fail if another application is using the desktop; you can call
    acceptDrops() to test if this occurs.

    \warning Do not modify this property in a drag and drop event handler.

    By default, this property is \c false.

    \sa {Drag and Drop}
*/
bool QWidget::acceptDrops() const
{
    return testAttribute(Qt::WA_AcceptDrops);
}

void QWidget::setAcceptDrops(bool on)
{
    setAttribute(Qt::WA_AcceptDrops, on);

}

/*!
    Disables widget input events if \a disable is true; otherwise
    enables input events.

    See the \l enabled documentation for more information.

    \sa isEnabledTo(), QKeyEvent, QMouseEvent, changeEvent()
*/
void QWidget::setDisabled(bool disable)
{
    setEnabled(!disable);
}

/*!
    \property QWidget::frameGeometry
    \brief geometry of the widget relative to its parent including any
    window frame

    See the \l{Window Geometry} documentation for an overview of geometry
    issues with windows.

    By default, this property contains a value that depends on the user's
    platform and screen geometry.

    \sa geometry(), x(), y(), pos()
*/
QRect QWidget::frameGeometry() const
{
    Q_D(const QWidget);
    if (isWindow() && ! (windowType() == Qt::Popup)) {
        QRect fs = d->frameStrut();
        return QRect(data->crect.x() - fs.left(),
                     data->crect.y() - fs.top(),
                     data->crect.width() + fs.left() + fs.right(),
                     data->crect.height() + fs.top() + fs.bottom());
    }
    return data->crect;
}

/*!
    \property QWidget::x

    \brief the x coordinate of the widget relative to its parent including
    any window frame

    See the \l{Window Geometry} documentation for an overview of geometry
    issues with windows.

    By default, this property has a value of 0.

    \sa frameGeometry, y, pos
*/
int QWidget::x() const
{
    Q_D(const QWidget);
    if (isWindow() && ! (windowType() == Qt::Popup))
        return data->crect.x() - d->frameStrut().left();
    return data->crect.x();
}

/*!
    \property QWidget::y
    \brief the y coordinate of the widget relative to its parent and
    including any window frame

    See the \l{Window Geometry} documentation for an overview of geometry
    issues with windows.

    By default, this property has a value of 0.

    \sa frameGeometry, x, pos
*/
int QWidget::y() const
{
    Q_D(const QWidget);
    if (isWindow() && ! (windowType() == Qt::Popup))
        return data->crect.y() - d->frameStrut().top();
    return data->crect.y();
}

/*!
    \property QWidget::pos
    \brief the position of the widget within its parent widget

    If the widget is a window, the position is that of the widget on
    the desktop, including its frame.

    When changing the position, the widget, if visible, receives a
    move event (moveEvent()) immediately. If the widget is not
    currently visible, it is guaranteed to receive an event before it
    is shown.

    By default, this property contains a position that refers to the
    origin.

    \warning Calling move() or setGeometry() inside moveEvent() can
    lead to infinite recursion.

    See the \l{Window Geometry} documentation for an overview of geometry
    issues with windows.

    \sa frameGeometry, size, x(), y()
*/
QPoint QWidget::pos() const
{
    Q_D(const QWidget);
    QPoint result = data->crect.topLeft();
    if (isWindow() && ! (windowType() == Qt::Popup))
        if (!d->maybeTopData() || !d->maybeTopData()->posIncludesFrame)
            result -= d->frameStrut().topLeft();
    return result;
}

/*!
    \property QWidget::geometry
    \brief the geometry of the widget relative to its parent and
    excluding the window frame

    When changing the geometry, the widget, if visible, receives a
    move event (moveEvent()) and/or a resize event (resizeEvent())
    immediately. If the widget is not currently visible, it is
    guaranteed to receive appropriate events before it is shown.

    The size component is adjusted if it lies outside the range
    defined by minimumSize() and maximumSize().

    \warning Calling setGeometry() inside resizeEvent() or moveEvent()
    can lead to infinite recursion.

    See the \l{Window Geometry} documentation for an overview of geometry
    issues with windows.

    By default, this property contains a value that depends on the user's
    platform and screen geometry.

    \sa frameGeometry(), rect(), move(), resize(), moveEvent(),
        resizeEvent(), minimumSize(), maximumSize()
*/

/*!
    \property QWidget::normalGeometry

    \brief the geometry of the widget as it will appear when shown as
    a normal (not maximized or full screen) top-level widget

    For child widgets this property always holds an empty rectangle.

    By default, this property contains an empty rectangle.

    \sa QWidget::windowState(), QWidget::geometry
*/

/*!
    \property QWidget::size
    \brief the size of the widget excluding any window frame

    If the widget is visible when it is being resized, it receives a resize event
    (resizeEvent()) immediately. If the widget is not currently
    visible, it is guaranteed to receive an event before it is shown.

    The size is adjusted if it lies outside the range defined by
    minimumSize() and maximumSize().

    By default, this property contains a value that depends on the user's
    platform and screen geometry.

    \warning Calling resize() or setGeometry() inside resizeEvent() can
    lead to infinite recursion.

    \note Setting the size to \c{QSize(0, 0)} will cause the widget to not
    appear on screen. This also applies to windows.

    \sa pos, geometry, minimumSize, maximumSize, resizeEvent(), adjustSize()
*/

/*!
    \property QWidget::width
    \brief the width of the widget excluding any window frame

    See the \l{Window Geometry} documentation for an overview of geometry
    issues with windows.

    \note Do not use this function to find the width of a screen on
    a \l{QDesktopWidget}{multiple screen desktop}. Read
    \l{QDesktopWidget#Screen Geometry}{this note} for details.

    By default, this property contains a value that depends on the user's
    platform and screen geometry.

    \sa geometry, height, size
*/

/*!
    \property QWidget::height
    \brief the height of the widget excluding any window frame

    See the \l{Window Geometry} documentation for an overview of geometry
    issues with windows.

    \note Do not use this function to find the height of a screen
    on a \l{QDesktopWidget}{multiple screen desktop}. Read
    \l{QDesktopWidget#Screen Geometry}{this note} for details.

    By default, this property contains a value that depends on the user's
    platform and screen geometry.

    \sa geometry, width, size
*/

/*!
    \property QWidget::rect
    \brief the internal geometry of the widget excluding any window
    frame

    The rect property equals QRect(0, 0, width(), height()).

    See the \l{Window Geometry} documentation for an overview of geometry
    issues with windows.

    By default, this property contains a value that depends on the user's
    platform and screen geometry.

    \sa size
*/


QRect QWidget::normalGeometry() const
{
    Q_D(const QWidget);
    if (!d->extra || !d->extra->topextra)
        return QRect();

    if (!isMaximized() && !isFullScreen())
        return geometry();

    return d->topData()->normalGeometry;
}


/*!
    \property QWidget::childrenRect
    \brief the bounding rectangle of the widget's children

    Hidden children are excluded.

    By default, for a widget with no children, this property contains a
    rectangle with zero width and height located at the origin.

    \sa childrenRegion(), geometry()
*/

QRect QWidget::childrenRect() const
{
    Q_D(const QWidget);
    QRect r(0, 0, 0, 0);
    for (int i = 0; i < d->children.size(); ++i) {
        QWidget *w = qobject_cast<QWidget *>(d->children.at(i));
        if (w && !w->isWindow() && !w->isHidden())
            r |= w->geometry();
    }
    return r;
}

/*!
    \property QWidget::childrenRegion
    \brief the combined region occupied by the widget's children

    Hidden children are excluded.

    By default, for a widget with no children, this property contains an
    empty region.

    \sa childrenRect(), geometry(), mask()
*/

QRegion QWidget::childrenRegion() const
{
    Q_D(const QWidget);
    QRegion r;
    for (int i = 0; i < d->children.size(); ++i) {
        QWidget *w = qobject_cast<QWidget *>(d->children.at(i));
        if (w && !w->isWindow() && !w->isHidden()) {
            QRegion mask = w->mask();
            if (mask.isEmpty())
                r |= w->geometry();
            else
                r |= mask.translated(w->pos());
        }
    }
    return r;
}


/*!
    \property QWidget::minimumSize
    \brief the widget's minimum size

    The widget cannot be resized to a smaller size than the minimum
    widget size. The widget's size is forced to the minimum size if
    the current size is smaller.

    The minimum size set by this function will override the minimum size
    defined by QLayout. In order to unset the minimum size, use a
    value of \c{QSize(0, 0)}.

    By default, this property contains a size with zero width and height.

    \sa minimumWidth, minimumHeight, maximumSize, sizeIncrement
*/

QSize QWidget::minimumSize() const
{
    Q_D(const QWidget);
    return d->extra ? QSize(d->extra->minw, d->extra->minh) : QSize(0, 0);
}

/*!
    \property QWidget::maximumSize
    \brief the widget's maximum size in pixels

    The widget cannot be resized to a larger size than the maximum
    widget size.

    By default, this property contains a size in which both width and height
    have values of 16777215.

    \note The definition of the \c QWIDGETSIZE_MAX macro limits the maximum size
    of widgets.

    \sa maximumWidth, maximumHeight, minimumSize, sizeIncrement
*/

QSize QWidget::maximumSize() const
{
    Q_D(const QWidget);
    return d->extra ? QSize(d->extra->maxw, d->extra->maxh)
                 : QSize(QWIDGETSIZE_MAX, QWIDGETSIZE_MAX);
}


/*!
    \property QWidget::minimumWidth
    \brief the widget's minimum width in pixels

    This property corresponds to the width held by the \l minimumSize property.

    By default, this property has a value of 0.

    \sa minimumSize, minimumHeight
*/

/*!
    \property QWidget::minimumHeight
    \brief the widget's minimum height in pixels

    This property corresponds to the height held by the \l minimumSize property.

    By default, this property has a value of 0.

    \sa minimumSize, minimumWidth
*/

/*!
    \property QWidget::maximumWidth
    \brief the widget's maximum width in pixels

    This property corresponds to the width held by the \l maximumSize property.

    By default, this property contains a value of 16777215.

    \note The definition of the \c QWIDGETSIZE_MAX macro limits the maximum size
    of widgets.

    \sa maximumSize, maximumHeight
*/

/*!
    \property QWidget::maximumHeight
    \brief the widget's maximum height in pixels

    This property corresponds to the height held by the \l maximumSize property.

    By default, this property contains a value of 16777215.

    \note The definition of the \c QWIDGETSIZE_MAX macro limits the maximum size
    of widgets.

    \sa maximumSize, maximumWidth
*/

/*!
    \property QWidget::sizeIncrement
    \brief the size increment of the widget

    When the user resizes the window, the size will move in steps of
    sizeIncrement().width() pixels horizontally and
    sizeIncrement.height() pixels vertically, with baseSize() as the
    basis. Preferred widget sizes are for non-negative integers \e i
    and \e j:
    \snippet code/src_gui_kernel_qwidget.cpp 2

    Note that while you can set the size increment for all widgets, it
    only affects windows.

    By default, this property contains a size with zero width and height.

    \warning The size increment has no effect under Windows, and may
    be disregarded by the window manager on X11.

    \sa size, minimumSize, maximumSize
*/
QSize QWidget::sizeIncrement() const
{
    Q_D(const QWidget);
    return (d->extra && d->extra->topextra)
        ? QSize(d->extra->topextra->incw, d->extra->topextra->inch)
        : QSize(0, 0);
}

/*!
    \property QWidget::baseSize
    \brief the base size of the widget

    The base size is used to calculate a proper widget size if the
    widget defines sizeIncrement().

    By default, for a newly-created widget, this property contains a size with
    zero width and height.

    \sa setSizeIncrement()
*/

QSize QWidget::baseSize() const
{
    Q_D(const QWidget);
    return (d->extra && d->extra->topextra)
        ? QSize(d->extra->topextra->basew, d->extra->topextra->baseh)
        : QSize(0, 0);
}

bool QWidgetPrivate::setMinimumSize_helper(int &minw, int &minh)
{
    Q_Q(QWidget);

    int mw = minw, mh = minh;
    if (mw == QWIDGETSIZE_MAX)
        mw = 0;
    if (mh == QWIDGETSIZE_MAX)
        mh = 0;
    if (Q_UNLIKELY(minw > QWIDGETSIZE_MAX || minh > QWIDGETSIZE_MAX)) {
        qWarning("QWidget::setMinimumSize: (%s/%s) "
                "The largest allowed size is (%d,%d)",
                 q->objectName().toLocal8Bit().data(), q->metaObject()->className(), QWIDGETSIZE_MAX,
                QWIDGETSIZE_MAX);
        minw = mw = qMin<int>(minw, QWIDGETSIZE_MAX);
        minh = mh = qMin<int>(minh, QWIDGETSIZE_MAX);
    }
    if (Q_UNLIKELY(minw < 0 || minh < 0)) {
        qWarning("QWidget::setMinimumSize: (%s/%s) Negative sizes (%d,%d) "
                "are not possible",
                q->objectName().toLocal8Bit().data(), q->metaObject()->className(), minw, minh);
        minw = mw = qMax(minw, 0);
        minh = mh = qMax(minh, 0);
    }
    createExtra();
    if (extra->minw == mw && extra->minh == mh)
        return false;
    extra->minw = mw;
    extra->minh = mh;
    extra->explicitMinSize = (mw ? Qt::Horizontal : 0) | (mh ? Qt::Vertical : 0);
    return true;
}

void QWidgetPrivate::setConstraints_sys()
{
    Q_Q(QWidget);
    if (extra && q->windowHandle()) {
        QWindow *win = q->windowHandle();
        QWindowPrivate *winp = qt_window_private(win);

        winp->minimumSize = QSize(extra->minw, extra->minh);
        winp->maximumSize = QSize(extra->maxw, extra->maxh);

        if (extra->topextra) {
            winp->baseSize = QSize(extra->topextra->basew, extra->topextra->baseh);
            winp->sizeIncrement = QSize(extra->topextra->incw, extra->topextra->inch);
        }

        if (winp->platformWindow) {
            fixPosIncludesFrame();
            winp->platformWindow->propagateSizeHints();
        }
    }
}

/*!
    \overload

    This function corresponds to setMinimumSize(QSize(minw, minh)).
    Sets the minimum width to \a minw and the minimum height to \a
    minh.
*/

void QWidget::setMinimumSize(int minw, int minh)
{
    Q_D(QWidget);
    if (!d->setMinimumSize_helper(minw, minh))
        return;

    if (isWindow())
        d->setConstraints_sys();
    if (minw > width() || minh > height()) {
        bool resized = testAttribute(Qt::WA_Resized);
        bool maximized = isMaximized();
        resize(qMax(minw,width()), qMax(minh,height()));
        setAttribute(Qt::WA_Resized, resized); //not a user resize
        if (maximized)
            data->window_state = data->window_state | Qt::WindowMaximized;
    }
#if QT_CONFIG(graphicsview)
    if (d->extra) {
        if (d->extra->proxyWidget)
            d->extra->proxyWidget->setMinimumSize(minw, minh);
    }
#endif
    d->updateGeometry_helper(d->extra->minw == d->extra->maxw && d->extra->minh == d->extra->maxh);
}

bool QWidgetPrivate::setMaximumSize_helper(int &maxw, int &maxh)
{
    Q_Q(QWidget);
    if (Q_UNLIKELY(maxw > QWIDGETSIZE_MAX || maxh > QWIDGETSIZE_MAX)) {
        qWarning("QWidget::setMaximumSize: (%s/%s) "
                "The largest allowed size is (%d,%d)",
                 q->objectName().toLocal8Bit().data(), q->metaObject()->className(), QWIDGETSIZE_MAX,
                QWIDGETSIZE_MAX);
        maxw = qMin<int>(maxw, QWIDGETSIZE_MAX);
        maxh = qMin<int>(maxh, QWIDGETSIZE_MAX);
    }
    if (Q_UNLIKELY(maxw < 0 || maxh < 0)) {
        qWarning("QWidget::setMaximumSize: (%s/%s) Negative sizes (%d,%d) "
                "are not possible",
                q->objectName().toLocal8Bit().data(), q->metaObject()->className(), maxw, maxh);
        maxw = qMax(maxw, 0);
        maxh = qMax(maxh, 0);
    }
    createExtra();
    if (extra->maxw == maxw && extra->maxh == maxh)
        return false;
    extra->maxw = maxw;
    extra->maxh = maxh;
    extra->explicitMaxSize = (maxw != QWIDGETSIZE_MAX ? Qt::Horizontal : 0) |
                             (maxh != QWIDGETSIZE_MAX ? Qt::Vertical : 0);
    return true;
}

/*!
    \overload

    This function corresponds to setMaximumSize(QSize(\a maxw, \a
    maxh)). Sets the maximum width to \a maxw and the maximum height
    to \a maxh.
*/
void QWidget::setMaximumSize(int maxw, int maxh)
{
    Q_D(QWidget);
    if (!d->setMaximumSize_helper(maxw, maxh))
        return;

    if (isWindow())
        d->setConstraints_sys();
    if (maxw < width() || maxh < height()) {
        bool resized = testAttribute(Qt::WA_Resized);
        resize(qMin(maxw,width()), qMin(maxh,height()));
        setAttribute(Qt::WA_Resized, resized); //not a user resize
    }

#if QT_CONFIG(graphicsview)
    if (d->extra) {
        if (d->extra->proxyWidget)
            d->extra->proxyWidget->setMaximumSize(maxw, maxh);
    }
#endif

    d->updateGeometry_helper(d->extra->minw == d->extra->maxw && d->extra->minh == d->extra->maxh);
}

/*!
    \overload

    Sets the x (width) size increment to \a w and the y (height) size
    increment to \a h.
*/
void QWidget::setSizeIncrement(int w, int h)
{
    Q_D(QWidget);
    d->createTLExtra();
    QTLWExtra* x = d->topData();
    if (x->incw == w && x->inch == h)
        return;
    x->incw = w;
    x->inch = h;
    if (isWindow())
        d->setConstraints_sys();
}

/*!
    \overload

    This corresponds to setBaseSize(QSize(\a basew, \a baseh)). Sets
    the widgets base size to width \a basew and height \a baseh.
*/
void QWidget::setBaseSize(int basew, int baseh)
{
    Q_D(QWidget);
    d->createTLExtra();
    QTLWExtra* x = d->topData();
    if (x->basew == basew && x->baseh == baseh)
        return;
    x->basew = basew;
    x->baseh = baseh;
    if (isWindow())
        d->setConstraints_sys();
}

/*!
    Sets both the minimum and maximum sizes of the widget to \a s,
    thereby preventing it from ever growing or shrinking.

    This will override the default size constraints set by QLayout.

    To remove constraints, set the size to QWIDGETSIZE_MAX.

    Alternatively, if you want the widget to have a
    fixed size based on its contents, you can call
    QLayout::setSizeConstraint(QLayout::SetFixedSize);

    \sa maximumSize, minimumSize
*/

void QWidget::setFixedSize(const QSize & s)
{
    setFixedSize(s.width(), s.height());
}


/*!
    \fn void QWidget::setFixedSize(int w, int h)
    \overload

    Sets the width of the widget to \a w and the height to \a h.
*/

void QWidget::setFixedSize(int w, int h)
{
    Q_D(QWidget);
    bool minSizeSet = d->setMinimumSize_helper(w, h);
    bool maxSizeSet = d->setMaximumSize_helper(w, h);
    if (!minSizeSet && !maxSizeSet)
        return;

    if (isWindow())
        d->setConstraints_sys();
    else
        d->updateGeometry_helper(true);

    if (w != QWIDGETSIZE_MAX || h != QWIDGETSIZE_MAX)
        resize(w, h);
}

void QWidget::setMinimumWidth(int w)
{
    Q_D(QWidget);
    d->createExtra();
    uint expl = d->extra->explicitMinSize | (w ? Qt::Horizontal : 0);
    setMinimumSize(w, minimumSize().height());
    d->extra->explicitMinSize = expl;
}

void QWidget::setMinimumHeight(int h)
{
    Q_D(QWidget);
    d->createExtra();
    uint expl = d->extra->explicitMinSize | (h ? Qt::Vertical : 0);
    setMinimumSize(minimumSize().width(), h);
    d->extra->explicitMinSize = expl;
}

void QWidget::setMaximumWidth(int w)
{
    Q_D(QWidget);
    d->createExtra();
    uint expl = d->extra->explicitMaxSize | (w == QWIDGETSIZE_MAX ? 0 : Qt::Horizontal);
    setMaximumSize(w, maximumSize().height());
    d->extra->explicitMaxSize = expl;
}

void QWidget::setMaximumHeight(int h)
{
    Q_D(QWidget);
    d->createExtra();
    uint expl = d->extra->explicitMaxSize | (h == QWIDGETSIZE_MAX ? 0 : Qt::Vertical);
    setMaximumSize(maximumSize().width(), h);
    d->extra->explicitMaxSize = expl;
}

/*!
    Sets both the minimum and maximum width of the widget to \a w
    without changing the heights. Provided for convenience.

    \sa sizeHint(), minimumSize(), maximumSize(), setFixedSize()
*/

void QWidget::setFixedWidth(int w)
{
    Q_D(QWidget);
    d->createExtra();
    uint explMin = d->extra->explicitMinSize | Qt::Horizontal;
    uint explMax = d->extra->explicitMaxSize | Qt::Horizontal;
    setMinimumSize(w, minimumSize().height());
    setMaximumSize(w, maximumSize().height());
    d->extra->explicitMinSize = explMin;
    d->extra->explicitMaxSize = explMax;
}


/*!
    Sets both the minimum and maximum heights of the widget to \a h
    without changing the widths. Provided for convenience.

    \sa sizeHint(), minimumSize(), maximumSize(), setFixedSize()
*/

void QWidget::setFixedHeight(int h)
{
    Q_D(QWidget);
    d->createExtra();
    uint explMin = d->extra->explicitMinSize | Qt::Vertical;
    uint explMax = d->extra->explicitMaxSize | Qt::Vertical;
    setMinimumSize(minimumSize().width(), h);
    setMaximumSize(maximumSize().width(), h);
    d->extra->explicitMinSize = explMin;
    d->extra->explicitMaxSize = explMax;
}


/*!
    Translates the widget coordinate \a pos to the coordinate system
    of \a parent. The \a parent must not be \nullptr and must be a parent
    of the calling widget.

    \sa mapFrom(), mapToParent(), mapToGlobal(), underMouse()
*/

QPoint QWidget::mapTo(const QWidget * parent, const QPoint & pos) const
{
    QPoint p = pos;
    if (parent) {
        const QWidget * w = this;
        while (w != parent) {
            Q_ASSERT_X(w, "QWidget::mapTo(const QWidget *parent, const QPoint &pos)",
                       "parent must be in parent hierarchy");
            p = w->mapToParent(p);
            w = w->parentWidget();
        }
    }
    return p;
}


/*!
    Translates the widget coordinate \a pos from the coordinate system
    of \a parent to this widget's coordinate system. The \a parent
    must not be \nullptr and must be a parent of the calling widget.

    \sa mapTo(), mapFromParent(), mapFromGlobal(), underMouse()
*/

QPoint QWidget::mapFrom(const QWidget * parent, const QPoint & pos) const
{
    QPoint p(pos);
    if (parent) {
        const QWidget * w = this;
        while (w != parent) {
            Q_ASSERT_X(w, "QWidget::mapFrom(const QWidget *parent, const QPoint &pos)",
                       "parent must be in parent hierarchy");

            p = w->mapFromParent(p);
            w = w->parentWidget();
        }
    }
    return p;
}


/*!
    Translates the widget coordinate \a pos to a coordinate in the
    parent widget.

    Same as mapToGlobal() if the widget has no parent.

    \sa mapFromParent(), mapTo(), mapToGlobal(), underMouse()
*/

QPoint QWidget::mapToParent(const QPoint &pos) const
{
    return pos + data->crect.topLeft();
}

/*!
    Translates the parent widget coordinate \a pos to widget
    coordinates.

    Same as mapFromGlobal() if the widget has no parent.

    \sa mapToParent(), mapFrom(), mapFromGlobal(), underMouse()
*/

QPoint QWidget::mapFromParent(const QPoint &pos) const
{
    return pos - data->crect.topLeft();
}


/*!
    Returns the window for this widget, i.e. the next ancestor widget
    that has (or could have) a window-system frame.

    If the widget is a window, the widget itself is returned.

    Typical usage is changing the window title:

    \snippet code/src_gui_kernel_qwidget.cpp 3

    \sa isWindow()
*/

QWidget *QWidget::window() const
{
    QWidget *w = const_cast<QWidget *>(this);
    QWidget *p = w->parentWidget();
    while (!w->isWindow() && p) {
        w = p;
        p = p->parentWidget();
    }
    return w;
}

/*!
    \since 4.4

    Returns the native parent for this widget, i.e. the next ancestor widget
    that has a system identifier, or \nullptr if it does not have any native
    parent.

    \sa effectiveWinId()
*/
QWidget *QWidget::nativeParentWidget() const
{
    QWidget *parent = parentWidget();
    while (parent && !parent->internalWinId())
        parent = parent->parentWidget();
    return parent;
}

/*! \fn QWidget *QWidget::topLevelWidget() const
    \obsolete

    Use window() instead.
*/



/*!
  Returns the background role of the widget.

  The background role defines the brush from the widget's \l palette that
  is used to render the background.

  If no explicit background role is set, the widget inherts its parent
  widget's background role.

  \sa setBackgroundRole(), foregroundRole()
 */
QPalette::ColorRole QWidget::backgroundRole() const
{

    const QWidget *w = this;
    do {
        QPalette::ColorRole role = w->d_func()->bg_role;
        if (role != QPalette::NoRole)
            return role;
        if (w->isWindow() || w->windowType() == Qt::SubWindow)
            break;
        w = w->parentWidget();
    } while (w);
    return QPalette::Window;
}

/*!
  Sets the background role of the widget to \a role.

  The background role defines the brush from the widget's \l palette that
  is used to render the background.

  If \a role is QPalette::NoRole, then the widget inherits its
  parent's background role.

  Note that styles are free to choose any color from the palette.
  You can modify the palette or set a style sheet if you don't
  achieve the result you want with setBackgroundRole().

  \sa backgroundRole(), foregroundRole()
 */

void QWidget::setBackgroundRole(QPalette::ColorRole role)
{
    Q_D(QWidget);
    d->bg_role = role;
    d->updateSystemBackground();
    d->propagatePaletteChange();
    d->updateIsOpaque();
}

/*!
  Returns the foreground role.

  The foreground role defines the color from the widget's \l palette that
  is used to draw the foreground.

  If no explicit foreground role is set, the function returns a role
  that contrasts with the background role.

  \sa setForegroundRole(), backgroundRole()
 */
QPalette::ColorRole QWidget::foregroundRole() const
{
    Q_D(const QWidget);
    QPalette::ColorRole rl = QPalette::ColorRole(d->fg_role);
    if (rl != QPalette::NoRole)
        return rl;
    QPalette::ColorRole role = QPalette::WindowText;
    switch (backgroundRole()) {
    case QPalette::Button:
        role = QPalette::ButtonText;
        break;
    case QPalette::Base:
        role = QPalette::Text;
        break;
    case QPalette::Dark:
    case QPalette::Shadow:
        role = QPalette::Light;
        break;
    case QPalette::Highlight:
        role = QPalette::HighlightedText;
        break;
    case QPalette::ToolTipBase:
        role = QPalette::ToolTipText;
        break;
    default:
        ;
    }
    return role;
}

/*!
  Sets the foreground role of the widget to \a role.

  The foreground role defines the color from the widget's \l palette that
  is used to draw the foreground.

  If \a role is QPalette::NoRole, the widget uses a foreground role
  that contrasts with the background role.

  Note that styles are free to choose any color from the palette.
  You can modify the palette or set a style sheet if you don't
  achieve the result you want with setForegroundRole().

  \sa foregroundRole(), backgroundRole()
 */
void QWidget::setForegroundRole(QPalette::ColorRole role)
{
    Q_D(QWidget);
    d->fg_role = role;
    d->updateSystemBackground();
    d->propagatePaletteChange();
}

/*!
    \property QWidget::palette
    \brief the widget's palette

    This property describes the widget's palette. The palette is used by the
    widget's style when rendering standard components, and is available as a
    means to ensure that custom widgets can maintain consistency with the
    native platform's look and feel. It's common that different platforms, or
    different styles, have different palettes.

    When you assign a new palette to a widget, the color roles from this
    palette are combined with the widget's default palette to form the
    widget's final palette. The palette entry for the widget's background role
    is used to fill the widget's background (see QWidget::autoFillBackground),
    and the foreground role initializes QPainter's pen.

    The default depends on the system environment. QApplication maintains a
    system/theme palette which serves as a default for all widgets.  There may
    also be special palette defaults for certain types of widgets (e.g., on
    Windows Vista, all classes that derive from QMenuBar have a special
    default palette). You can also define default palettes for widgets
    yourself by passing a custom palette and the name of a widget to
    QApplication::setPalette(). Finally, the style always has the option of
    polishing the palette as it's assigned (see QStyle::polish()).

    QWidget propagates explicit palette roles from parent to child. If you
    assign a brush or color to a specific role on a palette and assign that
    palette to a widget, that role will propagate to all the widget's
    children, overriding any system defaults for that role. Note that palettes
    by default don't propagate to windows (see isWindow()) unless the
    Qt::WA_WindowPropagation attribute is enabled.

    QWidget's palette propagation is similar to its font propagation.

    The current style, which is used to render the content of all standard Qt
    widgets, is free to choose colors and brushes from the widget palette, or
    in some cases, to ignore the palette (partially, or completely). In
    particular, certain styles like GTK style, Mac style, and Windows Vista
    style, depend on third party APIs to render the content of widgets,
    and these styles typically do not follow the palette. Because of this,
    assigning roles to a widget's palette is not guaranteed to change the
    appearance of the widget. Instead, you may choose to apply a \l {styleSheet}.

    \warning Do not use this function in conjunction with \l{Qt Style Sheets}.
    When using style sheets, the palette of a widget can be customized using
    the "color", "background-color", "selection-color",
    "selection-background-color" and "alternate-background-color".

    \sa QGuiApplication::palette(), QWidget::font(), {Qt Style Sheets}
*/
const QPalette &QWidget::palette() const
{
    if (!isEnabled()) {
        data->pal.setCurrentColorGroup(QPalette::Disabled);
    } else if ((!isVisible() || isActiveWindow())
#if defined(Q_OS_WIN) && !defined(Q_OS_WINRT)
        && !QApplicationPrivate::isBlockedByModal(const_cast<QWidget *>(this))
#endif
        ) {
        data->pal.setCurrentColorGroup(QPalette::Active);
    } else {
        data->pal.setCurrentColorGroup(QPalette::Inactive);
    }
    return data->pal;
}

void QWidget::setPalette(const QPalette &palette)
{
    Q_D(QWidget);
    setAttribute(Qt::WA_SetPalette, palette.resolve() != 0);

    // Determine which palette is inherited from this widget's ancestors and
    // QApplication::palette, resolve this against \a palette (attributes from
    // the inherited palette are copied over this widget's palette). Then
    // propagate this palette to this widget's children.
    QPalette naturalPalette = d->naturalWidgetPalette(d->inheritedPaletteResolveMask);
    QPalette resolvedPalette = palette.resolve(naturalPalette);
    d->setPalette_helper(resolvedPalette);
}

/*!
    \internal

    Returns the palette that the widget \a w inherits from its ancestors and
    QApplication::palette. \a inheritedMask is the combination of the widget's
    ancestors palette request masks (i.e., which attributes from the parent
    widget's palette are implicitly imposed on this widget by the user). Note
    that this font does not take into account the palette set on \a w itself.
*/
QPalette QWidgetPrivate::naturalWidgetPalette(uint inheritedMask) const
{
    Q_Q(const QWidget);

    const bool useStyleSheetPropagationInWidgetStyles =
        QCoreApplication::testAttribute(Qt::AA_UseStyleSheetPropagationInWidgetStyles);

    QPalette naturalPalette = QApplication::palette(q);
    if ((!q->testAttribute(Qt::WA_StyleSheet) || useStyleSheetPropagationInWidgetStyles)
        && (!q->isWindow() || q->testAttribute(Qt::WA_WindowPropagation)
#if QT_CONFIG(graphicsview)
            || (extra && extra->proxyWidget)
#endif // QT_CONFIG(graphicsview)
            )) {
        if (QWidget *p = q->parentWidget()) {
            if (!p->testAttribute(Qt::WA_StyleSheet) || useStyleSheetPropagationInWidgetStyles) {
                if (!naturalPalette.isCopyOf(QGuiApplication::palette())) {
                    QPalette inheritedPalette = p->palette();
                    inheritedPalette.resolve(inheritedMask);
                    naturalPalette = inheritedPalette.resolve(naturalPalette);
                } else {
                    naturalPalette = p->palette();
                }
            }
        }
#if QT_CONFIG(graphicsview)
        else if (extra && extra->proxyWidget) {
            QPalette inheritedPalette = extra->proxyWidget->palette();
            inheritedPalette.resolve(inheritedMask);
            naturalPalette = inheritedPalette.resolve(naturalPalette);
        }
#endif // QT_CONFIG(graphicsview)
    }
    naturalPalette.resolve(0);
    return naturalPalette;
}
/*!
    \internal

    Determine which palette is inherited from this widget's ancestors and
    QApplication::palette, resolve this against this widget's palette
    (attributes from the inherited palette are copied over this widget's
    palette). Then propagate this palette to this widget's children.
*/
void QWidgetPrivate::resolvePalette()
{
    QPalette naturalPalette = naturalWidgetPalette(inheritedPaletteResolveMask);
    QPalette resolvedPalette = data.pal.resolve(naturalPalette);
    setPalette_helper(resolvedPalette);
}

void QWidgetPrivate::setPalette_helper(const QPalette &palette)
{
    Q_Q(QWidget);
    if (data.pal == palette && data.pal.resolve() == palette.resolve())
        return;
    data.pal = palette;
    updateSystemBackground();
    propagatePaletteChange();
    updateIsOpaque();
    q->update();
    updateIsOpaque();
}

void QWidgetPrivate::updateSystemBackground()
{
}

/*!
    \property QWidget::font
    \brief the font currently set for the widget

    This property describes the widget's requested font. The font is used by
    the widget's style when rendering standard components, and is available as
    a means to ensure that custom widgets can maintain consistency with the
    native platform's look and feel. It's common that different platforms, or
    different styles, define different fonts for an application.

    When you assign a new font to a widget, the properties from this font are
    combined with the widget's default font to form the widget's final
    font. You can call fontInfo() to get a copy of the widget's final
    font. The final font is also used to initialize QPainter's font.

    The default depends on the system environment. QApplication maintains a
    system/theme font which serves as a default for all widgets.  There may
    also be special font defaults for certain types of widgets. You can also
    define default fonts for widgets yourself by passing a custom font and the
    name of a widget to QApplication::setFont(). Finally, the font is matched
    against Qt's font database to find the best match.

    QWidget propagates explicit font properties from parent to child. If you
    change a specific property on a font and assign that font to a widget,
    that property will propagate to all the widget's children, overriding any
    system defaults for that property. Note that fonts by default don't
    propagate to windows (see isWindow()) unless the Qt::WA_WindowPropagation
    attribute is enabled.

    QWidget's font propagation is similar to its palette propagation.

    The current style, which is used to render the content of all standard Qt
    widgets, is free to choose to use the widget font, or in some cases, to
    ignore it (partially, or completely). In particular, certain styles like
    GTK style, Mac style, and Windows Vista style, apply special
    modifications to the widget font to match the platform's native look and
    feel. Because of this, assigning properties to a widget's font is not
    guaranteed to change the appearance of the widget. Instead, you may choose
    to apply a \l styleSheet.

    \note If \l{Qt Style Sheets} are used on the same widget as setFont(),
    style sheets will take precedence if the settings conflict.

    \sa fontInfo(), fontMetrics()
*/

void QWidget::setFont(const QFont &font)
{
    Q_D(QWidget);

#ifndef QT_NO_STYLE_STYLESHEET
    const QStyleSheetStyle* style;
    if (d->extra && (style = qt_styleSheet(d->extra->style)))
        style->saveWidgetFont(this, font);
#endif

    setAttribute(Qt::WA_SetFont, font.resolve() != 0);

    // Determine which font is inherited from this widget's ancestors and
    // QApplication::font, resolve this against \a font (attributes from the
    // inherited font are copied over). Then propagate this font to this
    // widget's children.
    QFont naturalFont = d->naturalWidgetFont(d->inheritedFontResolveMask);
    QFont resolvedFont = font.resolve(naturalFont);
    d->setFont_helper(resolvedFont);
}

/*
    \internal

    Returns the font that the widget \a w inherits from its ancestors and
    QApplication::font. \a inheritedMask is the combination of the widget's
    ancestors font request masks (i.e., which attributes from the parent
    widget's font are implicitly imposed on this widget by the user). Note
    that this font does not take into account the font set on \a w itself.

    ### Stylesheet has a different font propagation mechanism. When a stylesheet
        is applied, fonts are not propagated anymore
*/
QFont QWidgetPrivate::naturalWidgetFont(uint inheritedMask) const
{
    Q_Q(const QWidget);

    const bool useStyleSheetPropagationInWidgetStyles =
        QCoreApplication::testAttribute(Qt::AA_UseStyleSheetPropagationInWidgetStyles);

    QFont naturalFont = QApplication::font(q);
    if ((!q->testAttribute(Qt::WA_StyleSheet) || useStyleSheetPropagationInWidgetStyles)
        && (!q->isWindow() || q->testAttribute(Qt::WA_WindowPropagation)
#if QT_CONFIG(graphicsview)
            || (extra && extra->proxyWidget)
#endif // QT_CONFIG(graphicsview)
            )) {
        if (QWidget *p = q->parentWidget()) {
            if (!p->testAttribute(Qt::WA_StyleSheet) || useStyleSheetPropagationInWidgetStyles) {
                if (!naturalFont.isCopyOf(QApplication::font())) {
                    if (inheritedMask != 0) {
                        QFont inheritedFont = p->font();
                        inheritedFont.resolve(inheritedMask);
                        naturalFont = inheritedFont.resolve(naturalFont);
                    } // else nothing to do (naturalFont = naturalFont)
                } else {
                    naturalFont = p->font();
                }
            }
        }
#if QT_CONFIG(graphicsview)
        else if (extra && extra->proxyWidget) {
            if (inheritedMask != 0) {
                QFont inheritedFont = extra->proxyWidget->font();
                inheritedFont.resolve(inheritedMask);
                naturalFont = inheritedFont.resolve(naturalFont);
            } // else nothing to do (naturalFont = naturalFont)
        }
#endif // QT_CONFIG(graphicsview)
    }
    naturalFont.resolve(0);
    return naturalFont;
}

/*!
    \internal

    Returns a font suitable for inheritance, where only locally set attributes are considered resolved.
*/
QFont QWidgetPrivate::localFont() const
{
    QFont localfont = data.fnt;
    localfont.resolve(directFontResolveMask);
    return localfont;
}

/*!
    \internal

    Determine which font is implicitly imposed on this widget by its ancestors
    and QApplication::font, resolve this against its own font (attributes from
    the implicit font are copied over). Then propagate this font to this
    widget's children.
*/
void QWidgetPrivate::resolveFont()
{
    QFont naturalFont = naturalWidgetFont(inheritedFontResolveMask);
    QFont resolvedFont = localFont().resolve(naturalFont);
    setFont_helper(resolvedFont);
}

/*!
    \internal

    Assign \a font to this widget, and propagate it to all children, except
    style sheet widgets (handled differently) and windows that don't enable
    window propagation.  \a implicitMask is the union of all ancestor widgets'
    font request masks, and determines which attributes from this widget's
    font should propagate.
*/
void QWidgetPrivate::updateFont(const QFont &font)
{
    Q_Q(QWidget);
#ifndef QT_NO_STYLE_STYLESHEET
    const QStyleSheetStyle* cssStyle;
    cssStyle = extra ? qt_styleSheet(extra->style) : nullptr;
    const bool useStyleSheetPropagationInWidgetStyles =
        QCoreApplication::testAttribute(Qt::AA_UseStyleSheetPropagationInWidgetStyles);
#endif

    data.fnt = QFont(font, q);

    // Combine new mask with natural mask and propagate to children.
#if QT_CONFIG(graphicsview)
    if (!q->parentWidget() && extra && extra->proxyWidget) {
        QGraphicsProxyWidget *p = extra->proxyWidget;
        inheritedFontResolveMask = p->d_func()->inheritedFontResolveMask | p->font().resolve();
    } else
#endif // QT_CONFIG(graphicsview)
    if (q->isWindow() && !q->testAttribute(Qt::WA_WindowPropagation)) {
        inheritedFontResolveMask = 0;
    }
    uint newMask = data.fnt.resolve() | inheritedFontResolveMask;
    // Set the font as also having resolved inherited traits, so the result of reading QWidget::font()
    // isn't all weak information, but save the original mask to be able to let new changes on the
    // parent widget font propagate correctly.
    directFontResolveMask = data.fnt.resolve();
    data.fnt.resolve(newMask);

    for (int i = 0; i < children.size(); ++i) {
        QWidget *w = qobject_cast<QWidget*>(children.at(i));
        if (w) {
            if (0) {
#ifndef QT_NO_STYLE_STYLESHEET
            } else if (!useStyleSheetPropagationInWidgetStyles && w->testAttribute(Qt::WA_StyleSheet)) {
                // Style sheets follow a different font propagation scheme.
                if (cssStyle)
                    cssStyle->updateStyleSheetFont(w);
#endif
            } else if ((!w->isWindow() || w->testAttribute(Qt::WA_WindowPropagation))) {
                // Propagate font changes.
                QWidgetPrivate *wd = w->d_func();
                wd->inheritedFontResolveMask = newMask;
                wd->resolveFont();
            }
        }
    }

#ifndef QT_NO_STYLE_STYLESHEET
    if (!useStyleSheetPropagationInWidgetStyles && cssStyle) {
        cssStyle->updateStyleSheetFont(q);
    }
#endif

    QEvent e(QEvent::FontChange);
    QCoreApplication::sendEvent(q, &e);
}

void QWidgetPrivate::setLayoutDirection_helper(Qt::LayoutDirection direction)
{
    Q_Q(QWidget);

    if ( (direction == Qt::RightToLeft) == q->testAttribute(Qt::WA_RightToLeft))
        return;
    q->setAttribute(Qt::WA_RightToLeft, (direction == Qt::RightToLeft));
    if (!children.isEmpty()) {
        for (int i = 0; i < children.size(); ++i) {
            QWidget *w = qobject_cast<QWidget*>(children.at(i));
            if (w && !w->isWindow() && !w->testAttribute(Qt::WA_SetLayoutDirection))
                w->d_func()->setLayoutDirection_helper(direction);
        }
    }
    QEvent e(QEvent::LayoutDirectionChange);
    QCoreApplication::sendEvent(q, &e);
}

void QWidgetPrivate::resolveLayoutDirection()
{
    Q_Q(const QWidget);
    if (!q->testAttribute(Qt::WA_SetLayoutDirection))
        setLayoutDirection_helper(q->isWindow() ? QGuiApplication::layoutDirection() : q->parentWidget()->layoutDirection());
}

/*!
    \property QWidget::layoutDirection

    \brief the layout direction for this widget

    By default, this property is set to Qt::LeftToRight.

    When the layout direction is set on a widget, it will propagate to
    the widget's children, but not to a child that is a window and not
    to a child for which setLayoutDirection() has been explicitly
    called. Also, child widgets added \e after setLayoutDirection()
    has been called for the parent do not inherit the parent's layout
    direction.

    This method no longer affects text layout direction since Qt 4.7.

    \sa QApplication::layoutDirection
*/
void QWidget::setLayoutDirection(Qt::LayoutDirection direction)
{
    Q_D(QWidget);

    if (direction == Qt::LayoutDirectionAuto) {
        unsetLayoutDirection();
        return;
    }

    setAttribute(Qt::WA_SetLayoutDirection);
    d->setLayoutDirection_helper(direction);
}

Qt::LayoutDirection QWidget::layoutDirection() const
{
    return testAttribute(Qt::WA_RightToLeft) ? Qt::RightToLeft : Qt::LeftToRight;
}

void QWidget::unsetLayoutDirection()
{
    Q_D(QWidget);
    setAttribute(Qt::WA_SetLayoutDirection, false);
    d->resolveLayoutDirection();
}

/*!
    \fn QFontMetrics QWidget::fontMetrics() const

    Returns the font metrics for the widget's current font.
    Equivalent to \c QFontMetrics(widget->font()).

    \sa font(), fontInfo(), setFont()
*/

/*!
    \fn QFontInfo QWidget::fontInfo() const

    Returns the font info for the widget's current font.
    Equivalent to \c QFontInfo(widget->font()).

    \sa font(), fontMetrics(), setFont()
*/


/*!
    \property QWidget::cursor
    \brief the cursor shape for this widget

    The mouse cursor will assume this shape when it's over this
    widget. See the \l{Qt::CursorShape}{list of predefined cursor objects} for a range of useful shapes.

    An editor widget might use an I-beam cursor:
    \snippet code/src_gui_kernel_qwidget.cpp 6

    If no cursor has been set, or after a call to unsetCursor(), the
    parent's cursor is used.

    By default, this property contains a cursor with the Qt::ArrowCursor
    shape.

    Some underlying window implementations will reset the cursor if it
    leaves a widget even if the mouse is grabbed. If you want to have
    a cursor set for all widgets, even when outside the window, consider
    QGuiApplication::setOverrideCursor().

    \sa QGuiApplication::setOverrideCursor()
*/

#ifndef QT_NO_CURSOR
QCursor QWidget::cursor() const
{
    Q_D(const QWidget);
    if (testAttribute(Qt::WA_SetCursor))
        return (d->extra && d->extra->curs)
            ? *d->extra->curs
            : QCursor(Qt::ArrowCursor);
    if (isWindow() || !parentWidget())
        return QCursor(Qt::ArrowCursor);
    return parentWidget()->cursor();
}

void QWidget::setCursor(const QCursor &cursor)
{
    Q_D(QWidget);
    if (cursor.shape() != Qt::ArrowCursor
        || (d->extra && d->extra->curs))
    {
        d->createExtra();
        d->extra->curs = qt_make_unique<QCursor>(cursor);
    }
    setAttribute(Qt::WA_SetCursor);
    d->setCursor_sys(cursor);

    QEvent event(QEvent::CursorChange);
    QCoreApplication::sendEvent(this, &event);
}

void QWidgetPrivate::setCursor_sys(const QCursor &cursor)
{
    Q_UNUSED(cursor);
    Q_Q(QWidget);
    qt_qpa_set_cursor(q, false);
}

void QWidget::unsetCursor()
{
    Q_D(QWidget);
    if (d->extra)
        d->extra->curs.reset();
    if (!isWindow())
        setAttribute(Qt::WA_SetCursor, false);
    d->unsetCursor_sys();

    QEvent event(QEvent::CursorChange);
    QCoreApplication::sendEvent(this, &event);
}

void QWidgetPrivate::unsetCursor_sys()
{
    Q_Q(QWidget);
    qt_qpa_set_cursor(q, false);
}

static inline void applyCursor(QWidget *w, const QCursor &c)
{
    if (QWindow *window = w->windowHandle())
        window->setCursor(c);
}

static inline void unsetCursor(QWidget *w)
{
    if (QWindow *window = w->windowHandle())
        window->unsetCursor();
}

void qt_qpa_set_cursor(QWidget *w, bool force)
{
    if (!w->testAttribute(Qt::WA_WState_Created))
        return;

    static QPointer<QWidget> lastUnderMouse = nullptr;
    if (force) {
        lastUnderMouse = w;
    } else if (lastUnderMouse) {
        const WId lastWinId = lastUnderMouse->effectiveWinId();
        const WId winId = w->effectiveWinId();
        if (lastWinId && lastWinId == winId)
            w = lastUnderMouse;
    } else if (!w->internalWinId()) {
        return; // The mouse is not under this widget, and it's not native, so don't change it.
    }

    while (!w->internalWinId() && w->parentWidget() && !w->isWindow()
           && !w->testAttribute(Qt::WA_SetCursor))
        w = w->parentWidget();

    QWidget *nativeParent = w;
    if (!w->internalWinId())
        nativeParent = w->nativeParentWidget();
    if (!nativeParent || !nativeParent->internalWinId())
        return;

    if (w->isWindow() || w->testAttribute(Qt::WA_SetCursor)) {
        if (w->isEnabled())
            applyCursor(nativeParent, w->cursor());
        else
            // Enforce the windows behavior of clearing the cursor on
            // disabled widgets.
            unsetCursor(nativeParent);
    } else {
        unsetCursor(nativeParent);
    }
}
#endif

/*!
    \enum QWidget::RenderFlag

    This enum describes how to render the widget when calling QWidget::render().

    \value DrawWindowBackground If you enable this option, the widget's background
    is rendered into the target even if autoFillBackground is not set. By default,
    this option is enabled.

    \value DrawChildren If you enable this option, the widget's children
    are rendered recursively into the target. By default, this option is enabled.

    \value IgnoreMask If you enable this option, the widget's QWidget::mask()
    is ignored when rendering into the target. By default, this option is disabled.

    \since 4.3
*/

/*!
    \since 4.3

    Renders the \a sourceRegion of this widget into the \a target
    using \a renderFlags to determine how to render. Rendering
    starts at \a targetOffset in the \a target. For example:

    \snippet code/src_gui_kernel_qwidget.cpp 7

    If \a sourceRegion is a null region, this function will use QWidget::rect() as
    the region, i.e. the entire widget.

    Ensure that you call QPainter::end() for the \a target device's
    active painter (if any) before rendering. For example:

    \snippet code/src_gui_kernel_qwidget.cpp 8

    \note To obtain the contents of a QOpenGLWidget, use QOpenGLWidget::grabFramebuffer()
    instead.

    \note To obtain the contents of a QGLWidget (deprecated), use
    QGLWidget::grabFrameBuffer() or QGLWidget::renderPixmap() instead.
*/
void QWidget::render(QPaintDevice *target, const QPoint &targetOffset,
                     const QRegion &sourceRegion, RenderFlags renderFlags)
{
    QPainter p(target);
    render(&p, targetOffset, sourceRegion, renderFlags);
}

/*!
    \overload

    Renders the widget into the \a painter's QPainter::device().

    Transformations and settings applied to the \a painter will be used
    when rendering.

    \note The \a painter must be active. On \macos the widget will be
    rendered into a QPixmap and then drawn by the \a painter.

    \sa QPainter::device()
*/
void QWidget::render(QPainter *painter, const QPoint &targetOffset,
                     const QRegion &sourceRegion, RenderFlags renderFlags)
{
    if (Q_UNLIKELY(!painter)) {
        qWarning("QWidget::render: Null pointer to painter");
        return;
    }

    if (Q_UNLIKELY(!painter->isActive())) {
        qWarning("QWidget::render: Cannot render with an inactive painter");
        return;
    }

    const qreal opacity = painter->opacity();
    if (qFuzzyIsNull(opacity))
        return; // Fully transparent.

    Q_D(QWidget);
    const bool inRenderWithPainter = d->extra && d->extra->inRenderWithPainter;
    const QRegion toBePainted = !inRenderWithPainter ? d->prepareToRender(sourceRegion, renderFlags)
                                                     : sourceRegion;
    if (toBePainted.isEmpty())
        return;

    if (!d->extra)
        d->createExtra();
    d->extra->inRenderWithPainter = true;

    QPaintEngine *engine = painter->paintEngine();
    Q_ASSERT(engine);
    QPaintEnginePrivate *enginePriv = engine->d_func();
    Q_ASSERT(enginePriv);
    QPaintDevice *target = engine->paintDevice();
    Q_ASSERT(target);

    // Render via a pixmap when dealing with non-opaque painters or printers.
    if (!inRenderWithPainter && (opacity < 1.0 || (target->devType() == QInternal::Printer))) {
        d->render_helper(painter, targetOffset, toBePainted, renderFlags);
        d->extra->inRenderWithPainter = inRenderWithPainter;
        return;
    }

    // Set new shared painter.
    QPainter *oldPainter = d->sharedPainter();
    d->setSharedPainter(painter);

    // Save current system clip, viewport and transform,
    const QTransform oldTransform = enginePriv->systemTransform;
    const QRegion oldSystemClip = enginePriv->systemClip;
    const QRegion oldBaseClip = enginePriv->baseSystemClip;
    const QRegion oldSystemViewport = enginePriv->systemViewport;

    // This ensures that all painting triggered by render() is clipped to the current engine clip.
    if (painter->hasClipping()) {
        const QRegion painterClip = painter->deviceTransform().map(painter->clipRegion());
        enginePriv->setSystemViewport(oldSystemClip.isEmpty() ? painterClip : oldSystemClip & painterClip);
    } else {
        enginePriv->setSystemViewport(oldSystemClip);
    }

    d->render(target, targetOffset, toBePainted, renderFlags);

    // Restore system clip, viewport and transform.
    enginePriv->baseSystemClip = oldBaseClip;
    enginePriv->setSystemTransformAndViewport(oldTransform, oldSystemViewport);
    enginePriv->systemStateChanged();

    // Restore shared painter.
    d->setSharedPainter(oldPainter);

    d->extra->inRenderWithPainter = inRenderWithPainter;
}

static void sendResizeEvents(QWidget *target)
{
    QResizeEvent e(target->size(), QSize());
    QCoreApplication::sendEvent(target, &e);

    const QObjectList children = target->children();
    for (int i = 0; i < children.size(); ++i) {
        if (!children.at(i)->isWidgetType())
            continue;
        QWidget *child = static_cast<QWidget*>(children.at(i));
        if (!child->isWindow() && child->testAttribute(Qt::WA_PendingResizeEvent))
            sendResizeEvents(child);
    }
}

/*!
    \since 5.0

    Renders the widget into a pixmap restricted by the
    given \a rectangle. If the widget has any children, then
    they are also painted in the appropriate positions.

    If a rectangle with an invalid size is specified  (the default),
    the entire widget is painted.

    \sa render(), QPixmap
*/
QPixmap QWidget::grab(const QRect &rectangle)
{
    Q_D(QWidget);
    if (testAttribute(Qt::WA_PendingResizeEvent) || !testAttribute(Qt::WA_WState_Created))
        sendResizeEvents(this);

    const QWidget::RenderFlags renderFlags = QWidget::DrawWindowBackground | QWidget::DrawChildren | QWidget::IgnoreMask;

    const bool oldDirtyOpaqueChildren =  d->dirtyOpaqueChildren;
    QRect r(rectangle);
    if (r.width() < 0 || r.height() < 0) {
        // For grabbing widgets that haven't been shown yet,
        // we trigger the layouting mechanism to determine the widget's size.
        r = d->prepareToRender(QRegion(), renderFlags).boundingRect();
        r.setTopLeft(rectangle.topLeft());
    }

    if (!r.intersects(rect()))
        return QPixmap();

    const qreal dpr = devicePixelRatioF();
    QPixmap res((QSizeF(r.size()) * dpr).toSize());
    res.setDevicePixelRatio(dpr);
    if (!d->isOpaque)
        res.fill(Qt::transparent);
    d->render(&res, QPoint(), QRegion(r), renderFlags);

    d->dirtyOpaqueChildren = oldDirtyOpaqueChildren;
    return res;
}

/*!
    \brief The graphicsEffect function returns a pointer to the
    widget's graphics effect.

    If the widget has no graphics effect, \nullptr is returned.

    \since 4.6

    \sa setGraphicsEffect()
*/
#if QT_CONFIG(graphicseffect)
QGraphicsEffect *QWidget::graphicsEffect() const
{
    Q_D(const QWidget);
    return d->graphicsEffect;
}
#endif // QT_CONFIG(graphicseffect)

/*!

  \brief The setGraphicsEffect function is for setting the widget's graphics effect.

    Sets \a effect as the widget's effect. If there already is an effect installed
    on this widget, QWidget will delete the existing effect before installing
    the new \a effect.

    If \a effect is the installed effect on a different widget, setGraphicsEffect() will remove
    the effect from the widget and install it on this widget.

    QWidget takes ownership of \a effect.

    \note This function will apply the effect on itself and all its children.

    \note Graphics effects are not supported for OpenGL-based widgets, such as QGLWidget,
    QOpenGLWidget and QQuickWidget.

    \since 4.6

    \sa graphicsEffect()
*/
#if QT_CONFIG(graphicseffect)
void QWidget::setGraphicsEffect(QGraphicsEffect *effect)
{
    Q_D(QWidget);
    if (d->graphicsEffect == effect)
        return;

    if (d->graphicsEffect) {
        d->invalidateBackingStore(rect());
        delete d->graphicsEffect;
        d->graphicsEffect = nullptr;
    }

    if (effect) {
        // Set new effect.
        QGraphicsEffectSourcePrivate *sourced = new QWidgetEffectSourcePrivate(this);
        QGraphicsEffectSource *source = new QGraphicsEffectSource(*sourced);
        d->graphicsEffect = effect;
        effect->d_func()->setGraphicsEffectSource(source);
        update();
    }

    d->updateIsOpaque();
}
#endif // QT_CONFIG(graphicseffect)

bool QWidgetPrivate::isAboutToShow() const
{
    if (data.in_show)
        return true;

    Q_Q(const QWidget);
    if (q->isHidden())
        return false;

    // The widget will be shown if any of its ancestors are about to show.
    QWidget *parent = q->parentWidget();
    return parent ? parent->d_func()->isAboutToShow() : false;
}

QRegion QWidgetPrivate::prepareToRender(const QRegion &region, QWidget::RenderFlags renderFlags)
{
    Q_Q(QWidget);
    const bool isVisible = q->isVisible();

    // Make sure the widget is laid out correctly.
    if (!isVisible && !isAboutToShow()) {
        QWidget *topLevel = q->window();
        (void)topLevel->d_func()->topData(); // Make sure we at least have top-data.
        topLevel->ensurePolished();

        // Invalidate the layout of hidden ancestors (incl. myself) and pretend
        // they're not explicitly hidden.
        QWidget *widget = q;
        QWidgetList hiddenWidgets;
        while (widget) {
            if (widget->isHidden()) {
                widget->setAttribute(Qt::WA_WState_Hidden, false);
                hiddenWidgets.append(widget);
                if (!widget->isWindow() && widget->parentWidget()->d_func()->layout)
                    widget->d_func()->updateGeometry_helper(true);
            }
            widget = widget->parentWidget();
        }

        // Activate top-level layout.
        if (topLevel->d_func()->layout)
            topLevel->d_func()->layout->activate();

        // Adjust size if necessary.
        QTLWExtra *topLevelExtra = topLevel->d_func()->maybeTopData();
        if (topLevelExtra && !topLevelExtra->sizeAdjusted
            && !topLevel->testAttribute(Qt::WA_Resized)) {
            topLevel->adjustSize();
            topLevel->setAttribute(Qt::WA_Resized, false);
        }

        // Activate child layouts.
        topLevel->d_func()->activateChildLayoutsRecursively();

        // We're not cheating with WA_WState_Hidden anymore.
        for (int i = 0; i < hiddenWidgets.size(); ++i) {
            QWidget *widget = hiddenWidgets.at(i);
            widget->setAttribute(Qt::WA_WState_Hidden);
            if (!widget->isWindow() && widget->parentWidget()->d_func()->layout)
                widget->parentWidget()->d_func()->layout->invalidate();
        }
    } else if (isVisible) {
        q->window()->d_func()->sendPendingMoveAndResizeEvents(true, true);
    }

    // Calculate the region to be painted.
    QRegion toBePainted = !region.isEmpty() ? region : QRegion(q->rect());
    if (!(renderFlags & QWidget::IgnoreMask) && extra && extra->hasMask)
        toBePainted &= extra->mask;
    return toBePainted;
}

void QWidgetPrivate::render_helper(QPainter *painter, const QPoint &targetOffset, const QRegion &toBePainted,
                                   QWidget::RenderFlags renderFlags)
{
    Q_ASSERT(painter);
    Q_ASSERT(!toBePainted.isEmpty());

    Q_Q(QWidget);
    const QTransform originalTransform = painter->worldTransform();
    const bool useDeviceCoordinates = originalTransform.isScaling();
    if (!useDeviceCoordinates) {
        // Render via a pixmap.
        const QRect rect = toBePainted.boundingRect();
        const QSize size = rect.size();
        if (size.isNull())
            return;

        const qreal pixmapDevicePixelRatio = painter->device()->devicePixelRatioF();
        QPixmap pixmap(size * pixmapDevicePixelRatio);
        pixmap.setDevicePixelRatio(pixmapDevicePixelRatio);

        if (!(renderFlags & QWidget::DrawWindowBackground) || !isOpaque)
            pixmap.fill(Qt::transparent);
        q->render(&pixmap, QPoint(), toBePainted, renderFlags);

        const bool restore = !(painter->renderHints() & QPainter::SmoothPixmapTransform);
        painter->setRenderHints(QPainter::SmoothPixmapTransform, true);

        painter->drawPixmap(targetOffset, pixmap);

        if (restore)
            painter->setRenderHints(QPainter::SmoothPixmapTransform, false);

    } else {
        // Render via a pixmap in device coordinates (to avoid pixmap scaling).
        QTransform transform = originalTransform;
        transform.translate(targetOffset.x(), targetOffset.y());

        QPaintDevice *device = painter->device();
        Q_ASSERT(device);

        // Calculate device rect.
        const QRectF rect(toBePainted.boundingRect());
        QRect deviceRect = transform.mapRect(QRectF(0, 0, rect.width(), rect.height())).toAlignedRect();
        deviceRect &= QRect(0, 0, device->width(), device->height());

        QPixmap pixmap(deviceRect.size());
        pixmap.fill(Qt::transparent);

        // Create a pixmap device coordinate painter.
        QPainter pixmapPainter(&pixmap);
        pixmapPainter.setRenderHints(painter->renderHints());
        transform *= QTransform::fromTranslate(-deviceRect.x(), -deviceRect.y());
        pixmapPainter.setTransform(transform);

        q->render(&pixmapPainter, QPoint(), toBePainted, renderFlags);
        pixmapPainter.end();

        // And then draw the pixmap.
        painter->setTransform(QTransform());
        painter->drawPixmap(deviceRect.topLeft(), pixmap);
        painter->setTransform(originalTransform);
    }
}

void QWidgetPrivate::drawWidget(QPaintDevice *pdev, const QRegion &rgn, const QPoint &offset, DrawWidgetFlags flags,
                                QPainter *sharedPainter, QWidgetRepaintManager *repaintManager)
{
    if (rgn.isEmpty())
        return;

    Q_Q(QWidget);

    qCInfo(lcWidgetPainting) << "Drawing" << rgn << "of" << q << "at" << offset
        << "into paint device" << pdev << "with" << flags;

    const bool asRoot = flags & DrawAsRoot;
    bool onScreen = shouldPaintOnScreen();

#if QT_CONFIG(graphicseffect)
    if (graphicsEffect && graphicsEffect->isEnabled()) {
        QGraphicsEffectSource *source = graphicsEffect->d_func()->source;
        QWidgetEffectSourcePrivate *sourced = static_cast<QWidgetEffectSourcePrivate *>
                                                         (source->d_func());
        if (!sourced->context) {
            QWidgetPaintContext context(pdev, rgn, offset, flags, sharedPainter, repaintManager);
            sourced->context = &context;
            if (!sharedPainter) {
                setSystemClip(pdev->paintEngine(), pdev->devicePixelRatioF(), rgn.translated(offset));
                QPainter p(pdev);
                p.translate(offset);
                context.painter = &p;
                graphicsEffect->draw(&p);
                setSystemClip(pdev->paintEngine(), 1, QRegion());
            } else {
                context.painter = sharedPainter;
                if (sharedPainter->worldTransform() != sourced->lastEffectTransform) {
                    sourced->invalidateCache();
                    sourced->lastEffectTransform = sharedPainter->worldTransform();
                }
                sharedPainter->save();
                sharedPainter->translate(offset);
                setSystemClip(sharedPainter->paintEngine(), sharedPainter->device()->devicePixelRatioF(), rgn.translated(offset));
                graphicsEffect->draw(sharedPainter);
                setSystemClip(sharedPainter->paintEngine(), 1, QRegion());
                sharedPainter->restore();
            }
            sourced->context = nullptr;

            if (repaintManager)
                repaintManager->markNeedsFlush(q, rgn, offset);

            return;
        }
    }
#endif // QT_CONFIG(graphicseffect)

    const bool alsoOnScreen = flags & DrawPaintOnScreen;
    const bool recursive = flags & DrawRecursive;
    const bool alsoInvisible = flags & DrawInvisible;

    Q_ASSERT(sharedPainter ? sharedPainter->isActive() : true);

    QRegion toBePainted(rgn);
    if (asRoot && !alsoInvisible)
        toBePainted &= clipRect(); //(rgn & visibleRegion());
    if (!(flags & DontSubtractOpaqueChildren))
        subtractOpaqueChildren(toBePainted, q->rect());

    if (!toBePainted.isEmpty()) {
        if (!onScreen || alsoOnScreen) {
            //update the "in paint event" flag
            if (Q_UNLIKELY(q->testAttribute(Qt::WA_WState_InPaintEvent)))
                qWarning("QWidget::repaint: Recursive repaint detected");
            q->setAttribute(Qt::WA_WState_InPaintEvent);

            //clip away the new area
            QPaintEngine *paintEngine = pdev->paintEngine();
            if (paintEngine) {
                setRedirected(pdev, -offset);

                if (sharedPainter)
                    setSystemClip(pdev->paintEngine(), pdev->devicePixelRatioF(), toBePainted);
                else
                    paintEngine->d_func()->systemRect = q->data->crect;

                //paint the background
                if ((asRoot || q->autoFillBackground() || onScreen || q->testAttribute(Qt::WA_StyledBackground))
                    && !q->testAttribute(Qt::WA_OpaquePaintEvent) && !q->testAttribute(Qt::WA_NoSystemBackground)) {
#ifndef QT_NO_OPENGL
                    beginBackingStorePainting();
#endif
                    QPainter p(q);
                    paintBackground(&p, toBePainted, (asRoot || onScreen) ? (flags | DrawAsRoot) : DrawWidgetFlags());
#ifndef QT_NO_OPENGL
                    endBackingStorePainting();
#endif
                }

                if (!sharedPainter)
                    setSystemClip(pdev->paintEngine(), pdev->devicePixelRatioF(), toBePainted.translated(offset));

                if (!onScreen && !asRoot && !isOpaque && q->testAttribute(Qt::WA_TintedBackground)) {
#ifndef QT_NO_OPENGL
                    beginBackingStorePainting();
#endif
                    QPainter p(q);
                    QColor tint = q->palette().window().color();
                    tint.setAlphaF(qreal(.6));
                    p.fillRect(toBePainted.boundingRect(), tint);
#ifndef QT_NO_OPENGL
                    endBackingStorePainting();
#endif
                }
            }

#if 0
            qDebug() << "painting" << q << "opaque ==" << isOpaque();
            qDebug() << "clipping to" << toBePainted << "location == " << offset
                     << "geometry ==" << QRect(q->mapTo(q->window(), QPoint(0, 0)), q->size());
#endif

            bool skipPaintEvent = false;
#ifndef QT_NO_OPENGL
            if (renderToTexture) {
                // This widget renders into a texture which is composed later. We just need to
                // punch a hole in the backingstore, so the texture will be visible.
                beginBackingStorePainting();
                if (!q->testAttribute(Qt::WA_AlwaysStackOnTop) && repaintManager) {
                    QPainter p(q);
                    p.setCompositionMode(QPainter::CompositionMode_Source);
                    p.fillRect(q->rect(), Qt::transparent);
                } else if (!repaintManager) {
                    // We are not drawing to a backingstore: fall back to QImage
                    QImage img = grabFramebuffer();
                    // grabFramebuffer() always sets the format to RGB32
                    // regardless of whether it is transparent or not.
                    if (img.format() == QImage::Format_RGB32)
                        img.reinterpretAsFormat(QImage::Format_ARGB32_Premultiplied);
                    QPainter p(q);
                    p.drawImage(q->rect(), img);
                    skipPaintEvent = true;
                }
                endBackingStorePainting();
                if (renderToTextureReallyDirty)
                    renderToTextureReallyDirty = 0;
                else
                    skipPaintEvent = true;
            }
#endif // QT_NO_OPENGL

            if (!skipPaintEvent) {
                //actually send the paint event
                sendPaintEvent(toBePainted);
            }

            if (repaintManager)
                repaintManager->markNeedsFlush(q, toBePainted, offset);

            //restore
            if (paintEngine) {
                restoreRedirected();
                if (!sharedPainter)
                    paintEngine->d_func()->systemRect = QRect();
                else
                    paintEngine->d_func()->currentClipDevice = nullptr;

                setSystemClip(pdev->paintEngine(), 1, QRegion());
            }
            q->setAttribute(Qt::WA_WState_InPaintEvent, false);
            if (Q_UNLIKELY(q->paintingActive()))
                qWarning("QWidget::repaint: It is dangerous to leave painters active on a widget outside of the PaintEvent");

            if (paintEngine && paintEngine->autoDestruct()) {
                delete paintEngine;
            }
        } else if (q->isWindow()) {
            QPaintEngine *engine = pdev->paintEngine();
            if (engine) {
                QPainter p(pdev);
                p.setClipRegion(toBePainted);
                const QBrush bg = q->palette().brush(QPalette::Window);
                if (bg.style() == Qt::TexturePattern)
                    p.drawTiledPixmap(q->rect(), bg.texture());
                else
                    p.fillRect(q->rect(), bg);

                if (engine->autoDestruct())
                    delete engine;
            }
        }
    }

    if (recursive && !children.isEmpty()) {
        paintSiblingsRecursive(pdev, children, children.size() - 1, rgn, offset, flags & ~DrawAsRoot,
                               sharedPainter, repaintManager);
    }
}

void QWidgetPrivate::sendPaintEvent(const QRegion &toBePainted)
{
    Q_Q(QWidget);
    QPaintEvent e(toBePainted);
    QCoreApplication::sendSpontaneousEvent(q, &e);

#ifndef QT_NO_OPENGL
    if (renderToTexture)
        resolveSamples();
#endif // QT_NO_OPENGL
}

void QWidgetPrivate::render(QPaintDevice *target, const QPoint &targetOffset,
                            const QRegion &sourceRegion, QWidget::RenderFlags renderFlags)
{
    if (Q_UNLIKELY(!target)) {
        qWarning("QWidget::render: null pointer to paint device");
        return;
    }

    const bool inRenderWithPainter = extra && extra->inRenderWithPainter;
    QRegion paintRegion = !inRenderWithPainter
                          ? prepareToRender(sourceRegion, renderFlags)
                          : sourceRegion;
    if (paintRegion.isEmpty())
        return;

    QPainter *oldSharedPainter = inRenderWithPainter ? sharedPainter() : nullptr;

    // Use the target's shared painter if set (typically set when doing
    // "other->render(widget);" in the widget's paintEvent.
    if (target->devType() == QInternal::Widget) {
        QWidgetPrivate *targetPrivate = static_cast<QWidget *>(target)->d_func();
        if (targetPrivate->extra && targetPrivate->extra->inRenderWithPainter) {
            QPainter *targetPainter = targetPrivate->sharedPainter();
            if (targetPainter && targetPainter->isActive())
                setSharedPainter(targetPainter);
        }
    }

    // Use the target's redirected device if set and adjust offset and paint
    // region accordingly. This is typically the case when people call render
    // from the paintEvent.
    QPoint offset = targetOffset;
    offset -= paintRegion.boundingRect().topLeft();
    QPoint redirectionOffset;
    QPaintDevice *redirected = nullptr;

    if (target->devType() == QInternal::Widget)
        redirected = static_cast<QWidget *>(target)->d_func()->redirected(&redirectionOffset);

    if (redirected) {
        target = redirected;
        offset -= redirectionOffset;
    }

    if (!inRenderWithPainter) { // Clip handled by shared painter (in qpainter.cpp).
        if (QPaintEngine *targetEngine = target->paintEngine()) {
            const QRegion targetSystemClip = targetEngine->systemClip();
            if (!targetSystemClip.isEmpty())
                paintRegion &= targetSystemClip.translated(-offset);
        }
    }

    // Set backingstore flags.
    DrawWidgetFlags flags = DrawPaintOnScreen | DrawInvisible;
    if (renderFlags & QWidget::DrawWindowBackground)
        flags |= DrawAsRoot;

    if (renderFlags & QWidget::DrawChildren)
        flags |= DrawRecursive;
    else
        flags |= DontSubtractOpaqueChildren;

    flags |= DontSetCompositionMode;

    // Render via backingstore.
    drawWidget(target, paintRegion, offset, flags, sharedPainter());

    // Restore shared painter.
    if (oldSharedPainter)
        setSharedPainter(oldSharedPainter);
}

void QWidgetPrivate::paintSiblingsRecursive(QPaintDevice *pdev, const QObjectList& siblings, int index, const QRegion &rgn,
                                            const QPoint &offset, DrawWidgetFlags flags
                                            , QPainter *sharedPainter, QWidgetRepaintManager *repaintManager)
{
    QWidget *w = nullptr;
    QRect boundingRect;
    bool dirtyBoundingRect = true;
    const bool exludeOpaqueChildren = (flags & DontDrawOpaqueChildren);
    const bool excludeNativeChildren = (flags & DontDrawNativeChildren);

    do {
        QWidget *x =  qobject_cast<QWidget*>(siblings.at(index));
        if (x && !(exludeOpaqueChildren && x->d_func()->isOpaque) && !x->isHidden() && !x->isWindow()
            && !(excludeNativeChildren && x->internalWinId())) {
            if (dirtyBoundingRect) {
                boundingRect = rgn.boundingRect();
                dirtyBoundingRect = false;
            }

            if (qRectIntersects(boundingRect, x->d_func()->effectiveRectFor(x->data->crect))) {
                w = x;
                break;
            }
        }
        --index;
    } while (index >= 0);

    if (!w)
        return;

    QWidgetPrivate *wd = w->d_func();
    const QPoint widgetPos(w->data->crect.topLeft());
    const bool hasMask = wd->extra && wd->extra->hasMask && !wd->graphicsEffect;
    if (index > 0) {
        QRegion wr(rgn);
        if (wd->isOpaque)
            wr -= hasMask ? wd->extra->mask.translated(widgetPos) : w->data->crect;
        paintSiblingsRecursive(pdev, siblings, --index, wr, offset, flags,
                               sharedPainter, repaintManager);
    }

    if (w->updatesEnabled()
#if QT_CONFIG(graphicsview)
            && (!w->d_func()->extra || !w->d_func()->extra->proxyWidget)
#endif // QT_CONFIG(graphicsview)
       ) {
        QRegion wRegion(rgn);
        wRegion &= wd->effectiveRectFor(w->data->crect);
        wRegion.translate(-widgetPos);
        if (hasMask)
            wRegion &= wd->extra->mask;
        wd->drawWidget(pdev, wRegion, offset + widgetPos, flags, sharedPainter, repaintManager);
    }
}

#if QT_CONFIG(graphicseffect)
QRectF QWidgetEffectSourcePrivate::boundingRect(Qt::CoordinateSystem system) const
{
    if (system != Qt::DeviceCoordinates)
        return m_widget->rect();

    if (Q_UNLIKELY(!context)) {
        // Device coordinates without context not yet supported.
        qWarning("QGraphicsEffectSource::boundingRect: Not yet implemented, lacking device context");
        return QRectF();
    }

    return context->painter->worldTransform().mapRect(m_widget->rect());
}

void QWidgetEffectSourcePrivate::draw(QPainter *painter)
{
    if (!context || context->painter != painter) {
        m_widget->render(painter);
        return;
    }

    // The region saved in the context is neither clipped to the rect
    // nor the mask, so we have to clip it here before calling drawWidget.
    QRegion toBePainted = context->rgn;
    toBePainted &= m_widget->rect();
    QWidgetPrivate *wd = qt_widget_private(m_widget);
    if (wd->extra && wd->extra->hasMask)
        toBePainted &= wd->extra->mask;

    wd->drawWidget(context->pdev, toBePainted, context->offset, context->flags,
                   context->sharedPainter, context->repaintManager);
}

QPixmap QWidgetEffectSourcePrivate::pixmap(Qt::CoordinateSystem system, QPoint *offset,
                                           QGraphicsEffect::PixmapPadMode mode) const
{
    const bool deviceCoordinates = (system == Qt::DeviceCoordinates);
    if (Q_UNLIKELY(!context && deviceCoordinates)) {
        // Device coordinates without context not yet supported.
        qWarning("QGraphicsEffectSource::pixmap: Not yet implemented, lacking device context");
        return QPixmap();
    }

    QPoint pixmapOffset;
    QRectF sourceRect = m_widget->rect();

    if (deviceCoordinates) {
        const QTransform &painterTransform = context->painter->worldTransform();
        sourceRect = painterTransform.mapRect(sourceRect);
        pixmapOffset = painterTransform.map(pixmapOffset);
    }

    QRect effectRect;

    if (mode == QGraphicsEffect::PadToEffectiveBoundingRect)
        effectRect = m_widget->graphicsEffect()->boundingRectFor(sourceRect).toAlignedRect();
    else if (mode == QGraphicsEffect::PadToTransparentBorder)
        effectRect = sourceRect.adjusted(-1, -1, 1, 1).toAlignedRect();
    else
        effectRect = sourceRect.toAlignedRect();

    if (offset)
        *offset = effectRect.topLeft();

    pixmapOffset -= effectRect.topLeft();

    qreal dpr(1.0);
    if (const auto *paintDevice = context->painter->device())
        dpr = paintDevice->devicePixelRatioF();
    else
        qWarning("QWidgetEffectSourcePrivate::pixmap: Painter not active");
    QPixmap pixmap(effectRect.size() * dpr);
    pixmap.setDevicePixelRatio(dpr);

    pixmap.fill(Qt::transparent);
    m_widget->render(&pixmap, pixmapOffset, QRegion(), QWidget::DrawChildren);
    return pixmap;
}
#endif // QT_CONFIG(graphicseffect)

#if QT_CONFIG(graphicsview)
/*!
    \internal

    Finds the nearest widget embedded in a graphics proxy widget along the chain formed by this
    widget and its ancestors. The search starts at \a origin (inclusive).
    If successful, the function returns the proxy that embeds the widget, or \nullptr if no
    embedded widget was found.
*/
QGraphicsProxyWidget *QWidgetPrivate::nearestGraphicsProxyWidget(const QWidget *origin)
{
    if (origin) {
        const auto &extra = origin->d_func()->extra;
        if (extra && extra->proxyWidget)
            return extra->proxyWidget;
        return nearestGraphicsProxyWidget(origin->parentWidget());
    }
    return nullptr;
}
#endif

/*!
    \property QWidget::locale
    \brief the widget's locale
    \since 4.3

    As long as no special locale has been set, this is either
    the parent's locale or (if this widget is a top level widget),
    the default locale.

    If the widget displays dates or numbers, these should be formatted
    using the widget's locale.

    \sa QLocale, QLocale::setDefault()
*/

void QWidgetPrivate::setLocale_helper(const QLocale &loc, bool forceUpdate)
{
    Q_Q(QWidget);
    if (locale == loc && !forceUpdate)
        return;

    locale = loc;

    if (!children.isEmpty()) {
        for (int i = 0; i < children.size(); ++i) {
            QWidget *w = qobject_cast<QWidget*>(children.at(i));
            if (!w)
                continue;
            if (w->testAttribute(Qt::WA_SetLocale))
                continue;
            if (w->isWindow() && !w->testAttribute(Qt::WA_WindowPropagation))
                continue;
            w->d_func()->setLocale_helper(loc, forceUpdate);
        }
    }
    QEvent e(QEvent::LocaleChange);
    QCoreApplication::sendEvent(q, &e);
}

void QWidget::setLocale(const QLocale &locale)
{
    Q_D(QWidget);

    setAttribute(Qt::WA_SetLocale);
    d->setLocale_helper(locale);
}

QLocale QWidget::locale() const
{
    Q_D(const QWidget);

    return d->locale;
}

void QWidgetPrivate::resolveLocale()
{
    Q_Q(const QWidget);

    if (!q->testAttribute(Qt::WA_SetLocale)) {
        QWidget *parent = q->parentWidget();
        setLocale_helper(!parent || (q->isWindow() && !q->testAttribute(Qt::WA_WindowPropagation))
                         ? QLocale() : parent->locale());
    }
}

void QWidget::unsetLocale()
{
    Q_D(QWidget);
    setAttribute(Qt::WA_SetLocale, false);
    d->resolveLocale();
}

/*!
    \property QWidget::windowTitle
    \brief the window title (caption)

    This property only makes sense for top-level widgets, such as
    windows and dialogs. If no caption has been set, the title is based of the
    \l windowFilePath. If neither of these is set, then the title is
    an empty string.

    If you use the \l windowModified mechanism, the window title must
    contain a "[*]" placeholder, which indicates where the '*' should
    appear. Normally, it should appear right after the file name
    (e.g., "document1.txt[*] - Text Editor"). If the \l
    windowModified property is \c false (the default), the placeholder
    is simply removed.

    On some desktop platforms (including Windows and Unix), the application name
    (from QGuiApplication::applicationDisplayName) is added at the end of the
    window title, if set. This is done by the QPA plugin, so it is shown to the
    user, but isn't part of the windowTitle string.

    \sa windowIcon, windowModified, windowFilePath
*/
QString QWidget::windowTitle() const
{
    Q_D(const QWidget);
    if (d->extra && d->extra->topextra) {
        if (!d->extra->topextra->caption.isEmpty())
            return d->extra->topextra->caption;
        if (!d->extra->topextra->filePath.isEmpty())
            return QFileInfo(d->extra->topextra->filePath).fileName() + QLatin1String("[*]");
    }
    return QString();
}

/*!
    Returns a modified window title with the [*] place holder
    replaced according to the rules described in QWidget::setWindowTitle

    This function assumes that "[*]" can be quoted by another
    "[*]", so it will replace two place holders by one and
    a single last one by either "*" or nothing depending on
    the modified flag.

    \internal
*/
QString qt_setWindowTitle_helperHelper(const QString &title, const QWidget *widget)
{
    Q_ASSERT(widget);

    QString cap = title;
    if (cap.isEmpty())
        return cap;

    QLatin1String placeHolder("[*]");
    int index = cap.indexOf(placeHolder);

    // here the magic begins
    while (index != -1) {
        index += placeHolder.size();
        int count = 1;
        while (cap.indexOf(placeHolder, index) == index) {
            ++count;
            index += placeHolder.size();
        }

        if (count%2) { // odd number of [*] -> replace last one
            int lastIndex = cap.lastIndexOf(placeHolder, index - 1);
            if (widget->isWindowModified()
             && widget->style()->styleHint(QStyle::SH_TitleBar_ModifyNotification, nullptr, widget))
                cap.replace(lastIndex, 3, QWidget::tr("*"));
            else
                cap.remove(lastIndex, 3);
        }

        index = cap.indexOf(placeHolder, index);
    }

    cap.replace(QLatin1String("[*][*]"), placeHolder);

    return cap;
}

void QWidgetPrivate::setWindowTitle_helper(const QString &title)
{
    Q_Q(QWidget);
    if (q->testAttribute(Qt::WA_WState_Created))
        setWindowTitle_sys(qt_setWindowTitle_helperHelper(title, q));
}

void QWidgetPrivate::setWindowTitle_sys(const QString &caption)
{
    Q_Q(QWidget);
    if (!q->isWindow())
        return;

    if (QWindow *window = q->windowHandle())
        window->setTitle(caption);

}

void QWidgetPrivate::setWindowIconText_helper(const QString &title)
{
    Q_Q(QWidget);
    if (q->testAttribute(Qt::WA_WState_Created))
        setWindowIconText_sys(qt_setWindowTitle_helperHelper(title, q));
}

void QWidgetPrivate::setWindowIconText_sys(const QString &iconText)
{
    Q_Q(QWidget);
    // ### The QWidget property is deprecated, but the XCB window function is not.
    // It should remain available for the rare application that needs it.
    if (QWindow *window = q->windowHandle())
        QXcbWindowFunctions::setWmWindowIconText(window, iconText);
}

/*!
    \fn void QWidget::windowIconTextChanged(const QString &iconText)

    This signal is emitted when the window's icon text has changed, with the
    new \a iconText as an argument.

    \since 5.2
    \obsolete

    This signal is deprecated.
*/

void QWidget::setWindowIconText(const QString &iconText)
{
    if (QWidget::windowIconText() == iconText)
        return;

    Q_D(QWidget);
    d->topData()->iconText = iconText;
    d->setWindowIconText_helper(iconText);

    QEvent e(QEvent::IconTextChange);
    QCoreApplication::sendEvent(this, &e);

    emit windowIconTextChanged(iconText);
}

/*!
    \fn void QWidget::windowTitleChanged(const QString &title)

    This signal is emitted when the window's title has changed, with the
    new \a title as an argument.

    \since 5.2
*/

void QWidget::setWindowTitle(const QString &title)
{
    if (QWidget::windowTitle() == title && !title.isEmpty() && !title.isNull())
        return;

    Q_D(QWidget);
    d->topData()->caption = title;
    d->setWindowTitle_helper(title);

    QEvent e(QEvent::WindowTitleChange);
    QCoreApplication::sendEvent(this, &e);

    emit windowTitleChanged(title);
}


/*!
    \property QWidget::windowIcon
    \brief the widget's icon

    This property only makes sense for windows. If no icon
    has been set, windowIcon() returns the application icon
    (QApplication::windowIcon()).

    \sa windowTitle
*/
QIcon QWidget::windowIcon() const
{
    const QWidget *w = this;
    while (w) {
        const QWidgetPrivate *d = w->d_func();
        if (d->extra && d->extra->topextra && d->extra->topextra->icon)
            return *d->extra->topextra->icon;
        w = w->parentWidget();
    }
    return QApplication::windowIcon();
}

void QWidgetPrivate::setWindowIcon_helper()
{
    Q_Q(QWidget);
    QEvent e(QEvent::WindowIconChange);

    // Do not send the event if the widget is a top level.
    // In that case, setWindowIcon_sys does it, and event propagation from
    // QWidgetWindow to the top level QWidget ensures that the event reaches
    // the top level anyhow
    if (!q->windowHandle())
        QCoreApplication::sendEvent(q, &e);
    for (int i = 0; i < children.size(); ++i) {
        QWidget *w = qobject_cast<QWidget *>(children.at(i));
        if (w && !w->isWindow())
            QCoreApplication::sendEvent(w, &e);
    }
}

/*!
    \fn void QWidget::windowIconChanged(const QIcon &icon)

    This signal is emitted when the window's icon has changed, with the
    new \a icon as an argument.

    \since 5.2
*/

void QWidget::setWindowIcon(const QIcon &icon)
{
    Q_D(QWidget);

    setAttribute(Qt::WA_SetWindowIcon, !icon.isNull());
    d->createTLExtra();

    if (!d->extra->topextra->icon)
        d->extra->topextra->icon = qt_make_unique<QIcon>(icon);
    else
        *d->extra->topextra->icon = icon;

    d->setWindowIcon_sys();
    d->setWindowIcon_helper();

    emit windowIconChanged(icon);
}

void QWidgetPrivate::setWindowIcon_sys()
{
    Q_Q(QWidget);
    if (QWindow *window = q->windowHandle())
        window->setIcon(q->windowIcon());
}

/*!
    \property QWidget::windowIconText
    \brief the text to be displayed on the icon of a minimized window

    This property only makes sense for windows. If no icon
    text has been set, this accessor returns an empty string.
    It is only implemented on the X11 platform, and only certain
    window managers use this window property.

    \obsolete
    This property is deprecated.

    \sa windowIcon, windowTitle
*/

QString QWidget::windowIconText() const
{
    Q_D(const QWidget);
    return (d->extra && d->extra->topextra) ? d->extra->topextra->iconText : QString();
}

/*!
    \property QWidget::windowFilePath
    \since 4.4
    \brief the file path associated with a widget

    This property only makes sense for windows. It associates a file path with
    a window. If you set the file path, but have not set the window title, Qt
    sets the window title to the file name of the specified path, obtained using
    QFileInfo::fileName().

    If the window title is set at any point, then the window title takes precedence and
    will be shown instead of the file path string.

    Additionally, on \macos, this has an added benefit that it sets the
    \l{http://developer.apple.com/documentation/UserExperience/Conceptual/OSXHIGuidelines/XHIGWindows/chapter_17_section_3.html}{proxy icon}
    for the window, assuming that the file path exists.

    If no file path is set, this property contains an empty string.

    By default, this property contains an empty string.

    \sa windowTitle, windowIcon
*/

QString QWidget::windowFilePath() const
{
    Q_D(const QWidget);
    return (d->extra && d->extra->topextra) ? d->extra->topextra->filePath : QString();
}

void QWidget::setWindowFilePath(const QString &filePath)
{
    if (filePath == windowFilePath())
        return;

    Q_D(QWidget);

    d->createTLExtra();
    d->extra->topextra->filePath = filePath;
    d->setWindowFilePath_helper(filePath);
}

void QWidgetPrivate::setWindowFilePath_helper(const QString &filePath)
{
    if (extra->topextra && extra->topextra->caption.isEmpty()) {
#ifdef Q_OS_MAC
        setWindowTitle_helper(QFileInfo(filePath).fileName());
#else
        Q_Q(QWidget);
        Q_UNUSED(filePath);
        setWindowTitle_helper(q->windowTitle());
#endif
    }
#ifdef Q_OS_MAC
    setWindowFilePath_sys(filePath);
#endif
}

void QWidgetPrivate::setWindowFilePath_sys(const QString &filePath)
{
    Q_Q(QWidget);
    if (!q->isWindow())
        return;

    if (QWindow *window = q->windowHandle())
        window->setFilePath(filePath);
}

/*!
    Returns the window's role, or an empty string.

    \sa windowIcon, windowTitle
*/

QString QWidget::windowRole() const
{
    Q_D(const QWidget);
    return (d->extra && d->extra->topextra) ? d->extra->topextra->role : QString();
}

/*!
    Sets the window's role to \a role. This only makes sense for
    windows on X11.
*/
void QWidget::setWindowRole(const QString &role)
{
    Q_D(QWidget);
    d->createTLExtra();
    d->topData()->role = role;
    if (windowHandle())
        QXcbWindowFunctions::setWmWindowRole(windowHandle(), role.toLatin1());
}

/*!
    \property QWidget::mouseTracking
    \brief whether mouse tracking is enabled for the widget

    If mouse tracking is disabled (the default), the widget only
    receives mouse move events when at least one mouse button is
    pressed while the mouse is being moved.

    If mouse tracking is enabled, the widget receives mouse move
    events even if no buttons are pressed.

    \sa mouseMoveEvent()
*/

/*!
    \property QWidget::tabletTracking
    \brief whether tablet tracking is enabled for the widget
    \since 5.9

    If tablet tracking is disabled (the default), the widget only
    receives tablet move events when the stylus is in contact with
    the tablet, or at least one stylus button is pressed,
    while the stylus is being moved.

    If tablet tracking is enabled, the widget receives tablet move
    events even while hovering in proximity.  This is useful for
    monitoring position as well as the auxiliary properties such
    as rotation and tilt, and providing feedback in the UI.

    \sa tabletEvent()
*/


/*!
    Sets the widget's focus proxy to widget \a w. If \a w is \nullptr, the
    function resets this widget to have no focus proxy.

    Some widgets can "have focus", but create a child widget, such as
    QLineEdit, to actually handle the focus. In this case, the widget
    can set the line edit to be its focus proxy.

    setFocusProxy() sets the widget which will actually get focus when
    "this widget" gets it. If there is a focus proxy, setFocus() and
    hasFocus() operate on the focus proxy.

    \sa focusProxy()
*/

void QWidget::setFocusProxy(QWidget * w)
{
    Q_D(QWidget);
    if (!w && !d->extra)
        return;

    for (QWidget* fp  = w; fp; fp = fp->focusProxy()) {
        if (Q_UNLIKELY(fp == this)) {
            qWarning("QWidget: %s (%s) already in focus proxy chain", metaObject()->className(), objectName().toLocal8Bit().constData());
            return;
        }
    }

    QWidget *oldDeepestFocusProxy = d_func()->deepestFocusProxy();
    if (!oldDeepestFocusProxy)
        oldDeepestFocusProxy = this;
    const bool changingAppFocusWidget = (QApplicationPrivate::focus_widget == oldDeepestFocusProxy);

    d->createExtra();
    d->extra->focus_proxy = w;

    if (changingAppFocusWidget) {
        QWidget *newDeepestFocusProxy = d_func()->deepestFocusProxy();
        QApplicationPrivate::setFocusWidget(newDeepestFocusProxy ? newDeepestFocusProxy : this, Qt::NoFocusReason);
    }
}


/*!
    Returns the focus proxy, or \nullptr if there is no focus proxy.

    \sa setFocusProxy()
*/

QWidget *QWidget::focusProxy() const
{
    Q_D(const QWidget);
    return d->extra ? d->extra->focus_proxy.data() : nullptr;
}


/*!
    \property QWidget::focus
    \brief whether this widget (or its focus proxy) has the keyboard
    input focus

    By default, this property is \c false.

    \note Obtaining the value of this property for a widget is effectively equivalent
    to checking whether QApplication::focusWidget() refers to the widget.

    \sa setFocus(), clearFocus(), setFocusPolicy(), QApplication::focusWidget()
*/
bool QWidget::hasFocus() const
{
    const QWidget* w = this;
    while (w->d_func()->extra && w->d_func()->extra->focus_proxy)
        w = w->d_func()->extra->focus_proxy;
#if QT_CONFIG(graphicsview)
    if (QWidget *window = w->window()) {
        const auto &e = window->d_func()->extra;
        if (e && e->proxyWidget && e->proxyWidget->hasFocus() && window->focusWidget() == w)
            return true;
    }
#endif // QT_CONFIG(graphicsview)
    return (QApplication::focusWidget() == w);
}

/*!
    Gives the keyboard input focus to this widget (or its focus
    proxy) if this widget or one of its parents is the \l{isActiveWindow()}{active window}. The \a reason argument will
    be passed into any focus event sent from this function, it is used
    to give an explanation of what caused the widget to get focus.
    If the window is not active, the widget will be given the focus when
    the window becomes active.

    First, a focus about to change event is sent to the focus widget (if any) to
    tell it that it is about to lose the focus. Then focus is changed, a
    focus out event is sent to the previous focus item and a focus in event is sent
    to the new item to tell it that it just received the focus.
    (Nothing happens if the focus in and focus out widgets are the
    same.)

    \note On embedded platforms, setFocus() will not cause an input panel
    to be opened by the input method. If you want this to happen, you
    have to send a QEvent::RequestSoftwareInputPanel event to the
    widget yourself.

    setFocus() gives focus to a widget regardless of its focus policy,
    but does not clear any keyboard grab (see grabKeyboard()).

    Be aware that if the widget is hidden, it will not accept focus
    until it is shown.

    \warning If you call setFocus() in a function which may itself be
    called from focusOutEvent() or focusInEvent(), you may get an
    infinite recursion.

    \sa hasFocus(), clearFocus(), focusInEvent(), focusOutEvent(),
    setFocusPolicy(), focusWidget(), QApplication::focusWidget(), grabKeyboard(),
    grabMouse(), {Keyboard Focus in Widgets}, QEvent::RequestSoftwareInputPanel
*/

void QWidget::setFocus(Qt::FocusReason reason)
{
    if (!isEnabled())
        return;

    QWidget *f = d_func()->deepestFocusProxy();
    if (!f)
        f = this;

    if (QApplication::focusWidget() == f)
        return;

#if QT_CONFIG(graphicsview)
    QWidget *previousProxyFocus = nullptr;
    if (const auto &topData = window()->d_func()->extra) {
        if (topData->proxyWidget && topData->proxyWidget->hasFocus()) {
            previousProxyFocus = topData->proxyWidget->widget()->focusWidget();
            if (previousProxyFocus && previousProxyFocus->focusProxy())
                previousProxyFocus = previousProxyFocus->focusProxy();
            if (previousProxyFocus == this && !topData->proxyWidget->d_func()->proxyIsGivingFocus)
                return;
        }
    }
#endif

#if QT_CONFIG(graphicsview)
    // Update proxy state
    if (const auto &topData = window()->d_func()->extra) {
        if (topData->proxyWidget && !topData->proxyWidget->hasFocus()) {
            f->d_func()->updateFocusChild();
            topData->proxyWidget->d_func()->focusFromWidgetToProxy = 1;
            topData->proxyWidget->setFocus(reason);
            topData->proxyWidget->d_func()->focusFromWidgetToProxy = 0;
        }
    }
#endif

    if (f->isActiveWindow()) {
        QWidget *prev = QApplicationPrivate::focus_widget;
        if (prev) {
            if (reason != Qt::PopupFocusReason && reason != Qt::MenuBarFocusReason
                && prev->testAttribute(Qt::WA_InputMethodEnabled)) {
                QGuiApplication::inputMethod()->commit();
            }

            if (reason != Qt::NoFocusReason) {
                QFocusEvent focusAboutToChange(QEvent::FocusAboutToChange, reason);
                QCoreApplication::sendEvent(prev, &focusAboutToChange);
            }
        }

        f->d_func()->updateFocusChild();

        QApplicationPrivate::setFocusWidget(f, reason);
#ifndef QT_NO_ACCESSIBILITY
# ifdef Q_OS_WIN
        // The negation of the condition in setFocus_sys
        if (!(testAttribute(Qt::WA_WState_Created) && window()->windowType() != Qt::Popup && internalWinId()))
            //setFocusWidget will already post a focus event for us (that the AT client receives) on Windows
# endif
        // menus update the focus manually and this would create bogus events
        if (!(f->inherits("QMenuBar") || f->inherits("QMenu") || f->inherits("QMenuItem")))
        {
            QAccessibleEvent event(f, QAccessible::Focus);
            QAccessible::updateAccessibility(&event);
        }
#endif
#if QT_CONFIG(graphicsview)
        if (const auto &topData = window()->d_func()->extra) {
            if (topData->proxyWidget) {
                if (previousProxyFocus && previousProxyFocus != f) {
                    // Send event to self
                    QFocusEvent event(QEvent::FocusOut, reason);
                    QPointer<QWidget> that = previousProxyFocus;
                    QCoreApplication::sendEvent(previousProxyFocus, &event);
                    if (that)
                        QCoreApplication::sendEvent(that->style(), &event);
                }
                if (!isHidden()) {
#if QT_CONFIG(graphicsview)
                    // Update proxy state
                    if (const auto &topData = window()->d_func()->extra)
                        if (topData->proxyWidget && topData->proxyWidget->hasFocus())
                            topData->proxyWidget->d_func()->updateProxyInputMethodAcceptanceFromWidget();
#endif
                    // Send event to self
                    QFocusEvent event(QEvent::FocusIn, reason);
                    QPointer<QWidget> that = f;
                    QCoreApplication::sendEvent(f, &event);
                    if (that)
                        QCoreApplication::sendEvent(that->style(), &event);
                }
            }
        }
#endif
    } else {
        f->d_func()->updateFocusChild();
    }
}


/*!\internal
 * A focus proxy can have its own focus proxy, which can have its own
 * proxy, and so on. This helper function returns the widget that sits
 * at the bottom of the proxy chain, and therefore the one that should
 * normally get focus if this widget receives a focus request.
 */
QWidget *QWidgetPrivate::deepestFocusProxy() const
{
    Q_Q(const QWidget);

    QWidget *focusProxy = q->focusProxy();
    if (!focusProxy)
        return nullptr;

    while (QWidget *nextFocusProxy = focusProxy->focusProxy())
        focusProxy = nextFocusProxy;

    return focusProxy;
}

static inline bool isEmbedded(const QWindow *w)
{
     const auto platformWindow = w->handle();
     return platformWindow && platformWindow->isEmbedded();
}

void QWidgetPrivate::setFocus_sys()
{
    Q_Q(QWidget);
    // Embedded native widget may have taken the focus; get it back to toplevel
    // if that is the case (QTBUG-25852)
    // Do not activate in case the popup menu opens another application (QTBUG-70810)
    // unless the application is embedded (QTBUG-71991).
    if (QWindow *nativeWindow = q->testAttribute(Qt::WA_WState_Created) ? q->window()->windowHandle() : nullptr) {
        if (nativeWindow->type() != Qt::Popup && nativeWindow != QGuiApplication::focusWindow()
            && (QGuiApplication::applicationState() == Qt::ApplicationActive
                || QCoreApplication::testAttribute(Qt::AA_PluginApplication)
                || isEmbedded(nativeWindow))) {
            nativeWindow->requestActivate();
        }
    }
}

// updates focus_child on parent widgets to point into this widget
void QWidgetPrivate::updateFocusChild()
{
    Q_Q(QWidget);

    QWidget *w = q;
    if (q->isHidden()) {
        while (w && w->isHidden()) {
            w->d_func()->focus_child = q;
            w = w->isWindow() ? nullptr : w->parentWidget();
        }
    } else {
        while (w) {
            w->d_func()->focus_child = q;
            w = w->isWindow() ? nullptr : w->parentWidget();
        }
    }

    if (QTLWExtra *extra = q->window()->d_func()->maybeTopData()) {
        if (extra->window)
            emit extra->window->focusObjectChanged(q);
    }
}

/*!
    \fn void QWidget::setFocus()
    \overload

    Gives the keyboard input focus to this widget (or its focus
    proxy) if this widget or one of its parents is the
    \l{isActiveWindow()}{active window}.
*/

/*!
    Takes keyboard input focus from the widget.

    If the widget has active focus, a \l{focusOutEvent()}{focus out event} is sent to this widget to tell it that it has
    lost the focus.

    This widget must enable focus setting in order to get the keyboard
    input focus, i.e. it must call setFocusPolicy().

    \sa hasFocus(), setFocus(), focusInEvent(), focusOutEvent(),
    setFocusPolicy(), QApplication::focusWidget()
*/

void QWidget::clearFocus()
{
    if (hasFocus()) {
        if (testAttribute(Qt::WA_InputMethodEnabled))
            QGuiApplication::inputMethod()->commit();

        QFocusEvent focusAboutToChange(QEvent::FocusAboutToChange);
        QCoreApplication::sendEvent(this, &focusAboutToChange);
    }

    QWidget *w = this;
    while (w) {
        // Just like setFocus(), we update (clear) the focus_child of our parents
        if (w->d_func()->focus_child == this)
            w->d_func()->focus_child = nullptr;
        w = w->parentWidget();
    }

    // Since we've unconditionally cleared the focus_child of our parents, we need
    // to report this to the rest of Qt. Note that the focus_child is not the same
    // thing as the application's focusWidget, which is why this piece of code is
    // not inside the hasFocus() block below.
    if (QTLWExtra *extra = window()->d_func()->maybeTopData()) {
        if (extra->window)
            emit extra->window->focusObjectChanged(extra->window->focusObject());
    }

#if QT_CONFIG(graphicsview)
    const auto &topData = d_func()->extra;
    if (topData && topData->proxyWidget)
        topData->proxyWidget->clearFocus();
#endif

    if (hasFocus()) {
        // Update proxy state
        QApplicationPrivate::setFocusWidget(nullptr, Qt::OtherFocusReason);
#ifndef QT_NO_ACCESSIBILITY
        QAccessibleEvent event(this, QAccessible::Focus);
        QAccessible::updateAccessibility(&event);
#endif
    }
}


/*!
    \fn bool QWidget::focusNextChild()

    Finds a new widget to give the keyboard focus to, as appropriate
    for \uicontrol Tab, and returns \c true if it can find a new widget, or
    false if it can't.

    \sa focusPreviousChild()
*/

/*!
    \fn bool QWidget::focusPreviousChild()

    Finds a new widget to give the keyboard focus to, as appropriate
    for \uicontrol Shift+Tab, and returns \c true if it can find a new widget,
    or false if it can't.

    \sa focusNextChild()
*/

/*!
    Finds a new widget to give the keyboard focus to, as appropriate
    for Tab and Shift+Tab, and returns \c true if it can find a new
    widget, or false if it can't.

    If \a next is true, this function searches forward, if \a next
    is false, it searches backward.

    Sometimes, you will want to reimplement this function. For
    example, a web browser might reimplement it to move its "current
    active link" forward or backward, and call
    focusNextPrevChild() only when it reaches the last or
    first link on the "page".

    Child widgets call focusNextPrevChild() on their parent widgets,
    but only the window that contains the child widgets decides where
    to redirect focus. By reimplementing this function for an object,
    you thus gain control of focus traversal for all child widgets.

    \sa focusNextChild(), focusPreviousChild()
*/

bool QWidget::focusNextPrevChild(bool next)
{
    QWidget* p = parentWidget();
    bool isSubWindow = (windowType() == Qt::SubWindow);
    if (!isWindow() && !isSubWindow && p)
        return p->focusNextPrevChild(next);
#if QT_CONFIG(graphicsview)
    Q_D(QWidget);
    if (d->extra && d->extra->proxyWidget)
        return d->extra->proxyWidget->focusNextPrevChild(next);
#endif

    bool wrappingOccurred = false;
    QWidget *w = QApplicationPrivate::focusNextPrevChild_helper(this, next,
                                                                &wrappingOccurred);
    if (!w) return false;

    Qt::FocusReason reason = next ? Qt::TabFocusReason : Qt::BacktabFocusReason;

    /* If we are about to wrap the focus chain, give the platform
     * implementation a chance to alter the wrapping behavior.  This is
     * especially needed when the window is embedded in a window created by
     * another process.
     */
    if (wrappingOccurred) {
        QWindow *window = windowHandle();
        if (window != nullptr) {
            QWindowPrivate *winp = qt_window_private(window);

            if (winp->platformWindow != nullptr) {
                QFocusEvent event(QEvent::FocusIn, reason);
                event.ignore();
                winp->platformWindow->windowEvent(&event);
                if (event.isAccepted()) return true;
            }
        }
    }

    w->setFocus(reason);
    return true;
}

/*!
    Returns the last child of this widget that setFocus had been
    called on.  For top level widgets this is the widget that will get
    focus in case this window gets activated

    This is not the same as QApplication::focusWidget(), which returns
    the focus widget in the currently active window.
*/

QWidget *QWidget::focusWidget() const
{
    return const_cast<QWidget *>(d_func()->focus_child);
}

/*!
    Returns the next widget in this widget's focus chain.

    \sa previousInFocusChain()
*/
QWidget *QWidget::nextInFocusChain() const
{
    return const_cast<QWidget *>(d_func()->focus_next);
}

/*!
    \brief The previousInFocusChain function returns the previous
    widget in this widget's focus chain.

    \sa nextInFocusChain()

    \since 4.6
*/
QWidget *QWidget::previousInFocusChain() const
{
    return const_cast<QWidget *>(d_func()->focus_prev);
}

/*!
    \property QWidget::isActiveWindow
    \brief whether this widget's window is the active window

    The active window is the window that contains the widget that has
    keyboard focus (The window may still have focus if it has no
    widgets or none of its widgets accepts keyboard focus).

    When popup windows are visible, this property is \c true for both the
    active window \e and for the popup.

    By default, this property is \c false.

    \sa activateWindow(), QApplication::activeWindow()
*/
bool QWidget::isActiveWindow() const
{
    QWidget *tlw = window();
    if(tlw == QApplication::activeWindow() || (isVisible() && (tlw->windowType() == Qt::Popup)))
        return true;

#if QT_CONFIG(graphicsview)
    if (const auto &tlwExtra = tlw->d_func()->extra) {
        if (isVisible() && tlwExtra->proxyWidget)
            return tlwExtra->proxyWidget->isActiveWindow();
    }
#endif

    if (style()->styleHint(QStyle::SH_Widget_ShareActivation, nullptr, this)) {
        if(tlw->windowType() == Qt::Tool &&
           !tlw->isModal() &&
           (!tlw->parentWidget() || tlw->parentWidget()->isActiveWindow()))
           return true;
        QWidget *w = QApplication::activeWindow();
        while(w && tlw->windowType() == Qt::Tool &&
              !w->isModal() && w->parentWidget()) {
            w = w->parentWidget()->window();
            if(w == tlw)
                return true;
        }
    }

    // Check for an active window container
    if (QWindow *ww = QGuiApplication::focusWindow()) {
        while (ww) {
            QWidgetWindow *qww = qobject_cast<QWidgetWindow *>(ww);
            QWindowContainer *qwc = qww ? qobject_cast<QWindowContainer *>(qww->widget()) : 0;
            if (qwc && qwc->topLevelWidget() == tlw)
                return true;
            ww = ww->parent();
        }
    }

    // Check if platform adaptation thinks the window is active. This is necessary for
    // example in case of ActiveQt servers that are embedded into another application.
    // Those are separate processes that are not part of the parent application Qt window/widget
    // hierarchy, so they need to rely on native methods to determine if they are part of the
    // active window.
    if (const QWindow *w = tlw->windowHandle()) {
        if (w->handle())
            return w->handle()->isActive();
    }

    return false;
}

/*!
    Puts the \a second widget after the \a first widget in the focus order.

    It effectively removes the \a second widget from its focus chain and
    inserts it after the \a first widget.

    Note that since the tab order of the \a second widget is changed, you
    should order a chain like this:

    \snippet code/src_gui_kernel_qwidget.cpp 9

    \e not like this:

    \snippet code/src_gui_kernel_qwidget.cpp 10

    If \a first or \a second has a focus proxy, setTabOrder()
    correctly substitutes the proxy.

    \note Since Qt 5.10: A widget that has a child as focus proxy is understood as
    a compound widget. When setting a tab order between one or two compound widgets, the
    local tab order inside each will be preserved. This means that if both widgets are
    compound widgets, the resulting tab order will be from the last child inside
    \a first, to the first child inside \a second.

    \sa setFocusPolicy(), setFocusProxy(), {Keyboard Focus in Widgets}
*/
void QWidget::setTabOrder(QWidget* first, QWidget *second)
{
    if (!first || !second || first == second
            || first->focusPolicy() == Qt::NoFocus
            || second->focusPolicy() == Qt::NoFocus)
        return;

    if (Q_UNLIKELY(first->window() != second->window())) {
        qWarning("QWidget::setTabOrder: 'first' and 'second' must be in the same window");
        return;
    }

    auto determineLastFocusChild = [](QWidget *target, QWidget *&lastFocusChild)
    {
        // Since we need to repeat the same logic for both 'first' and 'second', we add a function that
        // determines the last focus child for a widget, taking proxies and compound widgets into account.
        // If the target is not a compound widget (it doesn't have a focus proxy that points to a child),
        // 'lastFocusChild' will be set to the target itself.
        lastFocusChild = target;

        QWidget *focusProxy = target->d_func()->deepestFocusProxy();
        if (!focusProxy || !target->isAncestorOf(focusProxy))
            return;

        lastFocusChild = focusProxy;

        for (QWidget *focusNext = lastFocusChild->d_func()->focus_next;
             focusNext != focusProxy && target->isAncestorOf(focusNext) && focusNext->window() == focusProxy->window();
             focusNext = focusNext->d_func()->focus_next) {
            if (focusNext->focusPolicy() != Qt::NoFocus)
                lastFocusChild = focusNext;
        }
    };
    auto setPrev = [](QWidget *w, QWidget *prev)
    {
        w->d_func()->focus_prev = prev;
    };
    auto setNext = [](QWidget *w, QWidget *next)
    {
        w->d_func()->focus_next = next;
    };

    // remove the second widget from the chain
    QWidget *lastFocusChildOfSecond;
    determineLastFocusChild(second, lastFocusChildOfSecond);
    {
        QWidget *oldPrev = second->d_func()->focus_prev;
        QWidget *prevWithFocus = oldPrev;
        while (prevWithFocus->focusPolicy() == Qt::NoFocus)
            prevWithFocus = prevWithFocus->d_func()->focus_prev;
        // only widgets between first and second -> all is fine
        if (prevWithFocus == first)
            return;
        QWidget *oldNext = lastFocusChildOfSecond->d_func()->focus_next;
        setPrev(oldNext, oldPrev);
        setNext(oldPrev, oldNext);
    }

    // insert the second widget into the chain
    QWidget *lastFocusChildOfFirst;
    determineLastFocusChild(first, lastFocusChildOfFirst);
    {
        QWidget *oldNext = lastFocusChildOfFirst->d_func()->focus_next;
        setPrev(second, lastFocusChildOfFirst);
        setNext(lastFocusChildOfFirst, second);
        setPrev(oldNext, lastFocusChildOfSecond);
        setNext(lastFocusChildOfSecond, oldNext);
    }
}

/*!\internal

  Moves the relevant subwidgets of this widget from the \a oldtlw's
  tab chain to that of the new parent, if there's anything to move and
  we're really moving

  This function is called from QWidget::reparent() *after* the widget
  has been reparented.

  \sa reparent()
*/

void QWidgetPrivate::reparentFocusWidgets(QWidget * oldtlw)
{
    Q_Q(QWidget);
    if (oldtlw == q->window())
        return; // nothing to do

    if(focus_child)
        focus_child->clearFocus();

    // separate the focus chain into new (children of myself) and old (the rest)
    QWidget *firstOld = nullptr;
    //QWidget *firstNew = q; //invariant
    QWidget *o = nullptr; // last in the old list
    QWidget *n = q; // last in the new list

    bool prevWasNew = true;
    QWidget *w = focus_next;

    //Note: for efficiency, we do not maintain the list invariant inside the loop
    //we append items to the relevant list, and we optimize by not changing pointers
    //when subsequent items are going into the same list.
    while (w  != q) {
        bool currentIsNew =  q->isAncestorOf(w);
        if (currentIsNew) {
            if (!prevWasNew) {
                //prev was old -- append to new list
                n->d_func()->focus_next = w;
                w->d_func()->focus_prev = n;
            }
            n = w;
        } else {
            if (prevWasNew) {
                //prev was new -- append to old list, if there is one
                if (o) {
                    o->d_func()->focus_next = w;
                    w->d_func()->focus_prev = o;
                } else {
                    // "create" the old list
                    firstOld = w;
                }
            }
            o = w;
        }
        w = w->d_func()->focus_next;
        prevWasNew = currentIsNew;
    }

    //repair the old list:
    if (firstOld) {
        o->d_func()->focus_next = firstOld;
        firstOld->d_func()->focus_prev = o;
    }

    if (!q->isWindow()) {
        QWidget *topLevel = q->window();
        //insert new chain into toplevel's chain

        QWidget *prev = topLevel->d_func()->focus_prev;

        topLevel->d_func()->focus_prev = n;
        prev->d_func()->focus_next = q;

        focus_prev = prev;
        n->d_func()->focus_next = topLevel;
    } else {
        //repair the new list
            n->d_func()->focus_next = q;
            focus_prev = n;
    }

}

/*!\internal

  Measures the shortest distance from a point to a rect.

  This function is called from QDesktopwidget::screen(QPoint) to find the
  closest screen for a point.
  In directional KeypadNavigation, it is called to find the closest
  widget to the current focus widget center.
*/
int QWidgetPrivate::pointToRect(const QPoint &p, const QRect &r)
{
    int dx = 0;
    int dy = 0;
    if (p.x() < r.left())
        dx = r.left() - p.x();
    else if (p.x() > r.right())
        dx = p.x() - r.right();
    if (p.y() < r.top())
        dy = r.top() - p.y();
    else if (p.y() > r.bottom())
        dy = p.y() - r.bottom();
    return dx + dy;
}

/*!
    \property QWidget::frameSize
    \brief the size of the widget including any window frame

    By default, this property contains a value that depends on the user's
    platform and screen geometry.
*/
QSize QWidget::frameSize() const
{
    Q_D(const QWidget);
    if (isWindow() && !(windowType() == Qt::Popup)) {
        QRect fs = d->frameStrut();
        return QSize(data->crect.width() + fs.left() + fs.right(),
                      data->crect.height() + fs.top() + fs.bottom());
    }
    return data->crect.size();
}

/*! \fn void QWidget::move(int x, int y)

    \overload

    This corresponds to move(QPoint(\a x, \a y)).
*/

void QWidget::move(const QPoint &p)
{
    Q_D(QWidget);
    setAttribute(Qt::WA_Moved);
    if (testAttribute(Qt::WA_WState_Created)) {
        if (isWindow())
            d->topData()->posIncludesFrame = false;
        d->setGeometry_sys(p.x() + geometry().x() - QWidget::x(),
                       p.y() + geometry().y() - QWidget::y(),
                       width(), height(), true);
        d->setDirtyOpaqueRegion();
    } else {
        // no frame yet: see also QWidgetPrivate::fixPosIncludesFrame(), QWindowPrivate::PositionPolicy.
        if (isWindow())
            d->topData()->posIncludesFrame = true;
        data->crect.moveTopLeft(p); // no frame yet
        setAttribute(Qt::WA_PendingMoveEvent);
    }

    if (d->extra && d->extra->hasWindowContainer)
        QWindowContainer::parentWasMoved(this);
}

// move() was invoked with Qt::WA_WState_Created not set (frame geometry
// unknown), that is, crect has a position including the frame.
// If we can determine the frame strut, fix that and clear the flag.
// FIXME: This does not play well with window states other than
// Qt::WindowNoState, as we depend on calling setGeometry() on the
// platform window after fixing up the position so that the new
// geometry is reflected in the platform window, but when the frame
// comes in after the window has been shown (e.g. maximized), we're
// not in a position to do that kind of fixup.
void QWidgetPrivate::fixPosIncludesFrame()
{
    Q_Q(QWidget);
    if (QTLWExtra *te = maybeTopData()) {
        if (te->posIncludesFrame) {
            // For Qt::WA_DontShowOnScreen, assume a frame of 0 (for
            // example, in QGraphicsProxyWidget).
            if (q->testAttribute(Qt::WA_DontShowOnScreen)) {
                te->posIncludesFrame = 0;
            } else {
                if (q->windowHandle() && q->windowHandle()->handle()) {
                    updateFrameStrut();
                    if (!q->data->fstrut_dirty) {
                        data.crect.translate(te->frameStrut.x(), te->frameStrut.y());
                        te->posIncludesFrame = 0;
                    }
                } // windowHandle()
            } // !WA_DontShowOnScreen
        } // posIncludesFrame
    } // QTLWExtra
}

/*! \fn void QWidget::resize(int w, int h)
    \overload

    This corresponds to resize(QSize(\a w, \a h)).
*/

void QWidget::resize(const QSize &s)
{
    Q_D(QWidget);
    setAttribute(Qt::WA_Resized);
    if (testAttribute(Qt::WA_WState_Created)) {
        d->fixPosIncludesFrame();
        d->setGeometry_sys(geometry().x(), geometry().y(), s.width(), s.height(), false);
        d->setDirtyOpaqueRegion();
    } else {
        const auto oldRect = data->crect;
        data->crect.setSize(s.boundedTo(maximumSize()).expandedTo(minimumSize()));
        if (oldRect != data->crect)
            setAttribute(Qt::WA_PendingResizeEvent);
    }
}

void QWidget::setGeometry(const QRect &r)
{
    Q_D(QWidget);
    setAttribute(Qt::WA_Resized);
    setAttribute(Qt::WA_Moved);
    if (isWindow())
        d->topData()->posIncludesFrame = 0;
    if (testAttribute(Qt::WA_WState_Created)) {
        d->setGeometry_sys(r.x(), r.y(), r.width(), r.height(), true);
        d->setDirtyOpaqueRegion();
    } else {
        const auto oldRect = data->crect;
        data->crect.setTopLeft(r.topLeft());
        data->crect.setSize(r.size().boundedTo(maximumSize()).expandedTo(minimumSize()));
        if (oldRect != data->crect) {
            setAttribute(Qt::WA_PendingMoveEvent);
            setAttribute(Qt::WA_PendingResizeEvent);
        }
    }

    if (d->extra && d->extra->hasWindowContainer)
        QWindowContainer::parentWasMoved(this);
}

void QWidgetPrivate::setGeometry_sys(int x, int y, int w, int h, bool isMove)
{
    Q_Q(QWidget);
    if (extra) {                                // any size restrictions?
        w = qMin(w,extra->maxw);
        h = qMin(h,extra->maxh);
        w = qMax(w,extra->minw);
        h = qMax(h,extra->minh);
    }

    if (q->isWindow() && q->windowHandle()) {
        QPlatformIntegration *integration = QGuiApplicationPrivate::platformIntegration();
        if (!integration->hasCapability(QPlatformIntegration::NonFullScreenWindows)) {
            x = 0;
            y = 0;
            w = q->windowHandle()->width();
            h = q->windowHandle()->height();
        }
    }

    QPoint oldp = q->geometry().topLeft();
    QSize olds = q->size();
    QRect r(x, y, w, h);

    bool isResize = olds != r.size();
    if (!isMove)
        isMove = oldp != r.topLeft();


    // We only care about stuff that changes the geometry, or may
    // cause the window manager to change its state
    if (r.size() == olds && oldp == r.topLeft())
        return;

    if (!data.in_set_window_state) {
        q->data->window_state &= ~Qt::WindowMaximized;
        q->data->window_state &= ~Qt::WindowFullScreen;
        if (q->isWindow())
            topData()->normalGeometry = QRect(0, 0, -1, -1);
    }

    QPoint oldPos = q->pos();
    data.crect = r;

    bool needsShow = false;

    if (q->isWindow() || q->windowHandle()) {
        if (!(data.window_state & Qt::WindowFullScreen) && (w == 0 || h == 0)) {
            q->setAttribute(Qt::WA_OutsideWSRange, true);
            if (q->isVisible())
                hide_sys();
            data.crect = QRect(x, y, w, h);
        } else if (q->testAttribute(Qt::WA_OutsideWSRange)) {
            q->setAttribute(Qt::WA_OutsideWSRange, false);
            needsShow = true;
        }
    }

    if (q->isVisible()) {
        if (!q->testAttribute(Qt::WA_DontShowOnScreen) && !q->testAttribute(Qt::WA_OutsideWSRange)) {
            if (QWindow *win = q->windowHandle()) {
                if (q->isWindow()) {
                    if (isResize && !isMove)
                        win->resize(w, h);
                    else if (isMove && !isResize)
                        win->setPosition(x, y);
                    else
                        win->setGeometry(q->geometry());
                } else {
                    QPoint posInNativeParent =  q->mapTo(q->nativeParentWidget(),QPoint());
                    win->setGeometry(QRect(posInNativeParent,r.size()));
                }

                if (needsShow)
                    show_sys();
            }

            if (!q->isWindow()) {
                if (renderToTexture) {
                    QRegion updateRegion(q->geometry());
                    updateRegion += QRect(oldPos, olds);
                    q->parentWidget()->d_func()->invalidateBackingStore(updateRegion);
                } else if (isMove && !isResize) {
                    moveRect(QRect(oldPos, olds), x - oldPos.x(), y - oldPos.y());
                } else {
                    invalidateBackingStore_resizeHelper(oldPos, olds);
                }
            }
        }

        if (isMove) {
            QMoveEvent e(q->pos(), oldPos);
            QCoreApplication::sendEvent(q, &e);
        }
        if (isResize) {
            QResizeEvent e(r.size(), olds);
            QCoreApplication::sendEvent(q, &e);
            if (q->windowHandle())
                q->update();
        }
    } else { // not visible
        if (isMove && q->pos() != oldPos)
            q->setAttribute(Qt::WA_PendingMoveEvent, true);
        if (isResize)
            q->setAttribute(Qt::WA_PendingResizeEvent, true);
    }

}

/*!
    \since 4.2
    Saves the current geometry and state for top-level widgets.

    To save the geometry when the window closes, you can
    implement a close event like this:

    \snippet code/src_gui_kernel_qwidget.cpp 11

    See the \l{Window Geometry} documentation for an overview of geometry
    issues with windows.

    Use QMainWindow::saveState() to save the geometry and the state of
    toolbars and dock widgets.

    \sa restoreGeometry(), QMainWindow::saveState(), QMainWindow::restoreState()
*/
QByteArray QWidget::saveGeometry() const
{
    QByteArray array;
    QDataStream stream(&array, QIODevice::WriteOnly);
    stream.setVersion(QDataStream::Qt_4_0);
    const quint32 magicNumber = 0x1D9D0CB;
    // Version history:
    // - Qt 4.2 - 4.8.6, 5.0 - 5.3    : Version 1.0
    // - Qt 4.8.6 - today, 5.4 - today: Version 2.0, save screen width in addition to check for high DPI scaling.
    // - Qt 5.12 - today              : Version 3.0, save QWidget::geometry()
    quint16 majorVersion = 3;
    quint16 minorVersion = 0;
    const int screenNumber = QDesktopWidgetPrivate::screenNumber(this);
    stream << magicNumber
           << majorVersion
           << minorVersion
           << frameGeometry()
           << normalGeometry()
           << qint32(screenNumber)
           << quint8(windowState() & Qt::WindowMaximized)
           << quint8(windowState() & Qt::WindowFullScreen)
           << qint32(QDesktopWidgetPrivate::screenGeometry(screenNumber).width()) // added in 2.0
           << geometry(); // added in 3.0
    return array;
}

static void checkRestoredGeometry(const QRect &availableGeometry, QRect *restoredGeometry,
                                  int frameHeight)
{
    if (!restoredGeometry->intersects(availableGeometry)) {
        restoredGeometry->moveBottom(qMin(restoredGeometry->bottom(), availableGeometry.bottom()));
        restoredGeometry->moveLeft(qMax(restoredGeometry->left(), availableGeometry.left()));
        restoredGeometry->moveRight(qMin(restoredGeometry->right(), availableGeometry.right()));
    }
    restoredGeometry->moveTop(qMax(restoredGeometry->top(), availableGeometry.top() + frameHeight));
}

/*!
    \since 4.2

    Restores the geometry and state of top-level widgets stored in the
    byte array \a geometry. Returns \c true on success; otherwise
    returns \c false.

    If the restored geometry is off-screen, it will be modified to be
    inside the available screen geometry.

    To restore geometry saved using QSettings, you can use code like
    this:

    \snippet code/src_gui_kernel_qwidget.cpp 12

    See the \l{Window Geometry} documentation for an overview of geometry
    issues with windows.

    Use QMainWindow::restoreState() to restore the geometry and the
    state of toolbars and dock widgets.

    \sa saveGeometry(), QSettings, QMainWindow::saveState(), QMainWindow::restoreState()
*/
bool QWidget::restoreGeometry(const QByteArray &geometry)
{
    if (geometry.size() < 4)
        return false;
    QDataStream stream(geometry);
    stream.setVersion(QDataStream::Qt_4_0);

    const quint32 magicNumber = 0x1D9D0CB;
    quint32 storedMagicNumber;
    stream >> storedMagicNumber;
    if (storedMagicNumber != magicNumber)
        return false;

    const quint16 currentMajorVersion = 3;
    quint16 majorVersion = 0;
    quint16 minorVersion = 0;

    stream >> majorVersion >> minorVersion;

    if (majorVersion > currentMajorVersion)
        return false;
    // (Allow all minor versions.)

    QRect restoredFrameGeometry;
    QRect restoredGeometry;
    QRect restoredNormalGeometry;
    qint32 restoredScreenNumber;
    quint8 maximized;
    quint8 fullScreen;
    qint32 restoredScreenWidth = 0;

    stream >> restoredFrameGeometry // Only used for sanity checks in version 0
           >> restoredNormalGeometry
           >> restoredScreenNumber
           >> maximized
           >> fullScreen;

    if (majorVersion > 1)
        stream >> restoredScreenWidth;
    if (majorVersion > 2)
        stream >> restoredGeometry;

    // ### Qt 6 - Perhaps it makes sense to dumb down the restoreGeometry() logic, see QTBUG-69104

    if (restoredScreenNumber >= QDesktopWidgetPrivate::numScreens())
        restoredScreenNumber = QDesktopWidgetPrivate::primaryScreen();
    const qreal screenWidthF = qreal(QDesktopWidgetPrivate::screenGeometry(restoredScreenNumber).width());
    // Sanity check bailing out when large variations of screen sizes occur due to
    // high DPI scaling or different levels of DPI awareness.
    if (restoredScreenWidth) {
        const qreal factor = qreal(restoredScreenWidth) / screenWidthF;
        if (factor < 0.8 || factor > 1.25)
            return false;
    } else {
        // Saved by Qt 5.3 and earlier, try to prevent too large windows
        // unless the size will be adapted by maximized or fullscreen.
        if (!maximized && !fullScreen && qreal(restoredFrameGeometry.width()) / screenWidthF > 1.5)
            return false;
    }

    const int frameHeight = 20;

    if (!restoredNormalGeometry.isValid())
        restoredNormalGeometry = QRect(QPoint(0, frameHeight), sizeHint());
    if (!restoredNormalGeometry.isValid()) {
        // use the widget's adjustedSize if the sizeHint() doesn't help
        restoredNormalGeometry.setSize(restoredNormalGeometry
                                       .size()
                                       .expandedTo(d_func()->adjustedSize()));
    }

    const QRect availableGeometry = QDesktopWidgetPrivate::availableGeometry(restoredScreenNumber);

    // Modify the restored geometry if we are about to restore to coordinates
    // that would make the window "lost". This happens if:
    // - The restored geometry is completely oustside the available geometry
    // - The title bar is outside the available geometry.

    checkRestoredGeometry(availableGeometry, &restoredGeometry, frameHeight);
    checkRestoredGeometry(availableGeometry, &restoredNormalGeometry, frameHeight);

    if (maximized || fullScreen) {
        // set geometry before setting the window state to make
        // sure the window is maximized to the right screen.
        Qt::WindowStates ws = windowState();
#ifndef Q_OS_WIN
        setGeometry(restoredNormalGeometry);
#else
        if (ws & Qt::WindowFullScreen) {
            // Full screen is not a real window state on Windows.
            move(availableGeometry.topLeft());
        } else if (ws & Qt::WindowMaximized) {
            // Setting a geometry on an already maximized window causes this to be
            // restored into a broken, half-maximized state, non-resizable state (QTBUG-4397).
            // Move the window in normal state if needed.
            if (restoredScreenNumber != QDesktopWidgetPrivate::screenNumber(this)) {
                setWindowState(Qt::WindowNoState);
                setGeometry(restoredNormalGeometry);
            }
        } else {
            setGeometry(restoredNormalGeometry);
        }
#endif // Q_OS_WIN
        if (maximized)
            ws |= Qt::WindowMaximized;
        if (fullScreen)
            ws |= Qt::WindowFullScreen;
       setWindowState(ws);
       d_func()->topData()->normalGeometry = restoredNormalGeometry;
    } else {
        setWindowState(windowState() & ~(Qt::WindowMaximized | Qt::WindowFullScreen));
        if (majorVersion > 2)
            setGeometry(restoredGeometry);
        else
            setGeometry(restoredNormalGeometry);
    }
    return true;
}

/*!\fn void QWidget::setGeometry(int x, int y, int w, int h)
    \overload

    This corresponds to setGeometry(QRect(\a x, \a y, \a w, \a h)).
*/

/*!
  Sets the margins around the contents of the widget to have the sizes
  \a left, \a top, \a right, and \a bottom. The margins are used by
  the layout system, and may be used by subclasses to specify the area
  to draw in (e.g. excluding the frame).

  Changing the margins will trigger a resizeEvent().

  \sa contentsRect(), contentsMargins()
*/
void QWidget::setContentsMargins(int left, int top, int right, int bottom)
{
    Q_D(QWidget);
    if (left == d->leftmargin && top == d->topmargin
         && right == d->rightmargin && bottom == d->bottommargin)
        return;
    d->leftmargin = left;
    d->topmargin = top;
    d->rightmargin = right;
    d->bottommargin = bottom;

    d->updateContentsRect();
}

/*!
  \overload
  \since 4.6

  \brief The setContentsMargins function sets the margins around the
  widget's contents.

  Sets the margins around the contents of the widget to have the
  sizes determined by \a margins. The margins are
  used by the layout system, and may be used by subclasses to
  specify the area to draw in (e.g. excluding the frame).

  Changing the margins will trigger a resizeEvent().

  \sa contentsRect(), contentsMargins()
*/
void QWidget::setContentsMargins(const QMargins &margins)
{
    setContentsMargins(margins.left(), margins.top(),
                       margins.right(), margins.bottom());
}

void QWidgetPrivate::updateContentsRect()
{
    Q_Q(QWidget);

    if (layout)
        layout->update(); //force activate; will do updateGeometry
    else
        q->updateGeometry();

    if (q->isVisible()) {
        q->update();
        QResizeEvent e(q->data->crect.size(), q->data->crect.size());
        QCoreApplication::sendEvent(q, &e);
    } else {
        q->setAttribute(Qt::WA_PendingResizeEvent, true);
    }

    QEvent e(QEvent::ContentsRectChange);
    QCoreApplication::sendEvent(q, &e);
}

#if QT_DEPRECATED_SINCE(5, 14)
/*!
    \obsolete
    Use contentsMargins().

  Returns the widget's contents margins for \a left, \a top, \a
  right, and \a bottom.

  \sa setContentsMargins(), contentsRect()
 */
void QWidget::getContentsMargins(int *left, int *top, int *right, int *bottom) const
{
    QMargins m = contentsMargins();
    if (left)
        *left = m.left();
    if (top)
        *top = m.top();
    if (right)
        *right = m.right();
    if (bottom)
        *bottom = m.bottom();
}
#endif

// FIXME: Move to qmargins.h for next minor Qt release
QMargins operator|(const QMargins &m1, const QMargins &m2)
{
    return QMargins(qMax(m1.left(), m2.left()), qMax(m1.top(), m2.top()),
        qMax(m1.right(), m2.right()), qMax(m1.bottom(), m2.bottom()));
}

/*!
  \since 4.6

  \brief The contentsMargins function returns the widget's contents margins.

  \sa setContentsMargins(), contentsRect()
 */
QMargins QWidget::contentsMargins() const
{
    Q_D(const QWidget);
    QMargins userMargins(d->leftmargin, d->topmargin, d->rightmargin, d->bottommargin);
    return testAttribute(Qt::WA_ContentsMarginsRespectsSafeArea) ?
        userMargins | d->safeAreaMargins() : userMargins;
}

/*!
    Returns the area inside the widget's margins.

    \sa setContentsMargins(), contentsMargins()
*/
QRect QWidget::contentsRect() const
{
    return rect() - contentsMargins();
}

QMargins QWidgetPrivate::safeAreaMargins() const
{
    Q_Q(const QWidget);
    QWidget *nativeWidget = q->window();
    if (!nativeWidget->windowHandle())
        return QMargins();

    QPlatformWindow *platformWindow = nativeWidget->windowHandle()->handle();
    if (!platformWindow)
        return QMargins();

    QMargins safeAreaMargins = platformWindow->safeAreaMargins();

    if (!q->isWindow()) {
        // In theory the native parent widget already has a contents rect reflecting
        // the safe area of that widget, but we can't be sure that the widget or child
        // widgets of that widget have respected the contents rect when setting their
        // geometry, so we need to manually compute the safe area.

        // Unless the native widget doesn't have any margins, in which case there's
        // nothing for us to compute.
        if (safeAreaMargins.isNull())
            return QMargins();

        // Or, if one of our ancestors are in a layout that does not have WA_LayoutOnEntireRect
        // set, then we know that the layout has already taken care of placing us inside the
        // safe area, by taking the contents rect of its parent widget into account.
        const QWidget *assumedSafeWidget = nullptr;
        for (const QWidget *w = q; w != nativeWidget; w = w->parentWidget()) {
            QWidget *parentWidget = w->parentWidget();
            if (parentWidget->testAttribute(Qt::WA_LayoutOnEntireRect))
                continue; // Layout not going to help us

            QLayout *layout = parentWidget->layout();
            if (!layout)
                continue;

            if (layout->geometry().isNull())
                continue; // Layout hasn't been activated yet

            if (layout->indexOf(const_cast<QWidget *>(w)) < 0)
                continue; // Widget is not in layout

            assumedSafeWidget = w;
            break;
        }

#if !defined(QT_DEBUG)
        if (assumedSafeWidget) {
            // We found a layout that we assume will take care of keeping us within the safe area
            // For debug builds we still map the safe area using the fallback logic, so that we
            // can detect any misbehaving layouts.
            return QMargins();
        }
#endif

        // In all other cases we need to map the safe area of the native parent to the widget.
        // This depends on the widget being positioned and sized already, which means the initial
        // layout will be wrong, but the layout will then adjust itself.
        QPoint topLeftMargins = q->mapFrom(nativeWidget, QPoint(safeAreaMargins.left(), safeAreaMargins.top()));
        QRect widgetRect = q->isVisible() ? q->visibleRegion().boundingRect() : q->rect();
        QPoint bottomRightMargins = widgetRect.bottomRight() - q->mapFrom(nativeWidget,
            nativeWidget->rect().bottomRight() - QPoint(safeAreaMargins.right(), safeAreaMargins.bottom()));

        // Margins should never be negative
        safeAreaMargins = QMargins(qMax(0, topLeftMargins.x()), qMax(0, topLeftMargins.y()),
            qMax(0, bottomRightMargins.x()), qMax(0, bottomRightMargins.y()));

        if (!safeAreaMargins.isNull() && assumedSafeWidget) {
            QLayout *layout = assumedSafeWidget->parentWidget()->layout();
            qWarning() << layout << "is laying out" << assumedSafeWidget
                << "outside of the contents rect of" << layout->parentWidget();
            return QMargins(); // Return empty margin to visually highlight the error
        }
    }

    return safeAreaMargins;
}

/*!
  \fn void QWidget::customContextMenuRequested(const QPoint &pos)

  This signal is emitted when the widget's \l contextMenuPolicy is
  Qt::CustomContextMenu, and the user has requested a context menu on
  the widget. The position \a pos is the position of the context menu
  event that the widget receives. Normally this is in widget
  coordinates. The exception to this rule is QAbstractScrollArea and
  its subclasses that map the context menu event to coordinates of the
  \l{QAbstractScrollArea::viewport()}{viewport()}.


  \sa mapToGlobal(), QMenu, contextMenuPolicy
*/


/*!
    \property QWidget::contextMenuPolicy
    \brief how the widget shows a context menu

    The default value of this property is Qt::DefaultContextMenu,
    which means the contextMenuEvent() handler is called. Other values
    are Qt::NoContextMenu, Qt::PreventContextMenu,
    Qt::ActionsContextMenu, and Qt::CustomContextMenu. With
    Qt::CustomContextMenu, the signal customContextMenuRequested() is
    emitted.

    \sa contextMenuEvent(), customContextMenuRequested(), actions()
*/

Qt::ContextMenuPolicy QWidget::contextMenuPolicy() const
{
    return (Qt::ContextMenuPolicy)data->context_menu_policy;
}

void QWidget::setContextMenuPolicy(Qt::ContextMenuPolicy policy)
{
    data->context_menu_policy = (uint) policy;
}

/*!
    \property QWidget::focusPolicy
    \brief the way the widget accepts keyboard focus

    The policy is Qt::TabFocus if the widget accepts keyboard
    focus by tabbing, Qt::ClickFocus if the widget accepts
    focus by clicking, Qt::StrongFocus if it accepts both, and
    Qt::NoFocus (the default) if it does not accept focus at
    all.

    You must enable keyboard focus for a widget if it processes
    keyboard events. This is normally done from the widget's
    constructor. For instance, the QLineEdit constructor calls
    setFocusPolicy(Qt::StrongFocus).

    If the widget has a focus proxy, then the focus policy will
    be propagated to it.

    \sa focusInEvent(), focusOutEvent(), keyPressEvent(), keyReleaseEvent(), enabled
*/


Qt::FocusPolicy QWidget::focusPolicy() const
{
    return (Qt::FocusPolicy)data->focus_policy;
}

void QWidget::setFocusPolicy(Qt::FocusPolicy policy)
{
    data->focus_policy = (uint) policy;
    Q_D(QWidget);
    if (d->extra && d->extra->focus_proxy)
        d->extra->focus_proxy->setFocusPolicy(policy);
}

/*!
    \property QWidget::updatesEnabled
    \brief whether updates are enabled

    An updates enabled widget receives paint events and has a system
    background; a disabled widget does not. This also implies that
    calling update() and repaint() has no effect if updates are
    disabled.

    By default, this property is \c true.

    setUpdatesEnabled() is normally used to disable updates for a
    short period of time, for instance to avoid screen flicker during
    large changes. In Qt, widgets normally do not generate screen
    flicker, but on X11 the server might erase regions on the screen
    when widgets get hidden before they can be replaced by other
    widgets. Disabling updates solves this.

    Example:
    \snippet code/src_gui_kernel_qwidget.cpp 13

    Disabling a widget implicitly disables all its children. Enabling a widget
    enables all child widgets \e except top-level widgets or those that
    have been explicitly disabled. Re-enabling updates implicitly calls
    update() on the widget.

    \sa paintEvent()
*/
void QWidget::setUpdatesEnabled(bool enable)
{
    Q_D(QWidget);
    setAttribute(Qt::WA_ForceUpdatesDisabled, !enable);
    d->setUpdatesEnabled_helper(enable);
}

/*!
    Shows the widget and its child widgets.

    This is equivalent to calling showFullScreen(), showMaximized(), or setVisible(true),
    depending on the platform's default behavior for the window flags.

     \sa raise(), showEvent(), hide(), setVisible(), showMinimized(), showMaximized(),
    showNormal(), isVisible(), windowFlags()
*/
void QWidget::show()
{
    Qt::WindowState defaultState = QGuiApplicationPrivate::platformIntegration()->defaultWindowState(data->window_flags);
    if (defaultState == Qt::WindowFullScreen)
        showFullScreen();
    else if (defaultState == Qt::WindowMaximized)
        showMaximized();
    else
        setVisible(true); // Don't call showNormal() as not to clobber Qt::Window(Max/Min)imized
}

/*! \internal

   Makes the widget visible in the isVisible() meaning of the word.
   It is only called for toplevels or widgets with visible parents.
 */
void QWidgetPrivate::show_recursive()
{
    Q_Q(QWidget);
    // polish if necessary

    if (!q->testAttribute(Qt::WA_WState_Created))
        createRecursively();
    q->ensurePolished();

    if (!q->isWindow() && q->parentWidget()->d_func()->layout && !q->parentWidget()->data->in_show)
        q->parentWidget()->d_func()->layout->activate();
    // activate our layout before we and our children become visible
    if (layout)
        layout->activate();

    show_helper();
}

void QWidgetPrivate::sendPendingMoveAndResizeEvents(bool recursive, bool disableUpdates)
{
    Q_Q(QWidget);

    disableUpdates = disableUpdates && q->updatesEnabled();
    if (disableUpdates)
        q->setAttribute(Qt::WA_UpdatesDisabled);

    if (q->testAttribute(Qt::WA_PendingMoveEvent)) {
        QMoveEvent e(data.crect.topLeft(), data.crect.topLeft());
        QCoreApplication::sendEvent(q, &e);
        q->setAttribute(Qt::WA_PendingMoveEvent, false);
    }

    if (q->testAttribute(Qt::WA_PendingResizeEvent)) {
        QResizeEvent e(data.crect.size(), QSize());
        QCoreApplication::sendEvent(q, &e);
        q->setAttribute(Qt::WA_PendingResizeEvent, false);
    }

    if (disableUpdates)
        q->setAttribute(Qt::WA_UpdatesDisabled, false);

    if (!recursive)
        return;

    for (int i = 0; i < children.size(); ++i) {
        if (QWidget *child = qobject_cast<QWidget *>(children.at(i)))
            child->d_func()->sendPendingMoveAndResizeEvents(recursive, disableUpdates);
    }
}

void QWidgetPrivate::activateChildLayoutsRecursively()
{
    sendPendingMoveAndResizeEvents(false, true);

    for (int i = 0; i < children.size(); ++i) {
        QWidget *child = qobject_cast<QWidget *>(children.at(i));
        if (!child || child->isHidden() || child->isWindow())
            continue;

        child->ensurePolished();

        // Activate child's layout
        QWidgetPrivate *childPrivate = child->d_func();
        if (childPrivate->layout)
            childPrivate->layout->activate();

        // Pretend we're visible.
        const bool wasVisible = child->isVisible();
        if (!wasVisible)
            child->setAttribute(Qt::WA_WState_Visible);

        // Do the same for all my children.
        childPrivate->activateChildLayoutsRecursively();

        // We're not cheating anymore.
        if (!wasVisible)
            child->setAttribute(Qt::WA_WState_Visible, false);
    }
}

void QWidgetPrivate::show_helper()
{
    Q_Q(QWidget);
    data.in_show = true; // qws optimization
    // make sure we receive pending move and resize events
    sendPendingMoveAndResizeEvents();

    // become visible before showing all children
    q->setAttribute(Qt::WA_WState_Visible);

    // finally show all children recursively
    showChildren(false);



    const bool isWindow = q->isWindow();
#if QT_CONFIG(graphicsview)
    bool isEmbedded = isWindow && q->graphicsProxyWidget() != nullptr;
#else
    bool isEmbedded = false;
#endif

    // popup handling: new popups and tools need to be raised, and
    // existing popups must be closed. Also propagate the current
    // windows's KeyboardFocusChange status.
    if (isWindow && !isEmbedded) {
        if ((q->windowType() == Qt::Tool) || (q->windowType() == Qt::Popup) || q->windowType() == Qt::ToolTip) {
            q->raise();
            if (q->parentWidget() && q->parentWidget()->window()->testAttribute(Qt::WA_KeyboardFocusChange))
                q->setAttribute(Qt::WA_KeyboardFocusChange);
        } else {
            while (QApplication::activePopupWidget()) {
                if (!QApplication::activePopupWidget()->close())
                    break;
            }
        }
    }

    // Automatic embedding of child windows of widgets already embedded into
    // QGraphicsProxyWidget when they are shown the first time.
#if QT_CONFIG(graphicsview)
    if (isWindow) {
        if (!isEmbedded && !bypassGraphicsProxyWidget(q)) {
            QGraphicsProxyWidget *ancestorProxy = nearestGraphicsProxyWidget(q->parentWidget());
            if (ancestorProxy) {
                isEmbedded = true;
                ancestorProxy->d_func()->embedSubWindow(q);
            }
        }
    }
#else
    Q_UNUSED(isEmbedded);
#endif

    // send the show event before showing the window
    QShowEvent showEvent;
    QCoreApplication::sendEvent(q, &showEvent);

    show_sys();

    if (!isEmbedded && q->windowType() == Qt::Popup)
        qApp->d_func()->openPopup(q);

#ifndef QT_NO_ACCESSIBILITY
    if (q->windowType() != Qt::ToolTip) {    // Tooltips are read aloud twice in MS narrator.
        QAccessibleEvent event(q, QAccessible::ObjectShow);
        QAccessible::updateAccessibility(&event);
    }
#endif

    if (QApplicationPrivate::hidden_focus_widget == q) {
        QApplicationPrivate::hidden_focus_widget = nullptr;
        q->setFocus(Qt::OtherFocusReason);
    }

    // Process events when showing a Qt::SplashScreen widget before the event loop
    // is spinnning; otherwise it might not show up on particular platforms.
    // This makes QSplashScreen behave the same on all platforms.
    if (!qApp->d_func()->in_exec && q->windowType() == Qt::SplashScreen)
        QCoreApplication::processEvents();

    data.in_show = false;  // reset qws optimization
}

void QWidgetPrivate::show_sys()
{
    Q_Q(QWidget);

    auto window = qobject_cast<QWidgetWindow *>(windowHandle());

    if (q->testAttribute(Qt::WA_DontShowOnScreen)) {
        invalidateBackingStore(q->rect());
        q->setAttribute(Qt::WA_Mapped);
        // add our window the modal window list (native dialogs)
        if (window && q->isWindow()
#if QT_CONFIG(graphicsview)
            && (!extra || !extra->proxyWidget)
#endif
            && q->windowModality() != Qt::NonModal) {
            QGuiApplicationPrivate::showModalWindow(window);
        }
        return;
    }

    if (renderToTexture && !q->isWindow())
        QCoreApplication::postEvent(q->parentWidget(), new QUpdateLaterEvent(q->geometry()));
    else
        QCoreApplication::postEvent(q, new QUpdateLaterEvent(q->rect()));

    if ((!q->isWindow() && !q->testAttribute(Qt::WA_NativeWindow))
            || q->testAttribute(Qt::WA_OutsideWSRange)) {
        return;
    }

    if (window) {
        if (q->isWindow())
            fixPosIncludesFrame();
        QRect geomRect = q->geometry();
        if (!q->isWindow()) {
            QPoint topLeftOfWindow = q->mapTo(q->nativeParentWidget(),QPoint());
            geomRect.moveTopLeft(topLeftOfWindow);
        }
        const QRect windowRect = window->geometry();
        if (windowRect != geomRect) {
            if (q->testAttribute(Qt::WA_Moved)
                || !QGuiApplicationPrivate::platformIntegration()->hasCapability(QPlatformIntegration::WindowManagement))
                window->setGeometry(geomRect);
            else
                window->resize(geomRect.size());
        }

#ifndef QT_NO_CURSOR
        qt_qpa_set_cursor(q, false); // Needed in case cursor was set before show
#endif
        invalidateBackingStore(q->rect());
        window->setNativeWindowVisibility(true);
        // Was the window moved by the Window system or QPlatformWindow::initialGeometry() ?
        if (window->isTopLevel()) {
            const QPoint crectTopLeft = q->data->crect.topLeft();
            const QPoint windowTopLeft = window->geometry().topLeft();
            if (crectTopLeft == QPoint(0, 0) && windowTopLeft != crectTopLeft)
                q->data->crect.moveTopLeft(windowTopLeft);
        }
    }
}

/*!
    Hides the widget. This function is equivalent to
    setVisible(false).


    \note If you are working with QDialog or its subclasses and you invoke
    the show() function after this function, the dialog will be displayed in
    its original position.

    \sa hideEvent(), isHidden(), show(), setVisible(), isVisible(), close()
*/
void QWidget::hide()
{
    setVisible(false);
}

/*!\internal
 */
void QWidgetPrivate::hide_helper()
{
    Q_Q(QWidget);

    bool isEmbedded = false;
#if QT_CONFIG(graphicsview)
    isEmbedded = q->isWindow() && !bypassGraphicsProxyWidget(q) && nearestGraphicsProxyWidget(q->parentWidget()) != nullptr;
#else
    Q_UNUSED(isEmbedded);
#endif

    if (!isEmbedded && (q->windowType() == Qt::Popup))
        qApp->d_func()->closePopup(q);

    q->setAttribute(Qt::WA_Mapped, false);
    hide_sys();

    bool wasVisible = q->testAttribute(Qt::WA_WState_Visible);

    if (wasVisible) {
        q->setAttribute(Qt::WA_WState_Visible, false);

    }

    QHideEvent hideEvent;
    QCoreApplication::sendEvent(q, &hideEvent);
    hideChildren(false);

    // next bit tries to move the focus if the focus widget is now
    // hidden.
    if (wasVisible) {
        qApp->d_func()->sendSyntheticEnterLeave(q);
        QWidget *fw = QApplication::focusWidget();
        while (fw &&  !fw->isWindow()) {
            if (fw == q) {
                q->focusNextPrevChild(true);
                break;
            }
            fw = fw->parentWidget();
        }
    }

    if (QWidgetRepaintManager *repaintManager = maybeRepaintManager())
        repaintManager->removeDirtyWidget(q);

#ifndef QT_NO_ACCESSIBILITY
    if (wasVisible) {
        QAccessibleEvent event(q, QAccessible::ObjectHide);
        QAccessible::updateAccessibility(&event);
    }
#endif
}

void QWidgetPrivate::hide_sys()
{
    Q_Q(QWidget);

    auto window = qobject_cast<QWidgetWindow *>(windowHandle());

    if (q->testAttribute(Qt::WA_DontShowOnScreen)) {
        q->setAttribute(Qt::WA_Mapped, false);
        // remove our window from the modal window list (native dialogs)
        if (window && q->isWindow()
#if QT_CONFIG(graphicsview)
            && (!extra || !extra->proxyWidget)
#endif
            && q->windowModality() != Qt::NonModal) {
            QGuiApplicationPrivate::hideModalWindow(window);
        }
        // do not return here, if window non-zero, we must hide it
    }

    deactivateWidgetCleanup();

    if (!q->isWindow()) {
        QWidget *p = q->parentWidget();
        if (p &&p->isVisible()) {
            if (renderToTexture)
                p->d_func()->invalidateBackingStore(q->geometry());
            else
                invalidateBackingStore(q->rect());
        }
    } else {
        invalidateBackingStore(q->rect());
    }

    if (window)
        window->setNativeWindowVisibility(false);
}

/*!
    \fn bool QWidget::isHidden() const

    Returns \c true if the widget is hidden, otherwise returns \c false.

    A hidden widget will only become visible when show() is called on
    it. It will not be automatically shown when the parent is shown.

    To check visibility, use !isVisible() instead (notice the exclamation mark).

    isHidden() implies !isVisible(), but a widget can be not visible
    and not hidden at the same time. This is the case for widgets that are children of
    widgets that are not visible.


    Widgets are hidden if:
    \list
        \li they were created as independent windows,
        \li they were created as children of visible widgets,
        \li hide() or setVisible(false) was called.
    \endlist
*/

void QWidget::setVisible(bool visible)
{
    if (testAttribute(Qt::WA_WState_ExplicitShowHide) && testAttribute(Qt::WA_WState_Hidden) == !visible)
        return;

    // Remember that setVisible was called explicitly
    setAttribute(Qt::WA_WState_ExplicitShowHide);

    Q_D(QWidget);
    d->setVisible(visible);
}

// This method is called from QWidgetWindow in response to QWindow::setVisible,
// and should match the semantics of QWindow::setVisible. QWidget::setVisible on
// the other hand keeps track of WA_WState_ExplicitShowHide in addition.
void QWidgetPrivate::setVisible(bool visible)
{
    Q_Q(QWidget);
    if (visible) { // show
        // Designer uses a trick to make grabWidget work without showing
        if (!q->isWindow() && q->parentWidget() && q->parentWidget()->isVisible()
            && !q->parentWidget()->testAttribute(Qt::WA_WState_Created))
            q->parentWidget()->window()->d_func()->createRecursively();

        //create toplevels but not children of non-visible parents
        QWidget *pw = q->parentWidget();
        if (!q->testAttribute(Qt::WA_WState_Created)
            && (q->isWindow() || pw->testAttribute(Qt::WA_WState_Created))) {
            q->create();
        }

        bool wasResized = q->testAttribute(Qt::WA_Resized);
        Qt::WindowStates initialWindowState = q->windowState();

        // polish if necessary
        q->ensurePolished();

        // whether we need to inform the parent widget immediately
        bool needUpdateGeometry = !q->isWindow() && q->testAttribute(Qt::WA_WState_Hidden);
        // we are no longer hidden
        q->setAttribute(Qt::WA_WState_Hidden, false);

        if (needUpdateGeometry)
            updateGeometry_helper(true);

        // activate our layout before we and our children become visible
        if (layout)
            layout->activate();

        if (!q->isWindow()) {
            QWidget *parent = q->parentWidget();
            while (parent && parent->isVisible() && parent->d_func()->layout  && !parent->data->in_show) {
                parent->d_func()->layout->activate();
                if (parent->isWindow())
                    break;
                parent = parent->parentWidget();
            }
            if (parent)
                parent->d_func()->setDirtyOpaqueRegion();
        }

        // adjust size if necessary
        if (!wasResized
            && (q->isWindow() || !q->parentWidget()->d_func()->layout))  {
            if (q->isWindow()) {
                q->adjustSize();
                if (q->windowState() != initialWindowState)
                    q->setWindowState(initialWindowState);
            } else {
                q->adjustSize();
            }
            q->setAttribute(Qt::WA_Resized, false);
        }

        q->setAttribute(Qt::WA_KeyboardFocusChange, false);

        if (q->isWindow() || q->parentWidget()->isVisible()) {
            show_helper();

            qApp->d_func()->sendSyntheticEnterLeave(q);
        }

        QEvent showToParentEvent(QEvent::ShowToParent);
        QCoreApplication::sendEvent(q, &showToParentEvent);
    } else { // hide
        if (QApplicationPrivate::hidden_focus_widget == q)
            QApplicationPrivate::hidden_focus_widget = nullptr;

        // hw: The test on getOpaqueRegion() needs to be more intelligent
        // currently it doesn't work if the widget is hidden (the region will
        // be clipped). The real check should be testing the cached region
        // (and dirty flag) directly.
        if (!q->isWindow() && q->parentWidget()) // && !d->getOpaqueRegion().isEmpty())
            q->parentWidget()->d_func()->setDirtyOpaqueRegion();

        q->setAttribute(Qt::WA_WState_Hidden);
        if (q->testAttribute(Qt::WA_WState_Created))
            hide_helper();

        // invalidate layout similar to updateGeometry()
        if (!q->isWindow() && q->parentWidget()) {
            if (q->parentWidget()->d_func()->layout)
                q->parentWidget()->d_func()->layout->invalidate();
            else if (q->parentWidget()->isVisible())
                QCoreApplication::postEvent(q->parentWidget(), new QEvent(QEvent::LayoutRequest));
        }

        QEvent hideToParentEvent(QEvent::HideToParent);
        QCoreApplication::sendEvent(q, &hideToParentEvent);
    }
}

/*!
    Convenience function, equivalent to setVisible(!\a hidden).
*/
void QWidget::setHidden(bool hidden)
{
    setVisible(!hidden);
}

void QWidgetPrivate::_q_showIfNotHidden()
{
    Q_Q(QWidget);
    if ( !(q->isHidden() && q->testAttribute(Qt::WA_WState_ExplicitShowHide)) )
        q->setVisible(true);
}

void QWidgetPrivate::showChildren(bool spontaneous)
{
    QList<QObject*> childList = children;
    for (int i = 0; i < childList.size(); ++i) {
        QWidget *widget = qobject_cast<QWidget*>(childList.at(i));
        if (widget && widget->windowHandle() && !widget->testAttribute(Qt::WA_WState_ExplicitShowHide))
            widget->setAttribute(Qt::WA_WState_Hidden, false);
        if (!widget
            || widget->isWindow()
            || widget->testAttribute(Qt::WA_WState_Hidden))
            continue;
        if (spontaneous) {
            widget->setAttribute(Qt::WA_Mapped);
            widget->d_func()->showChildren(true);
            QShowEvent e;
            QApplication::sendSpontaneousEvent(widget, &e);
        } else {
            if (widget->testAttribute(Qt::WA_WState_ExplicitShowHide))
                widget->d_func()->show_recursive();
            else
                widget->show();
        }
    }
}

void QWidgetPrivate::hideChildren(bool spontaneous)
{
    QList<QObject*> childList = children;
    for (int i = 0; i < childList.size(); ++i) {
        QWidget *widget = qobject_cast<QWidget*>(childList.at(i));
        if (!widget || widget->isWindow() || widget->testAttribute(Qt::WA_WState_Hidden))
            continue;

        if (spontaneous)
            widget->setAttribute(Qt::WA_Mapped, false);
        else
            widget->setAttribute(Qt::WA_WState_Visible, false);
        widget->d_func()->hideChildren(spontaneous);
        QHideEvent e;
        if (spontaneous) {
            QApplication::sendSpontaneousEvent(widget, &e);
        } else {
            QCoreApplication::sendEvent(widget, &e);
            if (widget->internalWinId()
                && widget->testAttribute(Qt::WA_DontCreateNativeAncestors)) {
                // hide_sys() on an ancestor won't have any affect on this
                // widget, so it needs an explicit hide_sys() of its own
                widget->d_func()->hide_sys();
            }
        }
        qApp->d_func()->sendSyntheticEnterLeave(widget);
#ifndef QT_NO_ACCESSIBILITY
        if (!spontaneous) {
            QAccessibleEvent event(widget, QAccessible::ObjectHide);
            QAccessible::updateAccessibility(&event);
        }
#endif
    }
}

bool QWidgetPrivate::close_helper(CloseMode mode)
{
    if (data.is_closing)
        return true;

    Q_Q(QWidget);
    data.is_closing = 1;

    QPointer<QWidget> that = q;
    QPointer<QWidget> parentWidget = (q->parentWidget() && !QObjectPrivate::get(q->parentWidget())->wasDeleted) ? q->parentWidget() : nullptr;

    bool quitOnClose = q->testAttribute(Qt::WA_QuitOnClose);
    if (mode != CloseNoEvent) {
        QCloseEvent e;
        if (mode == CloseWithSpontaneousEvent)
            QApplication::sendSpontaneousEvent(q, &e);
        else
            QCoreApplication::sendEvent(q, &e);
        if (!that.isNull() && !e.isAccepted()) {
            data.is_closing = 0;
            return false;
        }
    }

    if (!that.isNull() && !q->isHidden())
        q->hide();

    // Attempt to close the application only if this has WA_QuitOnClose set and a non-visible parent
    quitOnClose = quitOnClose && (parentWidget.isNull() || !parentWidget->isVisible());

    if (quitOnClose) {
        /* if there is no non-withdrawn primary window left (except
           the ones without QuitOnClose), we emit the lastWindowClosed
           signal */
        QWidgetList list = QApplication::topLevelWidgets();
        bool lastWindowClosed = true;
        for (int i = 0; i < list.size(); ++i) {
            QWidget *w = list.at(i);
            if (!w->isVisible() || w->parentWidget() || !w->testAttribute(Qt::WA_QuitOnClose))
                continue;
            lastWindowClosed = false;
            break;
        }
        if (lastWindowClosed) {
            QGuiApplicationPrivate::emitLastWindowClosed();
            QCoreApplicationPrivate *applicationPrivate = static_cast<QCoreApplicationPrivate*>(QObjectPrivate::get(QCoreApplication::instance()));
            applicationPrivate->maybeQuit();
        }
    }


    if (!that.isNull()) {
        data.is_closing = 0;
        if (q->testAttribute(Qt::WA_DeleteOnClose)) {
            q->setAttribute(Qt::WA_DeleteOnClose, false);
            q->deleteLater();
        }
    }
    return true;
}


/*!
    Closes this widget. Returns \c true if the widget was closed;
    otherwise returns \c false.

    First it sends the widget a QCloseEvent. The widget is
    \l{hide()}{hidden} if it \l{QEvent::accept()}{accepts}
    the close event. If it \l{QEvent::ignore()}{ignores}
    the event, nothing happens. The default
    implementation of QWidget::closeEvent() accepts the close event.

    If the widget has the Qt::WA_DeleteOnClose flag, the widget
    is also deleted. A close events is delivered to the widget no
    matter if the widget is visible or not.

    The \l QApplication::lastWindowClosed() signal is emitted when the
    last visible primary window (i.e. window with no parent) with the
    Qt::WA_QuitOnClose attribute set is closed. By default this
    attribute is set for all widgets except transient windows such as
    splash screens, tool windows, and popup menus.

*/

bool QWidget::close()
{
    return d_func()->close_helper(QWidgetPrivate::CloseWithEvent);
}

/*!
    \property QWidget::visible
    \brief whether the widget is visible

    Calling setVisible(true) or show() sets the widget to visible
    status if all its parent widgets up to the window are visible. If
    an ancestor is not visible, the widget won't become visible until
    all its ancestors are shown. If its size or position has changed,
    Qt guarantees that a widget gets move and resize events just
    before it is shown. If the widget has not been resized yet, Qt
    will adjust the widget's size to a useful default using
    adjustSize().

    Calling setVisible(false) or hide() hides a widget explicitly. An
    explicitly hidden widget will never become visible, even if all
    its ancestors become visible, unless you show it.

    A widget receives show and hide events when its visibility status
    changes. Between a hide and a show event, there is no need to
    waste CPU cycles preparing or displaying information to the user.
    A video application, for example, might simply stop generating new
    frames.

    A widget that happens to be obscured by other windows on the
    screen is considered to be visible. The same applies to iconified
    windows and windows that exist on another virtual
    desktop (on platforms that support this concept). A widget
    receives spontaneous show and hide events when its mapping status
    is changed by the window system, e.g. a spontaneous hide event
    when the user minimizes the window, and a spontaneous show event
    when the window is restored again.

    You almost never have to reimplement the setVisible() function. If
    you need to change some settings before a widget is shown, use
    showEvent() instead. If you need to do some delayed initialization
    use the Polish event delivered to the event() function.

    \sa show(), hide(), isHidden(), isVisibleTo(), isMinimized(),
    showEvent(), hideEvent()
*/


/*!
    Returns \c true if this widget would become visible if \a ancestor is
    shown; otherwise returns \c false.

    The true case occurs if neither the widget itself nor any parent
    up to but excluding \a ancestor has been explicitly hidden.

    This function will still return true if the widget is obscured by
    other windows on the screen, but could be physically visible if it
    or they were to be moved.

    isVisibleTo(0) is identical to isVisible().

    \sa show(), hide(), isVisible()
*/

bool QWidget::isVisibleTo(const QWidget *ancestor) const
{
    if (!ancestor)
        return isVisible();
    const QWidget * w = this;
    while (!w->isHidden()
            && !w->isWindow()
            && w->parentWidget()
            && w->parentWidget() != ancestor)
        w = w->parentWidget();
    return !w->isHidden();
}


/*!
    Returns the unobscured region where paint events can occur.

    For visible widgets, this is an approximation of the area not
    covered by other widgets; otherwise, this is an empty region.

    The repaint() function calls this function if necessary, so in
    general you do not need to call it.

*/
QRegion QWidget::visibleRegion() const
{
    Q_D(const QWidget);

    QRect clipRect = d->clipRect();
    if (clipRect.isEmpty())
        return QRegion();
    QRegion r(clipRect);
    d->subtractOpaqueChildren(r, clipRect);
    d->subtractOpaqueSiblings(r);
    return r;
}


QSize QWidgetPrivate::adjustedSize() const
{
    Q_Q(const QWidget);

    QSize s = q->sizeHint();

    if (q->isWindow()) {
        Qt::Orientations exp;
        if (layout) {
            if (layout->hasHeightForWidth())
                s.setHeight(layout->totalHeightForWidth(s.width()));
            exp = layout->expandingDirections();
        } else
        {
            if (q->sizePolicy().hasHeightForWidth())
                s.setHeight(q->heightForWidth(s.width()));
            exp = q->sizePolicy().expandingDirections();
        }
        if (exp & Qt::Horizontal)
            s.setWidth(qMax(s.width(), 200));
        if (exp & Qt::Vertical)
            s.setHeight(qMax(s.height(), 100));

        QRect screen = QDesktopWidgetPrivate::screenGeometry(q->pos());

        s.setWidth(qMin(s.width(), screen.width()*2/3));
        s.setHeight(qMin(s.height(), screen.height()*2/3));

        if (QTLWExtra *extra = maybeTopData())
            extra->sizeAdjusted = true;
    }

    if (!s.isValid()) {
        QRect r = q->childrenRect(); // get children rectangle
        if (r.isNull())
            return s;
        s = r.size() + QSize(2 * r.x(), 2 * r.y());
    }

    return s;
}

/*!
    Adjusts the size of the widget to fit its contents.

    This function uses sizeHint() if it is valid, i.e., the size hint's width
    and height are \>= 0. Otherwise, it sets the size to the children
    rectangle that covers all child widgets (the union of all child widget
    rectangles).

    For windows, the screen size is also taken into account. If the sizeHint()
    is less than (200, 100) and the size policy is \l{QSizePolicy::Expanding}
    {expanding}, the window will be at least (200, 100). The maximum size of
    a window is 2/3 of the screen's width and height.

    \sa sizeHint(), childrenRect()
*/

void QWidget::adjustSize()
{
    Q_D(QWidget);
    ensurePolished();
    QSize s = d->adjustedSize();

    if (d->layout)
        d->layout->activate();

    if (s.isValid())
        resize(s);
}


/*!
    \property QWidget::sizeHint
    \brief the recommended size for the widget

    If the value of this property is an invalid size, no size is
    recommended.

    The default implementation of sizeHint() returns an invalid size
    if there is no layout for this widget, and returns the layout's
    preferred size otherwise.

    \sa QSize::isValid(), minimumSizeHint(), sizePolicy(),
    setMinimumSize(), updateGeometry()
*/

QSize QWidget::sizeHint() const
{
    Q_D(const QWidget);
    if (d->layout)
        return d->layout->totalSizeHint();
    return QSize(-1, -1);
}

/*!
    \property QWidget::minimumSizeHint
    \brief the recommended minimum size for the widget

    If the value of this property is an invalid size, no minimum size
    is recommended.

    The default implementation of minimumSizeHint() returns an invalid
    size if there is no layout for this widget, and returns the
    layout's minimum size otherwise. Most built-in widgets reimplement
    minimumSizeHint().

    \l QLayout will never resize a widget to a size smaller than the
    minimum size hint unless minimumSize() is set or the size policy is
    set to QSizePolicy::Ignore. If minimumSize() is set, the minimum
    size hint will be ignored.

    \sa QSize::isValid(), resize(), setMinimumSize(), sizePolicy()
*/
QSize QWidget::minimumSizeHint() const
{
    Q_D(const QWidget);
    if (d->layout)
        return d->layout->totalMinimumSize();
    return QSize(-1, -1);
}


/*!
    \fn QWidget *QWidget::parentWidget() const

    Returns the parent of this widget, or \nullptr if it does not have any
    parent widget.
*/


/*!
    Returns \c true if this widget is a parent, (or grandparent and so on
    to any level), of the given \a child, and both widgets are within
    the same window; otherwise returns \c false.
*/

bool QWidget::isAncestorOf(const QWidget *child) const
{
    while (child) {
        if (child == this)
            return true;
        if (child->isWindow())
            return false;
        child = child->parentWidget();
    }
    return false;
}

/*****************************************************************************
  QWidget event handling
 *****************************************************************************/

/*!
    This is the main event handler; it handles event \a event. You can
    reimplement this function in a subclass, but we recommend using
    one of the specialized event handlers instead.

    Key press and release events are treated differently from other
    events. event() checks for Tab and Shift+Tab and tries to move the
    focus appropriately. If there is no widget to move the focus to
    (or the key press is not Tab or Shift+Tab), event() calls
    keyPressEvent().

    Mouse and tablet event handling is also slightly special: only
    when the widget is \l enabled, event() will call the specialized
    handlers such as mousePressEvent(); otherwise it will discard the
    event.

    This function returns \c true if the event was recognized, otherwise
    it returns \c false.  If the recognized event was accepted (see \l
    QEvent::accepted), any further processing such as event
    propagation to the parent widget stops.

    \sa closeEvent(), focusInEvent(), focusOutEvent(), enterEvent(),
    keyPressEvent(), keyReleaseEvent(), leaveEvent(),
    mouseDoubleClickEvent(), mouseMoveEvent(), mousePressEvent(),
    mouseReleaseEvent(), moveEvent(), paintEvent(), resizeEvent(),
    QObject::event(), QObject::timerEvent()
*/

bool QWidget::event(QEvent *event)
{
    Q_D(QWidget);

    // ignore mouse and key events when disabled
    if (!isEnabled()) {
        switch(event->type()) {
        case QEvent::TabletPress:
        case QEvent::TabletRelease:
        case QEvent::TabletMove:
        case QEvent::MouseButtonPress:
        case QEvent::MouseButtonRelease:
        case QEvent::MouseButtonDblClick:
        case QEvent::MouseMove:
        case QEvent::TouchBegin:
        case QEvent::TouchUpdate:
        case QEvent::TouchEnd:
        case QEvent::TouchCancel:
        case QEvent::ContextMenu:
        case QEvent::KeyPress:
        case QEvent::KeyRelease:
#if QT_CONFIG(wheelevent)
        case QEvent::Wheel:
#endif
            return false;
        default:
            break;
        }
    }
    switch (event->type()) {
    case QEvent::MouseMove:
        mouseMoveEvent((QMouseEvent*)event);
        break;

    case QEvent::MouseButtonPress:
        mousePressEvent((QMouseEvent*)event);
        break;

    case QEvent::MouseButtonRelease:
        mouseReleaseEvent((QMouseEvent*)event);
        break;

    case QEvent::MouseButtonDblClick:
        mouseDoubleClickEvent((QMouseEvent*)event);
        break;
#if QT_CONFIG(wheelevent)
    case QEvent::Wheel:
        wheelEvent((QWheelEvent*)event);
        break;
#endif
#if QT_CONFIG(tabletevent)
    case QEvent::TabletMove:
        if (static_cast<QTabletEvent *>(event)->buttons() == Qt::NoButton && !testAttribute(Qt::WA_TabletTracking))
            break;
        Q_FALLTHROUGH();
    case QEvent::TabletPress:
    case QEvent::TabletRelease:
        tabletEvent((QTabletEvent*)event);
        break;
#endif
    case QEvent::KeyPress: {
        QKeyEvent *k = (QKeyEvent *)event;
        bool res = false;
        if (!(k->modifiers() & (Qt::ControlModifier | Qt::AltModifier))) {  //### Add MetaModifier?
            if (k->key() == Qt::Key_Backtab
                || (k->key() == Qt::Key_Tab && (k->modifiers() & Qt::ShiftModifier)))
                res = focusNextPrevChild(false);
            else if (k->key() == Qt::Key_Tab)
                res = focusNextPrevChild(true);
            if (res)
                break;
        }
        keyPressEvent(k);
#ifdef QT_KEYPAD_NAVIGATION
        if (!k->isAccepted() && QApplication::keypadNavigationEnabled()
            && !(k->modifiers() & (Qt::ControlModifier | Qt::AltModifier | Qt::ShiftModifier))) {
            if (QApplication::navigationMode() == Qt::NavigationModeKeypadTabOrder) {
                if (k->key() == Qt::Key_Up)
                    res = focusNextPrevChild(false);
                else if (k->key() == Qt::Key_Down)
                    res = focusNextPrevChild(true);
            } else if (QApplication::navigationMode() == Qt::NavigationModeKeypadDirectional) {
                if (k->key() == Qt::Key_Up)
                    res = QWidgetPrivate::navigateToDirection(QWidgetPrivate::DirectionNorth);
                else if (k->key() == Qt::Key_Right)
                    res = QWidgetPrivate::navigateToDirection(QWidgetPrivate::DirectionEast);
                else if (k->key() == Qt::Key_Down)
                    res = QWidgetPrivate::navigateToDirection(QWidgetPrivate::DirectionSouth);
                else if (k->key() == Qt::Key_Left)
                    res = QWidgetPrivate::navigateToDirection(QWidgetPrivate::DirectionWest);
            }
            if (res) {
                k->accept();
                break;
            }
        }
#endif
#if QT_CONFIG(whatsthis)
        if (!k->isAccepted()
            && k->modifiers() & Qt::ShiftModifier && k->key() == Qt::Key_F1
            && d->whatsThis.size()) {
            QWhatsThis::showText(mapToGlobal(inputMethodQuery(Qt::ImCursorRectangle).toRect().center()), d->whatsThis, this);
            k->accept();
        }
#endif
    }
        break;

    case QEvent::KeyRelease:
        keyReleaseEvent((QKeyEvent*)event);
        Q_FALLTHROUGH();
    case QEvent::ShortcutOverride:
        break;

    case QEvent::InputMethod:
        inputMethodEvent((QInputMethodEvent *) event);
        break;

    case QEvent::InputMethodQuery:
        if (testAttribute(Qt::WA_InputMethodEnabled)) {
            QInputMethodQueryEvent *query = static_cast<QInputMethodQueryEvent *>(event);
            Qt::InputMethodQueries queries = query->queries();
            for (uint i = 0; i < 32; ++i) {
                Qt::InputMethodQuery q = (Qt::InputMethodQuery)(int)(queries & (1<<i));
                if (q) {
                    QVariant v = inputMethodQuery(q);
                    if (q == Qt::ImEnabled && !v.isValid() && isEnabled())
                        v = QVariant(true); // special case for Qt4 compatibility
                    query->setValue(q, v);
                }
            }
            query->accept();
        }
        break;

    case QEvent::PolishRequest:
        ensurePolished();
        break;

    case QEvent::Polish: {
        style()->polish(this);
        setAttribute(Qt::WA_WState_Polished);
        if (!QApplication::font(this).isCopyOf(QApplication::font()))
            d->resolveFont();
        if (!QApplication::palette(this).isCopyOf(QGuiApplication::palette()))
            d->resolvePalette();
    }
        break;

    case QEvent::ApplicationWindowIconChange:
        if (isWindow() && !testAttribute(Qt::WA_SetWindowIcon)) {
            d->setWindowIcon_sys();
            d->setWindowIcon_helper();
        }
        break;
    case QEvent::FocusIn:
        focusInEvent((QFocusEvent*)event);
        d->updateWidgetTransform(event);
        break;

    case QEvent::FocusOut:
        focusOutEvent((QFocusEvent*)event);
        break;

    case QEvent::Enter:
#if QT_CONFIG(statustip)
        if (d->statusTip.size()) {
            QStatusTipEvent tip(d->statusTip);
            QCoreApplication::sendEvent(const_cast<QWidget *>(this), &tip);
        }
#endif
        enterEvent(event);
        break;

    case QEvent::Leave:
#if QT_CONFIG(statustip)
        if (d->statusTip.size()) {
            QString empty;
            QStatusTipEvent tip(empty);
            QCoreApplication::sendEvent(const_cast<QWidget *>(this), &tip);
        }
#endif
        leaveEvent(event);
        break;

    case QEvent::HoverEnter:
    case QEvent::HoverLeave:
        update();
        break;

    case QEvent::Paint:
        // At this point the event has to be delivered, regardless
        // whether the widget isVisible() or not because it
        // already went through the filters
        paintEvent((QPaintEvent*)event);
        break;

    case QEvent::Move:
        moveEvent((QMoveEvent*)event);
        d->updateWidgetTransform(event);
        break;

    case QEvent::Resize:
        resizeEvent((QResizeEvent*)event);
        d->updateWidgetTransform(event);
        break;

    case QEvent::Close:
        closeEvent((QCloseEvent *)event);
        break;

#ifndef QT_NO_CONTEXTMENU
    case QEvent::ContextMenu:
        switch (data->context_menu_policy) {
        case Qt::PreventContextMenu:
            break;
        case Qt::DefaultContextMenu:
            contextMenuEvent(static_cast<QContextMenuEvent *>(event));
            break;
        case Qt::CustomContextMenu:
            emit customContextMenuRequested(static_cast<QContextMenuEvent *>(event)->pos());
            break;
#if QT_CONFIG(menu)
        case Qt::ActionsContextMenu:
            if (d->actions.count()) {
                QMenu::exec(d->actions, static_cast<QContextMenuEvent *>(event)->globalPos(),
                            nullptr, this);
                break;
            }
            Q_FALLTHROUGH();
#endif
        default:
            event->ignore();
            break;
        }
        break;
#endif // QT_NO_CONTEXTMENU

#if QT_CONFIG(draganddrop)
    case QEvent::Drop:
        dropEvent((QDropEvent*) event);
        break;

    case QEvent::DragEnter:
        dragEnterEvent((QDragEnterEvent*) event);
        break;

    case QEvent::DragMove:
        dragMoveEvent((QDragMoveEvent*) event);
        break;

    case QEvent::DragLeave:
        dragLeaveEvent((QDragLeaveEvent*) event);
        break;
#endif

    case QEvent::Show:
        showEvent((QShowEvent*) event);
        break;

    case QEvent::Hide:
        hideEvent((QHideEvent*) event);
        break;

    case QEvent::ShowWindowRequest:
        if (!isHidden())
            d->show_sys();
        break;

    case QEvent::ApplicationFontChange:
        d->resolveFont();
        break;
    case QEvent::ApplicationPaletteChange:
        if (!(windowType() == Qt::Desktop))
            d->resolvePalette();
        break;

    case QEvent::ToolBarChange:
    case QEvent::ActivationChange:
    case QEvent::EnabledChange:
    case QEvent::FontChange:
    case QEvent::StyleChange:
    case QEvent::PaletteChange:
    case QEvent::WindowTitleChange:
    case QEvent::IconTextChange:
    case QEvent::ModifiedChange:
    case QEvent::MouseTrackingChange:
    case QEvent::TabletTrackingChange:
    case QEvent::ParentChange:
    case QEvent::LocaleChange:
    case QEvent::MacSizeChange:
    case QEvent::ContentsRectChange:
    case QEvent::ThemeChange:
    case QEvent::ReadOnlyChange:
        changeEvent(event);
        break;

    case QEvent::WindowStateChange: {
        const bool wasMinimized = static_cast<const QWindowStateChangeEvent *>(event)->oldState() & Qt::WindowMinimized;
        if (wasMinimized != isMinimized()) {
            QWidget *widget = const_cast<QWidget *>(this);
            if (wasMinimized) {
                // Always send the spontaneous events here, otherwise it can break the application!
                if (!d->childrenShownByExpose) {
                    // Show widgets only when they are not yet shown by the expose event
                    d->showChildren(true);
                    QShowEvent showEvent;
                    QCoreApplication::sendSpontaneousEvent(widget, &showEvent);
                }
                d->childrenHiddenByWState = false; // Set it always to "false" when window is restored
            } else {
                QHideEvent hideEvent;
                QCoreApplication::sendSpontaneousEvent(widget, &hideEvent);
                d->hideChildren(true);
                d->childrenHiddenByWState = true;
            }
            d->childrenShownByExpose = false; // Set it always to "false" when window state changes
        }
        changeEvent(event);
    }
        break;

    case QEvent::WindowActivate:
    case QEvent::WindowDeactivate: {
        if (isVisible() && !palette().isEqual(QPalette::Active, QPalette::Inactive))
            update();
        QList<QObject*> childList = d->children;
        for (int i = 0; i < childList.size(); ++i) {
            QWidget *w = qobject_cast<QWidget *>(childList.at(i));
            if (w && w->isVisible() && !w->isWindow())
                QCoreApplication::sendEvent(w, event);
        }
        break; }

    case QEvent::LanguageChange:
        changeEvent(event);
        {
            QList<QObject*> childList = d->children;
            for (int i = 0; i < childList.size(); ++i) {
                QObject *o = childList.at(i);
                if (o)
                    QCoreApplication::sendEvent(o, event);
            }
        }
        update();
        break;

    case QEvent::ApplicationLayoutDirectionChange:
        d->resolveLayoutDirection();
        break;

    case QEvent::LayoutDirectionChange:
        if (d->layout)
            d->layout->invalidate();
        update();
        changeEvent(event);
        break;
    case QEvent::UpdateRequest:
        d->syncBackingStore();
        break;
    case QEvent::UpdateLater:
        update(static_cast<QUpdateLaterEvent*>(event)->region());
        break;
    case QEvent::StyleAnimationUpdate:
        if (isVisible() && !window()->isMinimized()) {
            event->accept();
            update();
        }
        break;

    case QEvent::WindowBlocked:
    case QEvent::WindowUnblocked:
        if (!d->children.isEmpty()) {
            QWidget *modalWidget = QApplication::activeModalWidget();
            for (int i = 0; i < d->children.size(); ++i) {
                QObject *o = d->children.at(i);
                if (o && o != modalWidget && o->isWidgetType()) {
                    QWidget *w  = static_cast<QWidget *>(o);
                    // do not forward the event to child windows; QApplication does this for us
                    if (!w->isWindow())
                        QCoreApplication::sendEvent(w, event);
                }
            }
        }
        break;
#ifndef QT_NO_TOOLTIP
    case QEvent::ToolTip:
        if (!d->toolTip.isEmpty())
            QToolTip::showText(static_cast<QHelpEvent*>(event)->globalPos(), d->toolTip, this, QRect(), d->toolTipDuration);
        else
            event->ignore();
        break;
#endif
#if QT_CONFIG(whatsthis)
    case QEvent::WhatsThis:
        if (d->whatsThis.size())
            QWhatsThis::showText(static_cast<QHelpEvent *>(event)->globalPos(), d->whatsThis, this);
        else
            event->ignore();
        break;
    case QEvent::QueryWhatsThis:
        if (d->whatsThis.isEmpty())
            event->ignore();
        break;
#endif
    case QEvent::EmbeddingControl:
        d->topData()->frameStrut.setCoords(0 ,0, 0, 0);
        data->fstrut_dirty = false;
        break;
#ifndef QT_NO_ACTION
    case QEvent::ActionAdded:
    case QEvent::ActionRemoved:
    case QEvent::ActionChanged:
        actionEvent((QActionEvent*)event);
        break;
#endif

    case QEvent::KeyboardLayoutChange:
        {
            changeEvent(event);

            // inform children of the change
            QList<QObject*> childList = d->children;
            for (int i = 0; i < childList.size(); ++i) {
                QWidget *w = qobject_cast<QWidget *>(childList.at(i));
                if (w && w->isVisible() && !w->isWindow())
                    QCoreApplication::sendEvent(w, event);
            }
            break;
        }
    case QEvent::TouchBegin:
    case QEvent::TouchUpdate:
    case QEvent::TouchEnd:
    case QEvent::TouchCancel:
    {
        event->ignore();
        break;
    }
#ifndef QT_NO_GESTURES
    case QEvent::Gesture:
        event->ignore();
        break;
#endif
    case QEvent::ScreenChangeInternal:
        if (const QTLWExtra *te = d->maybeTopData()) {
            const QWindow *win = te->window;
            d->setWinId((win && win->handle()) ? win->handle()->winId() : 0);
        }
        if (d->data.fnt.d->dpi != logicalDpiY())
            d->updateFont(d->data.fnt);
#ifndef QT_NO_OPENGL
        d->renderToTextureReallyDirty = 1;
#endif
        break;
#ifndef QT_NO_PROPERTIES
    case QEvent::DynamicPropertyChange: {
        const QByteArray &propName = static_cast<QDynamicPropertyChangeEvent *>(event)->propertyName();
        if (propName.length() == 13 && !qstrncmp(propName, "_q_customDpi", 12)) {
            uint value = property(propName.constData()).toUInt();
            if (!d->extra)
                d->createExtra();
            const char axis = propName.at(12);
            if (axis == 'X')
                d->extra->customDpiX = value;
            else if (axis == 'Y')
                d->extra->customDpiY = value;
            d->updateFont(d->data.fnt);
        }
        if (windowHandle() && !qstrncmp(propName, "_q_platform_", 12))
            windowHandle()->setProperty(propName, property(propName));
        Q_FALLTHROUGH();
    }
#endif
    default:
        return QObject::event(event);
    }
    return true;
}

/*!
  This event handler can be reimplemented to handle state changes.

  The state being changed in this event can be retrieved through the \a event
  supplied.

  Change events include: QEvent::ToolBarChange,
  QEvent::ActivationChange, QEvent::EnabledChange, QEvent::FontChange,
  QEvent::StyleChange, QEvent::PaletteChange,
  QEvent::WindowTitleChange, QEvent::IconTextChange,
  QEvent::ModifiedChange, QEvent::MouseTrackingChange,
  QEvent::ParentChange, QEvent::WindowStateChange,
  QEvent::LanguageChange, QEvent::LocaleChange,
  QEvent::LayoutDirectionChange, QEvent::ReadOnlyChange.

*/
void QWidget::changeEvent(QEvent * event)
{
    switch(event->type()) {
    case QEvent::EnabledChange: {
        update();
#ifndef QT_NO_ACCESSIBILITY
        QAccessible::State s;
        s.disabled = true;
        QAccessibleStateChangeEvent event(this, s);
        QAccessible::updateAccessibility(&event);
#endif
        break;
    }

    case QEvent::FontChange:
    case QEvent::StyleChange: {
        Q_D(QWidget);
        update();
        updateGeometry();
        if (d->layout)
            d->layout->invalidate();
        break;
    }

    case QEvent::PaletteChange:
        update();
        break;

    case QEvent::ThemeChange:
        if (QGuiApplication::desktopSettingsAware() && windowType() != Qt::Desktop
            && qApp && !QCoreApplication::closingDown()) {
            if (testAttribute(Qt::WA_WState_Polished))
                QApplication::style()->unpolish(this);
            if (testAttribute(Qt::WA_WState_Polished))
                QApplication::style()->polish(this);
            QEvent styleChangedEvent(QEvent::StyleChange);
            QCoreApplication::sendEvent(this, &styleChangedEvent);
            if (isVisible())
                update();
        }
        break;

#ifdef Q_OS_MAC
    case QEvent::MacSizeChange:
        updateGeometry();
        break;
#endif

    default:
        break;
    }
}

/*!
    This event handler, for event \a event, can be reimplemented in a
    subclass to receive mouse move events for the widget.

    If mouse tracking is switched off, mouse move events only occur if
    a mouse button is pressed while the mouse is being moved. If mouse
    tracking is switched on, mouse move events occur even if no mouse
    button is pressed.

    QMouseEvent::pos() reports the position of the mouse cursor,
    relative to this widget. For press and release events, the
    position is usually the same as the position of the last mouse
    move event, but it might be different if the user's hand shakes.
    This is a feature of the underlying window system, not Qt.

    If you want to show a tooltip immediately, while the mouse is
    moving (e.g., to get the mouse coordinates with QMouseEvent::pos()
    and show them as a tooltip), you must first enable mouse tracking
    as described above. Then, to ensure that the tooltip is updated
    immediately, you must call QToolTip::showText() instead of
    setToolTip() in your implementation of mouseMoveEvent().

    \sa setMouseTracking(), mousePressEvent(), mouseReleaseEvent(),
    mouseDoubleClickEvent(), event(), QMouseEvent, {Scribble Example}
*/

void QWidget::mouseMoveEvent(QMouseEvent *event)
{
    event->ignore();
}

/*!
    This event handler, for event \a event, can be reimplemented in a
    subclass to receive mouse press events for the widget.

    If you create new widgets in the mousePressEvent() the
    mouseReleaseEvent() may not end up where you expect, depending on
    the underlying window system (or X11 window manager), the widgets'
    location and maybe more.

    The default implementation implements the closing of popup widgets
    when you click outside the window. For other widget types it does
    nothing.

    \sa mouseReleaseEvent(), mouseDoubleClickEvent(),
    mouseMoveEvent(), event(), QMouseEvent, {Scribble Example}
*/

void QWidget::mousePressEvent(QMouseEvent *event)
{
    event->ignore();
    if ((windowType() == Qt::Popup)) {
        event->accept();
        QWidget* w;
        while ((w = QApplication::activePopupWidget()) && w != this){
            w->close();
            if (QApplication::activePopupWidget() == w) // widget does not want to disappear
                w->hide(); // hide at least
        }
        if (!rect().contains(event->pos())){
            close();
        }
    }
}

/*!
    This event handler, for event \a event, can be reimplemented in a
    subclass to receive mouse release events for the widget.

    \sa mousePressEvent(), mouseDoubleClickEvent(),
    mouseMoveEvent(), event(), QMouseEvent, {Scribble Example}
*/

void QWidget::mouseReleaseEvent(QMouseEvent *event)
{
    event->ignore();
}

/*!
    This event handler, for event \a event, can be reimplemented in a
    subclass to receive mouse double click events for the widget.

    The default implementation calls mousePressEvent().

    \note The widget will also receive mouse press and mouse release
    events in addition to the double click event. And if another widget
    that overlaps this widget disappears in response to press or
    release events, then this widget will only receive the double click
    event. It is up to the developer to ensure that the application
    interprets these events correctly.

    \sa mousePressEvent(), mouseReleaseEvent(), mouseMoveEvent(),
    event(), QMouseEvent
*/

void QWidget::mouseDoubleClickEvent(QMouseEvent *event)
{
    mousePressEvent(event);
}

#if QT_CONFIG(wheelevent)
/*!
    This event handler, for event \a event, can be reimplemented in a
    subclass to receive wheel events for the widget.

    If you reimplement this handler, it is very important that you
    \l{QEvent}{ignore()} the event if you do not handle
    it, so that the widget's parent can interpret it.

    The default implementation ignores the event.

    \sa QEvent::ignore(), QEvent::accept(), event(),
    QWheelEvent
*/

void QWidget::wheelEvent(QWheelEvent *event)
{
    event->ignore();
}
#endif // QT_CONFIG(wheelevent)

#if QT_CONFIG(tabletevent)
/*!
    This event handler, for event \a event, can be reimplemented in a
    subclass to receive tablet events for the widget.

    If you reimplement this handler, it is very important that you
    \l{QEvent}{ignore()} the event if you do not handle
    it, so that the widget's parent can interpret it.

    The default implementation ignores the event.

    If tablet tracking is switched off, tablet move events only occur if the
    stylus is in contact with the tablet, or at least one stylus button is
    pressed, while the stylus is being moved. If tablet tracking is switched on,
    tablet move events occur even while the stylus is hovering in proximity of
    the tablet, with no buttons pressed.

    \sa QEvent::ignore(), QEvent::accept(), event(), setTabletTracking(),
    QTabletEvent
*/

void QWidget::tabletEvent(QTabletEvent *event)
{
    event->ignore();
}
#endif // QT_CONFIG(tabletevent)

/*!
    This event handler, for event \a event, can be reimplemented in a
    subclass to receive key press events for the widget.

    A widget must call setFocusPolicy() to accept focus initially and
    have focus in order to receive a key press event.

    If you reimplement this handler, it is very important that you
    call the base class implementation if you do not act upon the key.

    The default implementation closes popup widgets if the user
    presses the key sequence for QKeySequence::Cancel (typically the
    Escape key). Otherwise the event is ignored, so that the widget's
    parent can interpret it.

    Note that QKeyEvent starts with isAccepted() == true, so you do not
    need to call QKeyEvent::accept() - just do not call the base class
    implementation if you act upon the key.

    \sa keyReleaseEvent(), setFocusPolicy(),
    focusInEvent(), focusOutEvent(), event(), QKeyEvent, {Tetrix Example}
*/

void QWidget::keyPressEvent(QKeyEvent *event)
{
#ifndef QT_NO_SHORTCUT
    if ((windowType() == Qt::Popup) && event->matches(QKeySequence::Cancel)) {
        event->accept();
        close();
    } else
#endif
    {
        event->ignore();
    }
}

/*!
    This event handler, for event \a event, can be reimplemented in a
    subclass to receive key release events for the widget.

    A widget must \l{setFocusPolicy()}{accept focus}
    initially and \l{hasFocus()}{have focus} in order to
    receive a key release event.

    If you reimplement this handler, it is very important that you
    call the base class implementation if you do not act upon the key.

    The default implementation ignores the event, so that the widget's
    parent can interpret it.

    Note that QKeyEvent starts with isAccepted() == true, so you do not
    need to call QKeyEvent::accept() - just do not call the base class
    implementation if you act upon the key.

    \sa keyPressEvent(), QEvent::ignore(), setFocusPolicy(),
    focusInEvent(), focusOutEvent(), event(), QKeyEvent
*/

void QWidget::keyReleaseEvent(QKeyEvent *event)
{
    event->ignore();
}

/*!
    \fn void QWidget::focusInEvent(QFocusEvent *event)

    This event handler can be reimplemented in a subclass to receive
    keyboard focus events (focus received) for the widget. The event
    is passed in the \a event parameter

    A widget normally must setFocusPolicy() to something other than
    Qt::NoFocus in order to receive focus events. (Note that the
    application programmer can call setFocus() on any widget, even
    those that do not normally accept focus.)

    The default implementation updates the widget (except for windows
    that do not specify a focusPolicy()).

    \sa focusOutEvent(), setFocusPolicy(), keyPressEvent(),
    keyReleaseEvent(), event(), QFocusEvent
*/

void QWidget::focusInEvent(QFocusEvent *)
{
    if (focusPolicy() != Qt::NoFocus || !isWindow()) {
        update();
    }
}

/*!
    \fn void QWidget::focusOutEvent(QFocusEvent *event)

    This event handler can be reimplemented in a subclass to receive
    keyboard focus events (focus lost) for the widget. The events is
    passed in the \a event parameter.

    A widget normally must setFocusPolicy() to something other than
    Qt::NoFocus in order to receive focus events. (Note that the
    application programmer can call setFocus() on any widget, even
    those that do not normally accept focus.)

    The default implementation updates the widget (except for windows
    that do not specify a focusPolicy()).

    \sa focusInEvent(), setFocusPolicy(), keyPressEvent(),
    keyReleaseEvent(), event(), QFocusEvent
*/

void QWidget::focusOutEvent(QFocusEvent *)
{
    if (focusPolicy() != Qt::NoFocus || !isWindow())
        update();

#if !defined(QT_PLATFORM_UIKIT)
    // FIXME: revisit autoSIP logic, QTBUG-42906
    if (qApp->autoSipEnabled() && testAttribute(Qt::WA_InputMethodEnabled))
        QGuiApplication::inputMethod()->hide();
#endif
}

/*!
    \fn void QWidget::enterEvent(QEvent *event)

    This event handler can be reimplemented in a subclass to receive
    widget enter events which are passed in the \a event parameter.

    An event is sent to the widget when the mouse cursor enters the
    widget.

    \sa leaveEvent(), mouseMoveEvent(), event()
*/

void QWidget::enterEvent(QEvent *)
{
}

// ### Qt 6: void QWidget::enterEvent(QEnterEvent *).

/*!
    \fn void QWidget::leaveEvent(QEvent *event)

    This event handler can be reimplemented in a subclass to receive
    widget leave events which are passed in the \a event parameter.

    A leave event is sent to the widget when the mouse cursor leaves
    the widget.

    \sa enterEvent(), mouseMoveEvent(), event()
*/

void QWidget::leaveEvent(QEvent *)
{
}

/*!
    \fn void QWidget::paintEvent(QPaintEvent *event)

    This event handler can be reimplemented in a subclass to receive paint
    events passed in \a event.

    A paint event is a request to repaint all or part of a widget. It can
    happen for one of the following reasons:

    \list
        \li repaint() or update() was invoked,
        \li the widget was obscured and has now been uncovered, or
        \li many other reasons.
    \endlist

    Many widgets can simply repaint their entire surface when asked to, but
    some slow widgets need to optimize by painting only the requested region:
    QPaintEvent::region(). This speed optimization does not change the result,
    as painting is clipped to that region during event processing. QListView
    and QTableView do this, for example.

    Qt also tries to speed up painting by merging multiple paint events into
    one. When update() is called several times or the window system sends
    several paint events, Qt merges these events into one event with a larger
    region (see QRegion::united()). The repaint() function does not permit this
    optimization, so we suggest using update() whenever possible.

    When the paint event occurs, the update region has normally been erased, so
    you are painting on the widget's background.

    The background can be set using setBackgroundRole() and setPalette().

    Since Qt 4.0, QWidget automatically double-buffers its painting, so there
    is no need to write double-buffering code in paintEvent() to avoid flicker.

    \note Generally, you should refrain from calling update() or repaint()
    \b{inside} a paintEvent(). For example, calling update() or repaint() on
    children inside a paintEvent() results in undefined behavior; the child may
    or may not get a paint event.

    \warning If you are using a custom paint engine without Qt's backingstore,
    Qt::WA_PaintOnScreen must be set. Otherwise, QWidget::paintEngine() will
    never be called; the backingstore will be used instead.

    \sa event(), repaint(), update(), QPainter, QPixmap, QPaintEvent,
    {Analog Clock Example}
*/

void QWidget::paintEvent(QPaintEvent *)
{
}


/*!
    \fn void QWidget::moveEvent(QMoveEvent *event)

    This event handler can be reimplemented in a subclass to receive
    widget move events which are passed in the \a event parameter.
    When the widget receives this event, it is already at the new
    position.

    The old position is accessible through QMoveEvent::oldPos().

    \sa resizeEvent(), event(), move(), QMoveEvent
*/

void QWidget::moveEvent(QMoveEvent *)
{
}


/*!
    This event handler can be reimplemented in a subclass to receive
    widget resize events which are passed in the \a event parameter.
    When resizeEvent() is called, the widget already has its new
    geometry. The old size is accessible through
    QResizeEvent::oldSize().

    The widget will be erased and receive a paint event immediately
    after processing the resize event. No drawing need be (or should
    be) done inside this handler.


    \sa moveEvent(), event(), resize(), QResizeEvent, paintEvent(),
        {Scribble Example}
*/

void QWidget::resizeEvent(QResizeEvent * /* event */)
{
}

#ifndef QT_NO_ACTION
/*!
    \fn void QWidget::actionEvent(QActionEvent *event)

    This event handler is called with the given \a event whenever the
    widget's actions are changed.

    \sa addAction(), insertAction(), removeAction(), actions(), QActionEvent
*/
void QWidget::actionEvent(QActionEvent *)
{

}
#endif

/*!
    This event handler is called with the given \a event when Qt receives a window
    close request for a top-level widget from the window system.

    By default, the event is accepted and the widget is closed. You can reimplement
    this function to change the way the widget responds to window close requests.
    For example, you can prevent the window from closing by calling \l{QEvent::}{ignore()}
    on all events.

    Main window applications typically use reimplementations of this function to check
    whether the user's work has been saved and ask for permission before closing.
    For example, the \l{Application Example} uses a helper function to determine whether
    or not to close the window:

    \snippet mainwindows/application/mainwindow.cpp 3
    \snippet mainwindows/application/mainwindow.cpp 4

    \sa event(), hide(), close(), QCloseEvent, {Application Example}
*/

void QWidget::closeEvent(QCloseEvent *event)
{
    event->accept();
}

#ifndef QT_NO_CONTEXTMENU
/*!
    This event handler, for event \a event, can be reimplemented in a
    subclass to receive widget context menu events.

    The handler is called when the widget's \l contextMenuPolicy is
    Qt::DefaultContextMenu.

    The default implementation ignores the context event.
    See the \l QContextMenuEvent documentation for more details.

    \sa event(), QContextMenuEvent, customContextMenuRequested()
*/

void QWidget::contextMenuEvent(QContextMenuEvent *event)
{
    event->ignore();
}
#endif // QT_NO_CONTEXTMENU


/*!
    This event handler, for event \a event, can be reimplemented in a
    subclass to receive Input Method composition events. This handler
    is called when the state of the input method changes.

    Note that when creating custom text editing widgets, the
    Qt::WA_InputMethodEnabled window attribute must be set explicitly
    (using the setAttribute() function) in order to receive input
    method events.

    The default implementation calls event->ignore(), which rejects the
    Input Method event. See the \l QInputMethodEvent documentation for more
    details.

    \sa event(), QInputMethodEvent
*/
void QWidget::inputMethodEvent(QInputMethodEvent *event)
{
    event->ignore();
}

/*!
    This method is only relevant for input widgets. It is used by the
    input method to query a set of properties of the widget to be
    able to support complex input method operations as support for
    surrounding text and reconversions.

    \a query specifies which property is queried.

    \sa inputMethodEvent(), QInputMethodEvent, QInputMethodQueryEvent, inputMethodHints
*/
QVariant QWidget::inputMethodQuery(Qt::InputMethodQuery query) const
{
    switch(query) {
    case Qt::ImCursorRectangle:
        return QRect(width()/2, 0, 1, height());
    case Qt::ImFont:
        return font();
    case Qt::ImAnchorPosition:
        // Fallback.
        return inputMethodQuery(Qt::ImCursorPosition);
    case Qt::ImHints:
        return (int)inputMethodHints();
    case Qt::ImInputItemClipRectangle:
        return d_func()->clipRect();
    default:
        return QVariant();
    }
}

/*!
    \property QWidget::inputMethodHints
    \brief What input method specific hints the widget has.

    This is only relevant for input widgets. It is used by
    the input method to retrieve hints as to how the input method
    should operate. For example, if the Qt::ImhFormattedNumbersOnly flag
    is set, the input method may change its visual components to reflect
    that only numbers can be entered.

    \warning Some widgets require certain flags in order to work as
    intended. To set a flag, do \c{w->setInputMethodHints(w->inputMethodHints()|f)}
    instead of \c{w->setInputMethodHints(f)}.

    \note The flags are only hints, so the particular input method
          implementation is free to ignore them. If you want to be
          sure that a certain type of characters are entered,
          you should also set a QValidator on the widget.

    The default value is Qt::ImhNone.

    \since 4.6

    \sa inputMethodQuery()
*/
Qt::InputMethodHints QWidget::inputMethodHints() const
{
#ifndef QT_NO_IM
    const QWidgetPrivate *priv = d_func();
    while (priv->inheritsInputMethodHints) {
        priv = priv->q_func()->parentWidget()->d_func();
        Q_ASSERT(priv);
    }
    return priv->imHints;
#else //QT_NO_IM
    return 0;
#endif //QT_NO_IM
}

void QWidget::setInputMethodHints(Qt::InputMethodHints hints)
{
#ifndef QT_NO_IM
    Q_D(QWidget);
    if (d->imHints == hints)
        return;
    d->imHints = hints;
    if (this == QGuiApplication::focusObject())
        QGuiApplication::inputMethod()->update(Qt::ImHints);
#else
    Q_UNUSED(hints);
#endif //QT_NO_IM
}


#if QT_CONFIG(draganddrop)

/*!
    \fn void QWidget::dragEnterEvent(QDragEnterEvent *event)

    This event handler is called when a drag is in progress and the
    mouse enters this widget. The event is passed in the \a event parameter.

    If the event is ignored, the widget won't receive any \l{dragMoveEvent()}{drag
    move events}.

    See the \l{dnd.html}{Drag-and-drop documentation} for an
    overview of how to provide drag-and-drop in your application.

    \sa QDrag, QDragEnterEvent
*/
void QWidget::dragEnterEvent(QDragEnterEvent *)
{
}

/*!
    \fn void QWidget::dragMoveEvent(QDragMoveEvent *event)

    This event handler is called if a drag is in progress, and when
    any of the following conditions occur: the cursor enters this widget,
    the cursor moves within this widget, or a modifier key is pressed on
    the keyboard while this widget has the focus. The event is passed
    in the \a event parameter.

    See the \l{dnd.html}{Drag-and-drop documentation} for an
    overview of how to provide drag-and-drop in your application.

    \sa QDrag, QDragMoveEvent
*/
void QWidget::dragMoveEvent(QDragMoveEvent *)
{
}

/*!
    \fn void QWidget::dragLeaveEvent(QDragLeaveEvent *event)

    This event handler is called when a drag is in progress and the
    mouse leaves this widget. The event is passed in the \a event
    parameter.

    See the \l{dnd.html}{Drag-and-drop documentation} for an
    overview of how to provide drag-and-drop in your application.

    \sa QDrag, QDragLeaveEvent
*/
void QWidget::dragLeaveEvent(QDragLeaveEvent *)
{
}

/*!
    \fn void QWidget::dropEvent(QDropEvent *event)

    This event handler is called when the drag is dropped on this
    widget. The event is passed in the \a event parameter.

    See the \l{dnd.html}{Drag-and-drop documentation} for an
    overview of how to provide drag-and-drop in your application.

    \sa QDrag, QDropEvent
*/
void QWidget::dropEvent(QDropEvent *)
{
}

#endif // QT_CONFIG(draganddrop)

/*!
    \fn void QWidget::showEvent(QShowEvent *event)

    This event handler can be reimplemented in a subclass to receive
    widget show events which are passed in the \a event parameter.

    Non-spontaneous show events are sent to widgets immediately
    before they are shown. The spontaneous show events of windows are
    delivered afterwards.

    Note: A widget receives spontaneous show and hide events when its
    mapping status is changed by the window system, e.g. a spontaneous
    hide event when the user minimizes the window, and a spontaneous
    show event when the window is restored again. After receiving a
    spontaneous hide event, a widget is still considered visible in
    the sense of isVisible().

    \sa visible, event(), QShowEvent
*/
void QWidget::showEvent(QShowEvent *)
{
}

/*!
    \fn void QWidget::hideEvent(QHideEvent *event)

    This event handler can be reimplemented in a subclass to receive
    widget hide events. The event is passed in the \a event parameter.

    Hide events are sent to widgets immediately after they have been
    hidden.

    Note: A widget receives spontaneous show and hide events when its
    mapping status is changed by the window system, e.g. a spontaneous
    hide event when the user minimizes the window, and a spontaneous
    show event when the window is restored again. After receiving a
    spontaneous hide event, a widget is still considered visible in
    the sense of isVisible().

    \sa visible, event(), QHideEvent
*/
void QWidget::hideEvent(QHideEvent *)
{
}

/*!
    This special event handler can be reimplemented in a subclass to
    receive native platform events identified by \a eventType
    which are passed in the \a message parameter.

    In your reimplementation of this function, if you want to stop the
    event being handled by Qt, return true and set \a result. The \a result
    parameter has meaning only on Windows. If you return false, this native
    event is passed back to Qt, which translates the event into a Qt event
    and sends it to the widget.

    \note Events are only delivered to this event handler if the widget
    has a native window handle.

    \note This function superseedes the event filter functions
    x11Event(), winEvent() and macEvent() of Qt 4.

    \sa QAbstractNativeEventFilter

    \table
    \header \li Platform \li Event Type Identifier \li Message Type \li Result Type
    \row \li Windows \li "windows_generic_MSG" \li MSG * \li LRESULT
    \row \li macOS \li "NSEvent" \li NSEvent * \li
    \row \li XCB \li "xcb_generic_event_t" \li xcb_generic_event_t * \li
    \endtable
*/

#if QT_VERSION >= QT_VERSION_CHECK(6, 0, 0)
bool QWidget::nativeEvent(const QByteArray &eventType, void *message, qintptr *result)
#else
bool QWidget::nativeEvent(const QByteArray &eventType, void *message, long *result)
#endif
{
    Q_UNUSED(eventType);
    Q_UNUSED(message);
    Q_UNUSED(result);
    return false;
}

/*!
    Ensures that the widget and its children have been polished by
    QStyle (i.e., have a proper font and palette).

    QWidget calls this function after it has been fully constructed
    but before it is shown the very first time. You can call this
    function if you want to ensure that the widget is polished before
    doing an operation, e.g., the correct font size might be needed in
    the widget's sizeHint() reimplementation. Note that this function
    \e is called from the default implementation of sizeHint().

    Polishing is useful for final initialization that must happen after
    all constructors (from base classes as well as from subclasses)
    have been called.

    If you need to change some settings when a widget is polished,
    reimplement event() and handle the QEvent::Polish event type.

    \b{Note:} The function is declared const so that it can be called from
    other const functions (e.g., sizeHint()).

    \sa event()
*/
void QWidget::ensurePolished() const
{
    Q_D(const QWidget);

    const QMetaObject *m = metaObject();
    if (m == d->polished)
        return;
    d->polished = m;

    QEvent e(QEvent::Polish);
    QCoreApplication::sendEvent(const_cast<QWidget *>(this), &e);

    // polish children after 'this'
    QList<QObject*> children = d->children;
    for (int i = 0; i < children.size(); ++i) {
        QObject *o = children.at(i);
        if(!o->isWidgetType())
            continue;
        if (QWidget *w = qobject_cast<QWidget *>(o))
            w->ensurePolished();
    }

    if (d->parent && d->sendChildEvents) {
        QChildEvent e(QEvent::ChildPolished, const_cast<QWidget *>(this));
        QCoreApplication::sendEvent(d->parent, &e);
    }
}

/*!
    Returns the mask currently set on a widget. If no mask is set the
    return value will be an empty region.

    \sa setMask(), clearMask(), QRegion::isEmpty(), {Shaped Clock Example}
*/
QRegion QWidget::mask() const
{
    Q_D(const QWidget);
    return d->extra ? d->extra->mask : QRegion();
}

/*!
    Returns the layout manager that is installed on this widget, or \nullptr
    if no layout manager is installed.

    The layout manager sets the geometry of the widget's children
    that have been added to the layout.

    \sa setLayout(), sizePolicy(), {Layout Management}
*/
QLayout *QWidget::layout() const
{
    return d_func()->layout;
}


/*!
    \fn void QWidget::setLayout(QLayout *layout)

    Sets the layout manager for this widget to \a layout.

    If there already is a layout manager installed on this widget,
    QWidget won't let you install another. You must first delete the
    existing layout manager (returned by layout()) before you can
    call setLayout() with the new layout.

    If \a layout is the layout manager on a different widget, setLayout()
    will reparent the layout and make it the layout manager for this widget.

    Example:

    \snippet layouts/layouts.cpp 24

    An alternative to calling this function is to pass this widget to
    the layout's constructor.

    The QWidget will take ownership of \a layout.

    \sa layout(), {Layout Management}
*/

void QWidget::setLayout(QLayout *l)
{
    if (Q_UNLIKELY(!l)) {
        qWarning("QWidget::setLayout: Cannot set layout to 0");
        return;
    }
    if (layout()) {
        if (Q_UNLIKELY(layout() != l))
            qWarning("QWidget::setLayout: Attempting to set QLayout \"%s\" on %s \"%s\", which already has a"
                     " layout", l->objectName().toLocal8Bit().data(), metaObject()->className(),
                     objectName().toLocal8Bit().data());
        return;
    }

    QObject *oldParent = l->parent();
    if (oldParent && oldParent != this) {
        if (oldParent->isWidgetType()) {
            // Steal the layout off a widget parent. Takes effect when
            // morphing laid-out container widgets in Designer.
            QWidget *oldParentWidget = static_cast<QWidget *>(oldParent);
            oldParentWidget->takeLayout();
        } else {
            qWarning("QWidget::setLayout: Attempting to set QLayout \"%s\" on %s \"%s\", when the QLayout already has a parent",
                     l->objectName().toLocal8Bit().data(), metaObject()->className(),
                     objectName().toLocal8Bit().data());
            return;
        }
    }

    Q_D(QWidget);
    l->d_func()->topLevel = true;
    d->layout = l;
    if (oldParent != this) {
        l->setParent(this);
        l->d_func()->reparentChildWidgets(this);
        l->invalidate();
    }

    if (isWindow() && d->maybeTopData())
        d->topData()->sizeAdjusted = false;
}

/*!
    \fn QLayout *QWidget::takeLayout()

    Remove the layout from the widget.
    \since 4.5
*/

QLayout *QWidget::takeLayout()
{
    Q_D(QWidget);
    QLayout *l =  layout();
    if (!l)
        return nullptr;
    d->layout = nullptr;
    l->setParent(nullptr);
    return l;
}

/*!
    \property QWidget::sizePolicy
    \brief the default layout behavior of the widget

    If there is a QLayout that manages this widget's children, the
    size policy specified by that layout is used. If there is no such
    QLayout, the result of this function is used.

    The default policy is Preferred/Preferred, which means that the
    widget can be freely resized, but prefers to be the size
    sizeHint() returns. Button-like widgets set the size policy to
    specify that they may stretch horizontally, but are fixed
    vertically. The same applies to lineedit controls (such as
    QLineEdit, QSpinBox or an editable QComboBox) and other
    horizontally orientated widgets (such as QProgressBar).
    QToolButton's are normally square, so they allow growth in both
    directions. Widgets that support different directions (such as
    QSlider, QScrollBar or QHeader) specify stretching in the
    respective direction only. Widgets that can provide scroll bars
    (usually subclasses of QScrollArea) tend to specify that they can
    use additional space, and that they can make do with less than
    sizeHint().

    \sa sizeHint(), QLayout, QSizePolicy, updateGeometry()
*/
QSizePolicy QWidget::sizePolicy() const
{
    Q_D(const QWidget);
    return d->size_policy;
}

void QWidget::setSizePolicy(QSizePolicy policy)
{
    Q_D(QWidget);
    setAttribute(Qt::WA_WState_OwnSizePolicy);
    if (policy == d->size_policy)
        return;

    if (d->size_policy.retainSizeWhenHidden() != policy.retainSizeWhenHidden())
        d->retainSizeWhenHiddenChanged = 1;

    d->size_policy = policy;

#if QT_CONFIG(graphicsview)
    if (const auto &extra = d->extra) {
        if (extra->proxyWidget)
            extra->proxyWidget->setSizePolicy(policy);
    }
#endif

    updateGeometry();
    d->retainSizeWhenHiddenChanged = 0;

    if (isWindow() && d->maybeTopData())
        d->topData()->sizeAdjusted = false;
}

/*!
    \fn void QWidget::setSizePolicy(QSizePolicy::Policy horizontal, QSizePolicy::Policy vertical)
    \overload

    Sets the size policy of the widget to \a horizontal and \a
    vertical, with standard stretch and no height-for-width.

    \sa QSizePolicy::QSizePolicy()
*/

/*!
    Returns the preferred height for this widget, given the width \a w.

    If this widget has a layout, the default implementation returns
    the layout's preferred height.  if there is no layout, the default
    implementation returns -1 indicating that the preferred height
    does not depend on the width.
*/

int QWidget::heightForWidth(int w) const
{
    if (layout() && layout()->hasHeightForWidth())
        return layout()->totalHeightForWidth(w);
    return -1;
}


/*!
    \since 5.0

    Returns \c true if the widget's preferred height depends on its width; otherwise returns \c false.
*/
bool QWidget::hasHeightForWidth() const
{
    Q_D(const QWidget);
    return d->layout ? d->layout->hasHeightForWidth() : d->size_policy.hasHeightForWidth();
}

/*!
    \fn QWidget *QWidget::childAt(int x, int y) const

    Returns the visible child widget at the position (\a{x}, \a{y})
    in the widget's coordinate system. If there is no visible child
    widget at the specified position, the function returns \nullptr.
*/

/*!
    \overload

    Returns the visible child widget at point \a p in the widget's own
    coordinate system.
*/

QWidget *QWidget::childAt(const QPoint &p) const
{
    return d_func()->childAt_helper(p, false);
}

QWidget *QWidgetPrivate::childAt_helper(const QPoint &p, bool ignoreChildrenInDestructor) const
{
    if (children.isEmpty())
        return nullptr;

    if (!pointInsideRectAndMask(p))
        return nullptr;
    return childAtRecursiveHelper(p, ignoreChildrenInDestructor);
}

QWidget *QWidgetPrivate::childAtRecursiveHelper(const QPoint &p, bool ignoreChildrenInDestructor) const
{
    for (int i = children.size() - 1; i >= 0; --i) {
        QWidget *child = qobject_cast<QWidget *>(children.at(i));
        if (!child || child->isWindow() || child->isHidden() || child->testAttribute(Qt::WA_TransparentForMouseEvents)
            || (ignoreChildrenInDestructor && child->data->in_destructor)) {
            continue;
        }

        // Map the point 'p' from parent coordinates to child coordinates.
        QPoint childPoint = p;
        childPoint -= child->data->crect.topLeft();

        // Check if the point hits the child.
        if (!child->d_func()->pointInsideRectAndMask(childPoint))
            continue;

        // Do the same for the child's descendants.
        if (QWidget *w = child->d_func()->childAtRecursiveHelper(childPoint, ignoreChildrenInDestructor))
            return w;

        // We have found our target; namely the child at position 'p'.
        return child;
    }
    return nullptr;
}

void QWidgetPrivate::updateGeometry_helper(bool forceUpdate)
{
    Q_Q(QWidget);
    if (widgetItem)
        widgetItem->invalidateSizeCache();
    QWidget *parent;
    if (forceUpdate || !extra || extra->minw != extra->maxw || extra->minh != extra->maxh) {
        const int isHidden = q->isHidden() && !size_policy.retainSizeWhenHidden() && !retainSizeWhenHiddenChanged;

        if (!q->isWindow() && !isHidden && (parent = q->parentWidget())) {
            if (parent->d_func()->layout)
                parent->d_func()->layout->invalidate();
            else if (parent->isVisible())
                QCoreApplication::postEvent(parent, new QEvent(QEvent::LayoutRequest));
        }
    }
}

/*!
    Notifies the layout system that this widget has changed and may
    need to change geometry.

    Call this function if the sizeHint() or sizePolicy() have changed.

    For explicitly hidden widgets, updateGeometry() is a no-op. The
    layout system will be notified as soon as the widget is shown.
*/

void QWidget::updateGeometry()
{
    Q_D(QWidget);
    d->updateGeometry_helper(false);
}

/*! \property QWidget::windowFlags

    Window flags are a combination of a type (e.g. Qt::Dialog) and
    zero or more hints to the window system (e.g.
    Qt::FramelessWindowHint).

    If the widget had type Qt::Widget or Qt::SubWindow and becomes a
    window (Qt::Window, Qt::Dialog, etc.), it is put at position (0,
    0) on the desktop. If the widget is a window and becomes a
    Qt::Widget or Qt::SubWindow, it is put at position (0, 0)
    relative to its parent widget.

    \note This function calls setParent() when changing the flags for
    a window, causing the widget to be hidden. You must call show() to make
    the widget visible again..

    \sa windowType(), setWindowFlag(), {Window Flags Example}
*/
void QWidget::setWindowFlags(Qt::WindowFlags flags)
{
    Q_D(QWidget);
    d->setWindowFlags(flags);
}

/*!
    \since 5.9

    Sets the window flag \a flag on this widget if \a on is true;
    otherwise clears the flag.

    \sa setWindowFlags(), windowFlags(), windowType()
*/
void QWidget::setWindowFlag(Qt::WindowType flag, bool on)
{
    Q_D(QWidget);
    if (on)
        d->setWindowFlags(data->window_flags | flag);
    else
        d->setWindowFlags(data->window_flags & ~flag);
}

/*! \internal

    Implemented in QWidgetPrivate so that QMdiSubWindowPrivate can reimplement it.
*/
void QWidgetPrivate::setWindowFlags(Qt::WindowFlags flags)
{
    Q_Q(QWidget);
    if (q->data->window_flags == flags)
        return;

    if ((q->data->window_flags | flags) & Qt::Window) {
        // the old type was a window and/or the new type is a window
        QPoint oldPos = q->pos();
        bool visible = q->isVisible();
        const bool windowFlagChanged = (q->data->window_flags ^ flags) & Qt::Window;
        q->setParent(q->parentWidget(), flags);

        // if both types are windows or neither of them are, we restore
        // the old position
        if (!windowFlagChanged && (visible || q->testAttribute(Qt::WA_Moved)))
            q->move(oldPos);
        // for backward-compatibility we change Qt::WA_QuitOnClose attribute value only when the window was recreated.
        adjustQuitOnCloseAttribute();
    } else {
        q->data->window_flags = flags;
    }
}

/*!
    Sets the window flags for the widget to \a flags,
    \e without telling the window system.

    \warning Do not call this function unless you really know what
    you're doing.

    \sa setWindowFlags()
*/
void QWidget::overrideWindowFlags(Qt::WindowFlags flags)
{
    data->window_flags = flags;
}

/*!
    \fn Qt::WindowType QWidget::windowType() const

    Returns the window type of this widget. This is identical to
    windowFlags() & Qt::WindowType_Mask.

    \sa windowFlags
*/

/*!
    Sets the parent of the widget to \a parent, and resets the window
    flags. The widget is moved to position (0, 0) in its new parent.

    If the new parent widget is in a different window, the
    reparented widget and its children are appended to the end of the
    \l{setFocusPolicy()}{tab chain} of the new parent
    widget, in the same internal order as before. If one of the moved
    widgets had keyboard focus, setParent() calls clearFocus() for that
    widget.

    If the new parent widget is in the same window as the
    old parent, setting the parent doesn't change the tab order or
    keyboard focus.

    If the "new" parent widget is the old parent widget, this function
    does nothing.

    \note The widget becomes invisible as part of changing its parent,
    even if it was previously visible. You must call show() to make the
    widget visible again.

    \warning It is very unlikely that you will ever need this
    function. If you have a widget that changes its content
    dynamically, it is far easier to use \l QStackedWidget.

    \sa setWindowFlags()
*/
void QWidget::setParent(QWidget *parent)
{
    if (parent == parentWidget())
        return;
    setParent((QWidget*)parent, windowFlags() & ~Qt::WindowType_Mask);
}

#ifndef QT_NO_OPENGL
static void sendWindowChangeToTextureChildrenRecursively(QWidget *widget)
{
    QWidgetPrivate *d = QWidgetPrivate::get(widget);
    if (d->renderToTexture) {
        QEvent e(QEvent::WindowChangeInternal);
        QCoreApplication::sendEvent(widget, &e);
    }

    for (int i = 0; i < d->children.size(); ++i) {
        QWidget *w = qobject_cast<QWidget *>(d->children.at(i));
        if (w && !w->isWindow() && QWidgetPrivate::get(w)->textureChildSeen)
            sendWindowChangeToTextureChildrenRecursively(w);
    }
}
#endif

/*!
    \overload

    This function also takes widget flags, \a f as an argument.
*/

void QWidget::setParent(QWidget *parent, Qt::WindowFlags f)
{
    Q_D(QWidget);
    Q_ASSERT_X(this != parent, Q_FUNC_INFO, "Cannot parent a QWidget to itself");
#ifdef QT_DEBUG
    const auto checkForParentChildLoops = qScopeGuard([&](){
        int depth = 0;
        auto p = parentWidget();
        while (p) {
            if (++depth == QObjectPrivate::CheckForParentChildLoopsWarnDepth) {
                qWarning("QWidget %p (class: '%s', object name: '%s') may have a loop in its parent-child chain; "
                         "this is undefined behavior",
                         this, metaObject()->className(), qPrintable(objectName()));
            }
            p = p->parentWidget();
        }
    });
#endif

    bool resized = testAttribute(Qt::WA_Resized);
    bool wasCreated = testAttribute(Qt::WA_WState_Created);
    QWidget *oldtlw = window();

    if (f & Qt::Window) // Frame geometry likely changes, refresh.
        d->data.fstrut_dirty = true;

    QWidget *desktopWidget = nullptr;
    if (parent && parent->windowType() == Qt::Desktop)
        desktopWidget = parent;
    bool newParent = (parent != parentWidget()) || !wasCreated || desktopWidget;

    if (newParent && parent && !desktopWidget) {
        if (testAttribute(Qt::WA_NativeWindow) && !QCoreApplication::testAttribute(Qt::AA_DontCreateNativeWidgetSiblings))
            parent->d_func()->enforceNativeChildren();
        else if (parent->d_func()->nativeChildrenForced() || parent->testAttribute(Qt::WA_PaintOnScreen))
            setAttribute(Qt::WA_NativeWindow);
    }

    if (wasCreated) {
        if (!testAttribute(Qt::WA_WState_Hidden)) {
            hide();
            setAttribute(Qt::WA_WState_ExplicitShowHide, false);
        }
        if (newParent) {
            QEvent e(QEvent::ParentAboutToChange);
            QCoreApplication::sendEvent(this, &e);
        }
    }
    if (newParent && isAncestorOf(focusWidget()))
        focusWidget()->clearFocus();

    d->setParent_sys(parent, f);

    if (desktopWidget)
        parent = nullptr;

#ifndef QT_NO_OPENGL
    if (d->textureChildSeen && parent) {
        // set the textureChildSeen flag up the whole parent chain
        QWidgetPrivate::get(parent)->setTextureChildSeen();
    }
#endif

    if (QWidgetRepaintManager *oldPaintManager = oldtlw->d_func()->maybeRepaintManager()) {
        if (newParent)
            oldPaintManager->removeDirtyWidget(this);
        // Move the widget and all its static children from
        // the old backing store to the new one.
        oldPaintManager->moveStaticWidgets(this);
    }

    // ### fixme: Qt 6: Remove AA_ImmediateWidgetCreation.
    if (QApplicationPrivate::testAttribute(Qt::AA_ImmediateWidgetCreation) && !testAttribute(Qt::WA_WState_Created))
        create();

    d->reparentFocusWidgets(oldtlw);
    setAttribute(Qt::WA_Resized, resized);

    const bool useStyleSheetPropagationInWidgetStyles =
        QCoreApplication::testAttribute(Qt::AA_UseStyleSheetPropagationInWidgetStyles);

    if (!useStyleSheetPropagationInWidgetStyles && !testAttribute(Qt::WA_StyleSheet)
        && (!parent || !parent->testAttribute(Qt::WA_StyleSheet))) {
        d->resolveFont();
        d->resolvePalette();
    }
    d->resolveLayoutDirection();
    d->resolveLocale();

    // Note: GL widgets under WGL or EGL will always need a ParentChange
    // event to handle recreation/rebinding of the GL context, hence the
    // (f & Qt::MSWindowsOwnDC) clause (which is set on QGLWidgets on all
    // platforms).
    if (newParent
#if defined(QT_OPENGL_ES)
        || (f & Qt::MSWindowsOwnDC)
#endif
        ) {
        // propagate enabled updates enabled state to non-windows
        if (!isWindow()) {
            if (!testAttribute(Qt::WA_ForceDisabled))
                d->setEnabled_helper(parent ? parent->isEnabled() : true);
            if (!testAttribute(Qt::WA_ForceUpdatesDisabled))
                d->setUpdatesEnabled_helper(parent ? parent->updatesEnabled() : true);
        }
        d->inheritStyle();

        // send and post remaining QObject events
        if (parent && d->sendChildEvents) {
            QChildEvent e(QEvent::ChildAdded, this);
            QCoreApplication::sendEvent(parent, &e);
        }

        if (parent && d->sendChildEvents && d->polished) {
            QChildEvent e(QEvent::ChildPolished, this);
            QCoreApplication::sendEvent(parent, &e);
        }

        QEvent e(QEvent::ParentChange);
        QCoreApplication::sendEvent(this, &e);
    }
#ifndef QT_NO_OPENGL
    //renderToTexture widgets also need to know when their top-level window changes
    if (d->textureChildSeen && oldtlw != window()) {
        sendWindowChangeToTextureChildrenRecursively(this);
    }
#endif

    if (!wasCreated) {
        if (isWindow() || parentWidget()->isVisible())
            setAttribute(Qt::WA_WState_Hidden, true);
        else if (!testAttribute(Qt::WA_WState_ExplicitShowHide))
            setAttribute(Qt::WA_WState_Hidden, false);
    }

    d->updateIsOpaque();

#if QT_CONFIG(graphicsview)
    // Embed the widget into a proxy if the parent is embedded.
    // ### Doesn't handle reparenting out of an embedded widget.
    if (oldtlw->graphicsProxyWidget()) {
        if (QGraphicsProxyWidget *ancestorProxy = d->nearestGraphicsProxyWidget(oldtlw))
            ancestorProxy->d_func()->unembedSubWindow(this);
    }
    if (isWindow() && parent && !graphicsProxyWidget() && !bypassGraphicsProxyWidget(this)) {
        if (QGraphicsProxyWidget *ancestorProxy = d->nearestGraphicsProxyWidget(parent))
            ancestorProxy->d_func()->embedSubWindow(this);
    }
#endif

    if (d->extra && d->extra->hasWindowContainer)
        QWindowContainer::parentWasChanged(this);
}

void QWidgetPrivate::setParent_sys(QWidget *newparent, Qt::WindowFlags f)
{
    Q_Q(QWidget);

    Qt::WindowFlags oldFlags = data.window_flags;
    bool wasCreated = q->testAttribute(Qt::WA_WState_Created);

    int targetScreen = -1;
    // Handle a request to move the widget to a particular screen
    if (newparent && newparent->windowType() == Qt::Desktop) {
        // make sure the widget is created on the same screen as the
        // programmer specified desktop widget
        const QDesktopScreenWidget *sw = qobject_cast<const QDesktopScreenWidget *>(newparent);
        targetScreen = sw ? sw->screenNumber() : 0;
        newparent = nullptr;
    }

    setWinId(0);

    if (parent != newparent) {
        QObjectPrivate::setParent_helper(newparent); //### why does this have to be done in the _sys function???
        if (q->windowHandle()) {
            q->windowHandle()->setFlags(f);
            QWidget *parentWithWindow =
                newparent ? (newparent->windowHandle() ? newparent : newparent->nativeParentWidget()) : nullptr;
            if (parentWithWindow) {
                QWidget *topLevel = parentWithWindow->window();
                if ((f & Qt::Window) && topLevel && topLevel->windowHandle()) {
                    q->windowHandle()->setTransientParent(topLevel->windowHandle());
                    q->windowHandle()->setParent(nullptr);
                } else {
                    q->windowHandle()->setTransientParent(nullptr);
                    q->windowHandle()->setParent(parentWithWindow->windowHandle());
                }
            } else {
                q->windowHandle()->setTransientParent(nullptr);
                q->windowHandle()->setParent(nullptr);
            }
        }
    }

    if (!newparent) {
        f |= Qt::Window;
        if (targetScreen == -1) {
            if (parent)
                targetScreen = QDesktopWidgetPrivate::screenNumber(q->parentWidget()->window());
        }
    }

    bool explicitlyHidden = q->testAttribute(Qt::WA_WState_Hidden) && q->testAttribute(Qt::WA_WState_ExplicitShowHide);

    // Reparenting toplevel to child
    if (wasCreated && !(f & Qt::Window) && (oldFlags & Qt::Window) && !q->testAttribute(Qt::WA_NativeWindow)) {
        if (extra && extra->hasWindowContainer)
            QWindowContainer::toplevelAboutToBeDestroyed(q);

        QWindow *newParentWindow = newparent->windowHandle();
        if (!newParentWindow)
            if (QWidget *npw = newparent->nativeParentWidget())
                newParentWindow = npw->windowHandle();

        Q_FOREACH (QObject *child, q->windowHandle()->children()) {
            QWindow *childWindow = qobject_cast<QWindow *>(child);
            if (!childWindow)
                continue;

            QWidgetWindow *childWW = qobject_cast<QWidgetWindow *>(childWindow);
            QWidget *childWidget = childWW ? childWW->widget() : nullptr;
            if (!childWW || (childWidget && childWidget->testAttribute(Qt::WA_NativeWindow)))
                childWindow->setParent(newParentWindow);
        }
        q->destroy();
    }

    adjustFlags(f, q);
    data.window_flags = f;
    q->setAttribute(Qt::WA_WState_Created, false);
    q->setAttribute(Qt::WA_WState_Visible, false);
    q->setAttribute(Qt::WA_WState_Hidden, false);

    if (newparent && wasCreated && (q->testAttribute(Qt::WA_NativeWindow) || (f & Qt::Window)))
        q->createWinId();

    if (q->isWindow() || (!newparent || newparent->isVisible()) || explicitlyHidden)
        q->setAttribute(Qt::WA_WState_Hidden);
    q->setAttribute(Qt::WA_WState_ExplicitShowHide, explicitlyHidden);

    // move the window to the selected screen
    if (!newparent && targetScreen != -1) {
        // only if it is already created
        if (q->testAttribute(Qt::WA_WState_Created))
            q->windowHandle()->setScreen(QGuiApplication::screens().value(targetScreen, 0));
        else
            topData()->initialScreenIndex = targetScreen;
    }
}

/*!
    Scrolls the widget including its children \a dx pixels to the
    right and \a dy downward. Both \a dx and \a dy may be negative.

    After scrolling, the widgets will receive paint events for
    the areas that need to be repainted. For widgets that Qt knows to
    be opaque, this is only the newly exposed parts.
    For example, if an opaque widget is scrolled 8 pixels to the left,
    only an 8-pixel wide stripe at the right edge needs updating.

    Since widgets propagate the contents of their parents by default,
    you need to set the \l autoFillBackground property, or use
    setAttribute() to set the Qt::WA_OpaquePaintEvent attribute, to make
    a widget opaque.

    For widgets that use contents propagation, a scroll will cause an
    update of the entire scroll area.

    \sa {Transparency and Double Buffering}
*/

void QWidget::scroll(int dx, int dy)
{
    if ((!updatesEnabled() && children().size() == 0) || !isVisible())
        return;
    if (dx == 0 && dy == 0)
        return;
    Q_D(QWidget);
#if QT_CONFIG(graphicsview)
    if (QGraphicsProxyWidget *proxy = QWidgetPrivate::nearestGraphicsProxyWidget(this)) {
        // Graphics View maintains its own dirty region as a list of rects;
        // until we can connect item updates directly to the view, we must
        // separately add a translated dirty region.
        for (const QRect &rect : d->dirty)
            proxy->update(rect.translated(dx, dy));
        proxy->scroll(dx, dy, proxy->subWidgetRect(this));
        return;
    }
#endif
    d->setDirtyOpaqueRegion();
    d->scroll_sys(dx, dy);
}

void QWidgetPrivate::scroll_sys(int dx, int dy)
{
    Q_Q(QWidget);
    scrollChildren(dx, dy);
    scrollRect(q->rect(), dx, dy);
}

/*!
    \overload

    This version only scrolls \a r and does not move the children of
    the widget.

    If \a r is empty or invalid, the result is undefined.

    \sa QScrollArea
*/
void QWidget::scroll(int dx, int dy, const QRect &r)
{

    if ((!updatesEnabled() && children().size() == 0) || !isVisible())
        return;
    if (dx == 0 && dy == 0)
        return;
    Q_D(QWidget);
#if QT_CONFIG(graphicsview)
    if (QGraphicsProxyWidget *proxy = QWidgetPrivate::nearestGraphicsProxyWidget(this)) {
        // Graphics View maintains its own dirty region as a list of rects;
        // until we can connect item updates directly to the view, we must
        // separately add a translated dirty region.
        if (!d->dirty.isEmpty()) {
            for (const QRect &rect : d->dirty.translated(dx, dy) & r)
                proxy->update(rect);
        }
        proxy->scroll(dx, dy, r.translated(proxy->subWidgetRect(this).topLeft().toPoint()));
        return;
    }
#endif
    d->scroll_sys(dx, dy, r);
}

void QWidgetPrivate::scroll_sys(int dx, int dy, const QRect &r)
{
    scrollRect(r, dx, dy);
}

/*!
    Repaints the widget directly by calling paintEvent() immediately,
    unless updates are disabled or the widget is hidden.

    We suggest only using repaint() if you need an immediate repaint,
    for example during animation. In almost all circumstances update()
    is better, as it permits Qt to optimize for speed and minimize
    flicker.

    \warning If you call repaint() in a function which may itself be
    called from paintEvent(), you may get infinite recursion. The
    update() function never causes recursion.

    \sa update(), paintEvent(), setUpdatesEnabled()
*/

void QWidget::repaint()
{
    repaint(rect());
}

/*! \overload

    This version repaints a rectangle (\a x, \a y, \a w, \a h) inside
    the widget.

    If \a w is negative, it is replaced with \c{width() - x}, and if
    \a h is negative, it is replaced width \c{height() - y}.
*/
void QWidget::repaint(int x, int y, int w, int h)
{
    if (x > data->crect.width() || y > data->crect.height())
        return;

    if (w < 0)
        w = data->crect.width()  - x;
    if (h < 0)
        h = data->crect.height() - y;

    repaint(QRect(x, y, w, h));
}

/*! \overload

    This version repaints a rectangle \a rect inside the widget.
*/
void QWidget::repaint(const QRect &rect)
{
    Q_D(QWidget);
    d->repaint(rect);
}

/*!
    \overload

    This version repaints a region \a rgn inside the widget.
*/
void QWidget::repaint(const QRegion &rgn)
{
    Q_D(QWidget);
    d->repaint(rgn);
}

template <typename T>
void QWidgetPrivate::repaint(T r)
{
    Q_Q(QWidget);

    if (!q->isVisible() || !q->updatesEnabled() || r.isEmpty())
        return;

    QTLWExtra *tlwExtra = q->window()->d_func()->maybeTopData();
    if (tlwExtra && !tlwExtra->inTopLevelResize && tlwExtra->backingStore)
        tlwExtra->repaintManager->markDirty(r, q, QWidgetRepaintManager::UpdateNow);
}

/*!
    Updates the widget unless updates are disabled or the widget is
    hidden.

    This function does not cause an immediate repaint; instead it
    schedules a paint event for processing when Qt returns to the main
    event loop. This permits Qt to optimize for more speed and less
    flicker than a call to repaint() does.

    Calling update() several times normally results in just one
    paintEvent() call.

    Qt normally erases the widget's area before the paintEvent() call.
    If the Qt::WA_OpaquePaintEvent widget attribute is set, the widget is
    responsible for painting all its pixels with an opaque color.

    \sa repaint(), paintEvent(), setUpdatesEnabled(), {Analog Clock Example}
*/
void QWidget::update()
{
    update(rect());
}

/*! \fn void QWidget::update(int x, int y, int w, int h)
    \overload

    This version updates a rectangle (\a x, \a y, \a w, \a h) inside
    the widget.
*/

/*!
    \overload

    This version updates a rectangle \a rect inside the widget.
*/
void QWidget::update(const QRect &rect)
{
    Q_D(QWidget);
    d->update(rect);
}

/*!
    \overload

    This version repaints a region \a rgn inside the widget.
*/
void QWidget::update(const QRegion &rgn)
{
    Q_D(QWidget);
    d->update(rgn);
}

template <typename T>
void QWidgetPrivate::update(T r)
{
    Q_Q(QWidget);

    if (!q->isVisible() || !q->updatesEnabled())
        return;

    T clipped = r & q->rect();

    if (clipped.isEmpty())
        return;

    if (q->testAttribute(Qt::WA_WState_InPaintEvent)) {
        QCoreApplication::postEvent(q, new QUpdateLaterEvent(clipped));
        return;
    }

    QTLWExtra *tlwExtra = q->window()->d_func()->maybeTopData();
    if (tlwExtra && !tlwExtra->inTopLevelResize && tlwExtra->backingStore)
        tlwExtra->repaintManager->markDirty(clipped, q);
}

 /*!
  \internal

  This just sets the corresponding attribute bit to 1 or 0
 */
static void setAttribute_internal(Qt::WidgetAttribute attribute, bool on, QWidgetData *data,
                                  QWidgetPrivate *d)
{
    if (attribute < int(8*sizeof(uint))) {
        if (on)
            data->widget_attributes |= (1<<attribute);
        else
            data->widget_attributes &= ~(1<<attribute);
    } else {
        const int x = attribute - 8*sizeof(uint);
        const int int_off = x / (8*sizeof(uint));
        if (on)
            d->high_attributes[int_off] |= (1<<(x-(int_off*8*sizeof(uint))));
        else
            d->high_attributes[int_off] &= ~(1<<(x-(int_off*8*sizeof(uint))));
    }
}

#ifdef Q_OS_MAC
void QWidgetPrivate::macUpdateSizeAttribute()
{
    Q_Q(QWidget);
    QEvent event(QEvent::MacSizeChange);
    QCoreApplication::sendEvent(q, &event);
    for (int i = 0; i < children.size(); ++i) {
        QWidget *w = qobject_cast<QWidget *>(children.at(i));
        if (w && (!w->isWindow() || w->testAttribute(Qt::WA_WindowPropagation))
              && !w->testAttribute(Qt::WA_MacMiniSize) // no attribute set? inherit from parent
              && !w->testAttribute(Qt::WA_MacSmallSize)
              && !w->testAttribute(Qt::WA_MacNormalSize))
            w->d_func()->macUpdateSizeAttribute();
    }
    resolveFont();
}
#endif

/*!
    Sets the attribute \a attribute on this widget if \a on is true;
    otherwise clears the attribute.

    \sa testAttribute()
*/
void QWidget::setAttribute(Qt::WidgetAttribute attribute, bool on)
{
    if (testAttribute(attribute) == on)
        return;

    Q_D(QWidget);
    Q_STATIC_ASSERT_X(sizeof(d->high_attributes)*8 >= (Qt::WA_AttributeCount - sizeof(uint)*8),
                      "QWidget::setAttribute(WidgetAttribute, bool): "
                      "QWidgetPrivate::high_attributes[] too small to contain all attributes in WidgetAttribute");
#ifdef Q_OS_WIN
    // ### Don't use PaintOnScreen+paintEngine() to do native painting in some future release
    if (attribute == Qt::WA_PaintOnScreen && on && windowType() != Qt::Desktop && !inherits("QGLWidget")) {
        // see ::paintEngine for details
        paintEngine();
        if (d->noPaintOnScreen)
            return;
    }
#endif

    // Don't set WA_NativeWindow on platforms that don't support it -- except for QGLWidget, which depends on it
    if (attribute == Qt::WA_NativeWindow && !d->mustHaveWindowHandle) {
        QPlatformIntegration *platformIntegration = QGuiApplicationPrivate::platformIntegration();
        if (!platformIntegration->hasCapability(QPlatformIntegration::NativeWidgets))
            return;
    }

    setAttribute_internal(attribute, on, data, d);

    switch (attribute) {

#if QT_CONFIG(draganddrop)
    case Qt::WA_AcceptDrops:  {
        if (on && !testAttribute(Qt::WA_DropSiteRegistered))
            setAttribute(Qt::WA_DropSiteRegistered, true);
        else if (!on && (isWindow() || !parentWidget() || !parentWidget()->testAttribute(Qt::WA_DropSiteRegistered)))
            setAttribute(Qt::WA_DropSiteRegistered, false);
        QEvent e(QEvent::AcceptDropsChange);
        QCoreApplication::sendEvent(this, &e);
        break;
    }
    case Qt::WA_DropSiteRegistered:  {
        for (int i = 0; i < d->children.size(); ++i) {
            QWidget *w = qobject_cast<QWidget *>(d->children.at(i));
            if (w && !w->isWindow() && !w->testAttribute(Qt::WA_AcceptDrops) && w->testAttribute(Qt::WA_DropSiteRegistered) != on)
                w->setAttribute(Qt::WA_DropSiteRegistered, on);
        }
        break;
    }
#endif

    case Qt::WA_NoChildEventsForParent:
        d->sendChildEvents = !on;
        break;
    case Qt::WA_NoChildEventsFromChildren:
        d->receiveChildEvents = !on;
        break;
    case Qt::WA_MacNormalSize:
    case Qt::WA_MacSmallSize:
    case Qt::WA_MacMiniSize:
#ifdef Q_OS_MAC
        {
            // We can only have one of these set at a time
            const Qt::WidgetAttribute MacSizes[] = { Qt::WA_MacNormalSize, Qt::WA_MacSmallSize,
                                                     Qt::WA_MacMiniSize };
            for (int i = 0; i < 3; ++i) {
                if (MacSizes[i] != attribute)
                    setAttribute_internal(MacSizes[i], false, data, d);
            }
            d->macUpdateSizeAttribute();
        }
#endif
        break;
    case Qt::WA_ShowModal:
        if (!on) {
            // reset modality type to NonModal when clearing WA_ShowModal
            data->window_modality = Qt::NonModal;
        } else if (data->window_modality == Qt::NonModal) {
            // determine the modality type if it hasn't been set prior
            // to setting WA_ShowModal. set the default to WindowModal
            // if we are the child of a group leader; otherwise use
            // ApplicationModal.
            QWidget *w = parentWidget();
            if (w)
                w = w->window();
            while (w && !w->testAttribute(Qt::WA_GroupLeader)) {
                w = w->parentWidget();
                if (w)
                    w = w->window();
            }
            data->window_modality = (w && w->testAttribute(Qt::WA_GroupLeader))
                                    ? Qt::WindowModal
                                    : Qt::ApplicationModal;
            // Some window managers do not allow us to enter modality after the
            // window is visible.The window must be hidden before changing the
            // windowModality property and then reshown.
        }
        if (testAttribute(Qt::WA_WState_Created)) {
            // don't call setModal_sys() before create()
            d->setModal_sys();
        }
        break;
    case Qt::WA_MouseTracking: {
        QEvent e(QEvent::MouseTrackingChange);
        QCoreApplication::sendEvent(this, &e);
        break; }
    case Qt::WA_TabletTracking: {
        QEvent e(QEvent::TabletTrackingChange);
        QCoreApplication::sendEvent(this, &e);
        break; }
    case Qt::WA_NativeWindow: {
        d->createTLExtra();
        if (on)
            d->createTLSysExtra();
#ifndef QT_NO_IM
        QWidget *focusWidget = d->effectiveFocusWidget();
        if (on && !internalWinId() && this == QGuiApplication::focusObject()
            && focusWidget->testAttribute(Qt::WA_InputMethodEnabled)) {
            QGuiApplication::inputMethod()->commit();
            QGuiApplication::inputMethod()->update(Qt::ImEnabled);
        }
        if (!QCoreApplication::testAttribute(Qt::AA_DontCreateNativeWidgetSiblings) && parentWidget())
            parentWidget()->d_func()->enforceNativeChildren();
        if (on && !internalWinId() && testAttribute(Qt::WA_WState_Created))
            d->createWinId();
        if (isEnabled() && focusWidget->isEnabled() && this == QGuiApplication::focusObject()
            && focusWidget->testAttribute(Qt::WA_InputMethodEnabled)) {
            QGuiApplication::inputMethod()->update(Qt::ImEnabled);
        }
#endif //QT_NO_IM
        break;
    }
    case Qt::WA_PaintOnScreen:
        d->updateIsOpaque();
        Q_FALLTHROUGH();
    case Qt::WA_OpaquePaintEvent:
        d->updateIsOpaque();
        break;
    case Qt::WA_NoSystemBackground:
        d->updateIsOpaque();
        Q_FALLTHROUGH();
    case Qt::WA_UpdatesDisabled:
        d->updateSystemBackground();
        break;
    case Qt::WA_TransparentForMouseEvents:
        break;
    case Qt::WA_InputMethodEnabled: {
#ifndef QT_NO_IM
        if (QGuiApplication::focusObject() == this) {
            if (!on)
                QGuiApplication::inputMethod()->commit();
            QGuiApplication::inputMethod()->update(Qt::ImEnabled);
        }
#endif //QT_NO_IM
        break;
    }
    case Qt::WA_WindowPropagation:
        d->resolvePalette();
        d->resolveFont();
        d->resolveLocale();
        break;
    case Qt::WA_DontShowOnScreen: {
        if (on && isVisible()) {
            // Make sure we keep the current state and only hide the widget
            // from the desktop. show_sys will only update platform specific
            // attributes at this point.
            d->hide_sys();
            d->show_sys();
        }
        break;
    }

    case Qt::WA_X11NetWmWindowTypeDesktop:
    case Qt::WA_X11NetWmWindowTypeDock:
    case Qt::WA_X11NetWmWindowTypeToolBar:
    case Qt::WA_X11NetWmWindowTypeMenu:
    case Qt::WA_X11NetWmWindowTypeUtility:
    case Qt::WA_X11NetWmWindowTypeSplash:
    case Qt::WA_X11NetWmWindowTypeDialog:
    case Qt::WA_X11NetWmWindowTypeDropDownMenu:
    case Qt::WA_X11NetWmWindowTypePopupMenu:
    case Qt::WA_X11NetWmWindowTypeToolTip:
    case Qt::WA_X11NetWmWindowTypeNotification:
    case Qt::WA_X11NetWmWindowTypeCombo:
    case Qt::WA_X11NetWmWindowTypeDND:
        d->setNetWmWindowTypes();
        break;

    case Qt::WA_StaticContents:
        if (QWidgetRepaintManager *repaintManager = d->maybeRepaintManager()) {
            if (on)
                repaintManager->addStaticWidget(this);
            else
                repaintManager->removeStaticWidget(this);
        }
        break;
    case Qt::WA_TranslucentBackground:
        if (on)
            setAttribute(Qt::WA_NoSystemBackground);
        d->updateIsTranslucent();

        break;
    case Qt::WA_AcceptTouchEvents:
        break;
    default:
        break;
    }
}

/*! \fn bool QWidget::testAttribute(Qt::WidgetAttribute attribute) const

  Returns \c true if attribute \a attribute is set on this widget;
  otherwise returns \c false.

  \sa setAttribute()
 */
bool QWidget::testAttribute_helper(Qt::WidgetAttribute attribute) const
{
    Q_D(const QWidget);
    const int x = attribute - 8*sizeof(uint);
    const int int_off = x / (8*sizeof(uint));
    return (d->high_attributes[int_off] & (1<<(x-(int_off*8*sizeof(uint)))));
}

/*!
  \property QWidget::windowOpacity

  \brief The level of opacity for the window.

  The valid range of opacity is from 1.0 (completely opaque) to
  0.0 (completely transparent).

  By default the value of this property is 1.0.

  This feature is available on Embedded Linux, \macos, Windows,
  and X11 platforms that support the Composite extension.

  \note On X11 you need to have a composite manager running,
  and the X11 specific _NET_WM_WINDOW_OPACITY atom needs to be
  supported by the window manager you are using.

  \warning Changing this property from opaque to transparent might issue a
  paint event that needs to be processed before the window is displayed
  correctly. This affects mainly the use of QPixmap::grabWindow(). Also note
  that semi-transparent windows update and resize significantly slower than
  opaque windows.

  \sa setMask()
*/
qreal QWidget::windowOpacity() const
{
    Q_D(const QWidget);
    return (isWindow() && d->maybeTopData()) ? d->maybeTopData()->opacity / 255. : 1.0;
}

void QWidget::setWindowOpacity(qreal opacity)
{
    Q_D(QWidget);
    if (!isWindow())
        return;

    opacity = qBound(qreal(0.0), opacity, qreal(1.0));
    QTLWExtra *extra = d->topData();
    extra->opacity = uint(opacity * 255);
    setAttribute(Qt::WA_WState_WindowOpacitySet);
    d->setWindowOpacity_sys(opacity);

    if (!testAttribute(Qt::WA_WState_Created))
        return;

#if QT_CONFIG(graphicsview)
    if (QGraphicsProxyWidget *proxy = graphicsProxyWidget()) {
        // Avoid invalidating the cache if set.
        if (proxy->cacheMode() == QGraphicsItem::NoCache)
            proxy->update();
        else if (QGraphicsScene *scene = proxy->scene())
            scene->update(proxy->sceneBoundingRect());
        return;
    }
#endif
}

void QWidgetPrivate::setWindowOpacity_sys(qreal level)
{
    Q_Q(QWidget);
    if (q->windowHandle())
        q->windowHandle()->setOpacity(level);
}

/*!
    \property QWidget::windowModified
    \brief whether the document shown in the window has unsaved changes

    A modified window is a window whose content has changed but has
    not been saved to disk. This flag will have different effects
    varied by the platform. On \macos the close button will have a
    modified look; on other platforms, the window title will have an
    '*' (asterisk).

    The window title must contain a "[*]" placeholder, which
    indicates where the '*' should appear. Normally, it should appear
    right after the file name (e.g., "document1.txt[*] - Text
    Editor"). If the window isn't modified, the placeholder is simply
    removed.

    Note that if a widget is set as modified, all its ancestors will
    also be set as modified. However, if you call \c
    {setWindowModified(false)} on a widget, this will not propagate to
    its parent because other children of the parent might have been
    modified.

    \sa windowTitle, {Application Example}, {SDI Example}, {MDI Example}
*/
bool QWidget::isWindowModified() const
{
    return testAttribute(Qt::WA_WindowModified);
}

void QWidget::setWindowModified(bool mod)
{
    Q_D(QWidget);
    setAttribute(Qt::WA_WindowModified, mod);

    d->setWindowModified_helper();

    QEvent e(QEvent::ModifiedChange);
    QCoreApplication::sendEvent(this, &e);
}

void QWidgetPrivate::setWindowModified_helper()
{
    Q_Q(QWidget);
    QWindow *window = q->windowHandle();
    if (!window)
        return;
    QPlatformWindow *platformWindow = window->handle();
    if (!platformWindow)
        return;
    bool on = q->testAttribute(Qt::WA_WindowModified);
    if (!platformWindow->setWindowModified(on)) {
        if (Q_UNLIKELY(on && !q->windowTitle().contains(QLatin1String("[*]"))))
            qWarning("QWidget::setWindowModified: The window title does not contain a '[*]' placeholder");
        setWindowTitle_helper(q->windowTitle());
        setWindowIconText_helper(q->windowIconText());
    }
}

#ifndef QT_NO_TOOLTIP
/*!
  \property QWidget::toolTip

  \brief the widget's tooltip

  Note that by default tooltips are only shown for widgets that are
  children of the active window. You can change this behavior by
  setting the attribute Qt::WA_AlwaysShowToolTips on the \e window,
  not on the widget with the tooltip.

  If you want to control a tooltip's behavior, you can intercept the
  event() function and catch the QEvent::ToolTip event (e.g., if you
  want to customize the area for which the tooltip should be shown).

  By default, this property contains an empty string.

  \sa QToolTip, statusTip, whatsThis
*/
void QWidget::setToolTip(const QString &s)
{
    Q_D(QWidget);
    d->toolTip = s;

    QEvent event(QEvent::ToolTipChange);
    QCoreApplication::sendEvent(this, &event);
}

QString QWidget::toolTip() const
{
    Q_D(const QWidget);
    return d->toolTip;
}

/*!
  \property QWidget::toolTipDuration
  \brief the widget's tooltip duration
  \since 5.2

  Specifies how long time the tooltip will be displayed, in milliseconds.
  If the value is -1 (default) the duration is calculated depending on the length of the tooltip.

  \sa toolTip
*/

void QWidget::setToolTipDuration(int msec)
{
    Q_D(QWidget);
    d->toolTipDuration = msec;
}

int QWidget::toolTipDuration() const
{
    Q_D(const QWidget);
    return d->toolTipDuration;
}

#endif // QT_NO_TOOLTIP


#if QT_CONFIG(statustip)
/*!
  \property QWidget::statusTip
  \brief the widget's status tip

  By default, this property contains an empty string.

  \sa toolTip, whatsThis
*/
void QWidget::setStatusTip(const QString &s)
{
    Q_D(QWidget);
    d->statusTip = s;
}

QString QWidget::statusTip() const
{
    Q_D(const QWidget);
    return d->statusTip;
}
#endif // QT_CONFIG(statustip)

#if QT_CONFIG(whatsthis)
/*!
  \property QWidget::whatsThis

  \brief the widget's What's This help text.

  By default, this property contains an empty string.

  \sa QWhatsThis, QWidget::toolTip, QWidget::statusTip
*/
void QWidget::setWhatsThis(const QString &s)
{
    Q_D(QWidget);
    d->whatsThis = s;
}

QString QWidget::whatsThis() const
{
    Q_D(const QWidget);
    return d->whatsThis;
}
#endif // QT_CONFIG(whatsthis)

#ifndef QT_NO_ACCESSIBILITY
/*!
  \property QWidget::accessibleName

  \brief the widget's name as seen by assistive technologies

  This is the primary name by which assistive technology such as screen readers
  announce this widget. For most widgets setting this property is not required.
  For example for QPushButton the button's text will be used.

  It is important to set this property when the widget does not provide any
  text. For example a button that only contains an icon needs to set this
  property to work with screen readers.
  The name should be short and equivalent to the visual information conveyed
  by the widget.

  This property has to be \l{Internationalization with Qt}{localized}.

  By default, this property contains an empty string.

  \sa QWidget::accessibleDescription, QAccessibleInterface::text()
*/
void QWidget::setAccessibleName(const QString &name)
{
    Q_D(QWidget);
    d->accessibleName = name;
    QAccessibleEvent event(this, QAccessible::NameChanged);
    QAccessible::updateAccessibility(&event);
}

QString QWidget::accessibleName() const
{
    Q_D(const QWidget);
    return d->accessibleName;
}

/*!
  \property QWidget::accessibleDescription

  \brief the widget's description as seen by assistive technologies

  The accessible description of a widget should convey what a widget does.
  While the \l accessibleName should be a short and consise string (e.g. \gui{Save}),
  the description should give more context, such as \gui{Saves the current document}.

  This property has to be \l{Internationalization with Qt}{localized}.

  By default, this property contains an empty string and Qt falls back
  to using the tool tip to provide this information.

  \sa QWidget::accessibleName, QAccessibleInterface::text()
*/
void QWidget::setAccessibleDescription(const QString &description)
{
    Q_D(QWidget);
    d->accessibleDescription = description;
    QAccessibleEvent event(this, QAccessible::DescriptionChanged);
    QAccessible::updateAccessibility(&event);
}

QString QWidget::accessibleDescription() const
{
    Q_D(const QWidget);
    return d->accessibleDescription;
}
#endif // QT_NO_ACCESSIBILITY

#ifndef QT_NO_SHORTCUT
/*!
    Adds a shortcut to Qt's shortcut system that watches for the given
    \a key sequence in the given \a context. If the \a context is
    Qt::ApplicationShortcut, the shortcut applies to the application as a
    whole. Otherwise, it is either local to this widget, Qt::WidgetShortcut,
    or to the window itself, Qt::WindowShortcut.

    If the same \a key sequence has been grabbed by several widgets,
    when the \a key sequence occurs a QEvent::Shortcut event is sent
    to all the widgets to which it applies in a non-deterministic
    order, but with the ``ambiguous'' flag set to true.

    \warning You should not normally need to use this function;
    instead create \l{QAction}s with the shortcut key sequences you
    require (if you also want equivalent menu options and toolbar
    buttons), or create \l{QShortcut}s if you just need key sequences.
    Both QAction and QShortcut handle all the event filtering for you,
    and provide signals which are triggered when the user triggers the
    key sequence, so are much easier to use than this low-level
    function.

    \sa releaseShortcut(), setShortcutEnabled()
*/
int QWidget::grabShortcut(const QKeySequence &key, Qt::ShortcutContext context)
{
    Q_ASSERT(qApp);
    if (key.isEmpty())
        return 0;
    setAttribute(Qt::WA_GrabbedShortcut);
    return QGuiApplicationPrivate::instance()->shortcutMap.addShortcut(this, key, context, qWidgetShortcutContextMatcher);
}

/*!
    Removes the shortcut with the given \a id from Qt's shortcut
    system. The widget will no longer receive QEvent::Shortcut events
    for the shortcut's key sequence (unless it has other shortcuts
    with the same key sequence).

    \warning You should not normally need to use this function since
    Qt's shortcut system removes shortcuts automatically when their
    parent widget is destroyed. It is best to use QAction or
    QShortcut to handle shortcuts, since they are easier to use than
    this low-level function. Note also that this is an expensive
    operation.

    \sa grabShortcut(), setShortcutEnabled()
*/
void QWidget::releaseShortcut(int id)
{
    Q_ASSERT(qApp);
    if (id)
        QGuiApplicationPrivate::instance()->shortcutMap.removeShortcut(id, this, 0);
}

/*!
    If \a enable is true, the shortcut with the given \a id is
    enabled; otherwise the shortcut is disabled.

    \warning You should not normally need to use this function since
    Qt's shortcut system enables/disables shortcuts automatically as
    widgets become hidden/visible and gain or lose focus. It is best
    to use QAction or QShortcut to handle shortcuts, since they are
    easier to use than this low-level function.

    \sa grabShortcut(), releaseShortcut()
*/
void QWidget::setShortcutEnabled(int id, bool enable)
{
    Q_ASSERT(qApp);
    if (id)
        QGuiApplicationPrivate::instance()->shortcutMap.setShortcutEnabled(enable, id, this, 0);
}

/*!
    \since 4.2

    If \a enable is true, auto repeat of the shortcut with the
    given \a id is enabled; otherwise it is disabled.

    \sa grabShortcut(), releaseShortcut()
*/
void QWidget::setShortcutAutoRepeat(int id, bool enable)
{
    Q_ASSERT(qApp);
    if (id)
        QGuiApplicationPrivate::instance()->shortcutMap.setShortcutAutoRepeat(enable, id, this, 0);
}
#endif // QT_NO_SHORTCUT

/*!
    Updates the widget's micro focus.
*/
void QWidget::updateMicroFocus()
{
    // updating everything since this is currently called for any kind of state change
    if (this == QGuiApplication::focusObject())
        QGuiApplication::inputMethod()->update(Qt::ImQueryAll);
}

/*!
    Raises this widget to the top of the parent widget's stack.

    After this call the widget will be visually in front of any
    overlapping sibling widgets.

    \note When using activateWindow(), you can call this function to
    ensure that the window is stacked on top.

    \sa lower(), stackUnder()
*/

void QWidget::raise()
{
    Q_D(QWidget);
    if (!isWindow()) {
        QWidget *p = parentWidget();
        const int parentChildCount = p->d_func()->children.size();
        if (parentChildCount < 2)
            return;
        const int from = p->d_func()->children.indexOf(this);
        Q_ASSERT(from >= 0);
        // Do nothing if the widget is already in correct stacking order _and_ created.
        if (from != parentChildCount -1)
            p->d_func()->children.move(from, parentChildCount - 1);
        if (!testAttribute(Qt::WA_WState_Created) && p->testAttribute(Qt::WA_WState_Created))
            create();
        else if (from == parentChildCount - 1)
            return;

        QRegion region(rect());
        d->subtractOpaqueSiblings(region);
        d->invalidateBackingStore(region);
    }
    if (testAttribute(Qt::WA_WState_Created))
        d->raise_sys();

    if (d->extra && d->extra->hasWindowContainer)
        QWindowContainer::parentWasRaised(this);

    QEvent e(QEvent::ZOrderChange);
    QCoreApplication::sendEvent(this, &e);
}

void QWidgetPrivate::raise_sys()
{
    Q_Q(QWidget);
    if (q->isWindow() || q->testAttribute(Qt::WA_NativeWindow)) {
        q->windowHandle()->raise();
    } else if (renderToTexture) {
        if (QWidget *p = q->parentWidget()) {
            setDirtyOpaqueRegion();
            p->d_func()->invalidateBackingStore(effectiveRectFor(q->geometry()));
        }
    }
}

/*!
    Lowers the widget to the bottom of the parent widget's stack.

    After this call the widget will be visually behind (and therefore
    obscured by) any overlapping sibling widgets.

    \sa raise(), stackUnder()
*/

void QWidget::lower()
{
    Q_D(QWidget);
    if (!isWindow()) {
        QWidget *p = parentWidget();
        const int parentChildCount = p->d_func()->children.size();
        if (parentChildCount < 2)
            return;
        const int from = p->d_func()->children.indexOf(this);
        Q_ASSERT(from >= 0);
        // Do nothing if the widget is already in correct stacking order _and_ created.
        if (from != 0)
            p->d_func()->children.move(from, 0);
        if (!testAttribute(Qt::WA_WState_Created) && p->testAttribute(Qt::WA_WState_Created))
            create();
        else if (from == 0)
            return;
    }
    if (testAttribute(Qt::WA_WState_Created))
        d->lower_sys();

    if (d->extra && d->extra->hasWindowContainer)
        QWindowContainer::parentWasLowered(this);

    QEvent e(QEvent::ZOrderChange);
    QCoreApplication::sendEvent(this, &e);
}

void QWidgetPrivate::lower_sys()
{
    Q_Q(QWidget);
    if (q->isWindow() || q->testAttribute(Qt::WA_NativeWindow)) {
        Q_ASSERT(q->testAttribute(Qt::WA_WState_Created));
        q->windowHandle()->lower();
    } else if (QWidget *p = q->parentWidget()) {
        setDirtyOpaqueRegion();
        p->d_func()->invalidateBackingStore(effectiveRectFor(q->geometry()));
    }
}

/*!
    Places the widget under \a w in the parent widget's stack.

    To make this work, the widget itself and \a w must be siblings.

    \sa raise(), lower()
*/
void QWidget::stackUnder(QWidget* w)
{
    Q_D(QWidget);
    QWidget *p = parentWidget();
    if (!w || isWindow() || p != w->parentWidget() || this == w)
        return;
    if (p) {
        int from = p->d_func()->children.indexOf(this);
        int to = p->d_func()->children.indexOf(w);
        Q_ASSERT(from >= 0);
        Q_ASSERT(to >= 0);
        if (from < to)
            --to;
        // Do nothing if the widget is already in correct stacking order _and_ created.
        if (from != to)
            p->d_func()->children.move(from, to);
        if (!testAttribute(Qt::WA_WState_Created) && p->testAttribute(Qt::WA_WState_Created))
            create();
        else if (from == to)
            return;
    }
    if (testAttribute(Qt::WA_WState_Created))
        d->stackUnder_sys(w);

    QEvent e(QEvent::ZOrderChange);
    QCoreApplication::sendEvent(this, &e);
}

void QWidgetPrivate::stackUnder_sys(QWidget*)
{
    Q_Q(QWidget);
    if (QWidget *p = q->parentWidget()) {
        setDirtyOpaqueRegion();
        p->d_func()->invalidateBackingStore(effectiveRectFor(q->geometry()));
    }
}

/*!
    \fn bool QWidget::isTopLevel() const
    \obsolete

    Use isWindow() instead.
*/

/*!
    \fn bool QWidget::isRightToLeft() const
    \internal
*/

/*!
    \fn bool QWidget::isLeftToRight() const
    \internal
*/

/*!
     \macro QWIDGETSIZE_MAX
     \relates QWidget

     Defines the maximum size for a QWidget object.

     The largest allowed size for a widget is QSize(QWIDGETSIZE_MAX,
     QWIDGETSIZE_MAX), i.e. QSize (16777215,16777215).

     \sa QWidget::setMaximumSize()
*/

/*!
    \fn QWidget::setupUi(QWidget *widget)

    Sets up the user interface for the specified \a widget.

    \note This function is available with widgets that derive from user
    interface descriptions created using \l{uic}.

    \sa {Using a Designer UI File in Your Application}
*/

QRect QWidgetPrivate::frameStrut() const
{
    Q_Q(const QWidget);
    if (!q->isWindow() || (q->windowType() == Qt::Desktop) || q->testAttribute(Qt::WA_DontShowOnScreen)) {
        // x2 = x1 + w - 1, so w/h = 1
        return QRect(0, 0, 1, 1);
    }

    if (data.fstrut_dirty
        // ### Fix properly for 4.3
        && q->isVisible()
        && q->testAttribute(Qt::WA_WState_Created))
        const_cast<QWidgetPrivate *>(this)->updateFrameStrut();

    return maybeTopData() ? maybeTopData()->frameStrut : QRect();
}

void QWidgetPrivate::updateFrameStrut()
{
    Q_Q(QWidget);
    if (q->data->fstrut_dirty) {
        if (QTLWExtra *te = maybeTopData()) {
            if (te->window && te->window->handle()) {
                const QMargins margins = te->window->frameMargins();
                if (!margins.isNull()) {
                    te->frameStrut.setCoords(margins.left(), margins.top(), margins.right(), margins.bottom());
                    q->data->fstrut_dirty = false;
                }
            }
        }
    }
}

#ifdef QT_KEYPAD_NAVIGATION
/*!
    \internal

    Changes the focus  from the current focusWidget to a widget in
    the \a direction.

    Returns \c true, if there was a widget in that direction
*/
bool QWidgetPrivate::navigateToDirection(Direction direction)
{
    QWidget *targetWidget = widgetInNavigationDirection(direction);
    if (targetWidget)
        targetWidget->setFocus();
    return (targetWidget != 0);
}

/*!
    \internal

    Searches for a widget that is positioned in the \a direction, starting
    from the current focusWidget.

    Returns the pointer to a found widget or \nullptr, if there was no widget
    in that direction.
*/
QWidget *QWidgetPrivate::widgetInNavigationDirection(Direction direction)
{
    const QWidget *sourceWidget = QApplication::focusWidget();
    if (!sourceWidget)
        return nullptr;
    const QRect sourceRect = sourceWidget->rect().translated(sourceWidget->mapToGlobal(QPoint()));
    const int sourceX =
            (direction == DirectionNorth || direction == DirectionSouth) ?
                (sourceRect.left() + (sourceRect.right() - sourceRect.left()) / 2)
                :(direction == DirectionEast ? sourceRect.right() : sourceRect.left());
    const int sourceY =
            (direction == DirectionEast || direction == DirectionWest) ?
                (sourceRect.top() + (sourceRect.bottom() - sourceRect.top()) / 2)
                :(direction == DirectionSouth ? sourceRect.bottom() : sourceRect.top());
    const QPoint sourcePoint(sourceX, sourceY);
    const QPoint sourceCenter = sourceRect.center();
    const QWidget *sourceWindow = sourceWidget->window();

    QWidget *targetWidget = nullptr;
    int shortestDistance = INT_MAX;

    const auto targetCandidates = QApplication::allWidgets();
    for (QWidget *targetCandidate : targetCandidates) {

        const QRect targetCandidateRect = targetCandidate->rect().translated(targetCandidate->mapToGlobal(QPoint()));

        // For focus proxies, the child widget handling the focus can have keypad navigation focus,
        // but the owner of the proxy cannot.
        // Additionally, empty widgets should be ignored.
        if (targetCandidate->focusProxy() || targetCandidateRect.isEmpty())
            continue;

        // Only navigate to a target widget that...
        if (       targetCandidate != sourceWidget
                   // ...takes the focus,
                && targetCandidate->focusPolicy() & Qt::TabFocus
                   // ...is above if DirectionNorth,
                && !(direction == DirectionNorth && targetCandidateRect.bottom() > sourceRect.top())
                   // ...is on the right if DirectionEast,
                && !(direction == DirectionEast  && targetCandidateRect.left()   < sourceRect.right())
                   // ...is below if DirectionSouth,
                && !(direction == DirectionSouth && targetCandidateRect.top()    < sourceRect.bottom())
                   // ...is on the left if DirectionWest,
                && !(direction == DirectionWest  && targetCandidateRect.right()  > sourceRect.left())
                   // ...is enabled,
                && targetCandidate->isEnabled()
                   // ...is visible,
                && targetCandidate->isVisible()
                   // ...is in the same window,
                && targetCandidate->window() == sourceWindow) {
            const int targetCandidateDistance = pointToRect(sourcePoint, targetCandidateRect);
            if (targetCandidateDistance < shortestDistance) {
                shortestDistance = targetCandidateDistance;
                targetWidget = targetCandidate;
            }
        }
    }
    return targetWidget;
}

/*!
    \internal

    Tells us if it there is currently a reachable widget by keypad navigation in
    a certain \a orientation.
    If no navigation is possible, occurring key events in that \a orientation may
    be used to interact with the value in the focused widget, even though it
    currently has not the editFocus.

    \sa QWidgetPrivate::widgetInNavigationDirection(), QWidget::hasEditFocus()
*/
bool QWidgetPrivate::canKeypadNavigate(Qt::Orientation orientation)
{
    return orientation == Qt::Horizontal?
            (QWidgetPrivate::widgetInNavigationDirection(QWidgetPrivate::DirectionEast)
                    || QWidgetPrivate::widgetInNavigationDirection(QWidgetPrivate::DirectionWest))
            :(QWidgetPrivate::widgetInNavigationDirection(QWidgetPrivate::DirectionNorth)
                    || QWidgetPrivate::widgetInNavigationDirection(QWidgetPrivate::DirectionSouth));
}
/*!
    \internal

    Checks, if the \a widget is inside a QTabWidget. If is is inside
    one, left/right key events will be used to switch between tabs in keypad
    navigation. If there is no QTabWidget, the horizontal key events can be used
to
    interact with the value in the focused widget, even though it currently has
    not the editFocus.

    \sa QWidget::hasEditFocus()
*/
bool QWidgetPrivate::inTabWidget(QWidget *widget)
{
    for (QWidget *tabWidget = widget; tabWidget; tabWidget = tabWidget->parentWidget())
        if (qobject_cast<const QTabWidget*>(tabWidget))
            return true;
    return false;
}
#endif

/*!
    \since 5.0
    \internal

    Sets the backing store to be the \a store specified.
    The QWidget will take ownership of the \a store.
*/
void QWidget::setBackingStore(QBackingStore *store)
{
    // ### createWinId() ??

    if (!isTopLevel())
        return;

    Q_D(QWidget);

    QTLWExtra *topData = d->topData();
    if (topData->backingStore == store)
        return;

    QBackingStore *oldStore = topData->backingStore;
    deleteBackingStore(d);
    topData->backingStore = store;

    QWidgetRepaintManager *repaintManager = d->maybeRepaintManager();
    if (!repaintManager)
        return;

    if (isTopLevel()) {
        if (repaintManager->backingStore() != oldStore && repaintManager->backingStore() != store)
            delete repaintManager->backingStore();
        repaintManager->setBackingStore(store);
    }
}

/*!
    \since 5.0

    Returns the QBackingStore this widget will be drawn into.
*/
QBackingStore *QWidget::backingStore() const
{
    Q_D(const QWidget);
    QTLWExtra *extra = d->maybeTopData();
    if (extra && extra->backingStore)
        return extra->backingStore;

    QWidgetRepaintManager *repaintManager = d->maybeRepaintManager();
    return repaintManager ? repaintManager->backingStore() : nullptr;
}

void QWidgetPrivate::getLayoutItemMargins(int *left, int *top, int *right, int *bottom) const
{
    if (left)
        *left = (int)leftLayoutItemMargin;
    if (top)
        *top = (int)topLayoutItemMargin;
    if (right)
        *right = (int)rightLayoutItemMargin;
    if (bottom)
        *bottom = (int)bottomLayoutItemMargin;
}

void QWidgetPrivate::setLayoutItemMargins(int left, int top, int right, int bottom)
{
    if (leftLayoutItemMargin == left
        && topLayoutItemMargin == top
        && rightLayoutItemMargin == right
        && bottomLayoutItemMargin == bottom)
        return;

    Q_Q(QWidget);
    leftLayoutItemMargin = (signed char)left;
    topLayoutItemMargin = (signed char)top;
    rightLayoutItemMargin = (signed char)right;
    bottomLayoutItemMargin = (signed char)bottom;
    q->updateGeometry();
}

void QWidgetPrivate::setLayoutItemMargins(QStyle::SubElement element, const QStyleOption *opt)
{
    Q_Q(QWidget);
    QStyleOption myOpt;
    if (!opt) {
        myOpt.initFrom(q);
        myOpt.rect.setRect(0, 0, 32768, 32768);     // arbitrary
        opt = &myOpt;
    }

    QRect liRect = q->style()->subElementRect(element, opt, q);
    if (liRect.isValid()) {
        leftLayoutItemMargin = (signed char)(opt->rect.left() - liRect.left());
        topLayoutItemMargin = (signed char)(opt->rect.top() - liRect.top());
        rightLayoutItemMargin = (signed char)(liRect.right() - opt->rect.right());
        bottomLayoutItemMargin = (signed char)(liRect.bottom() - opt->rect.bottom());
    } else {
        leftLayoutItemMargin = 0;
        topLayoutItemMargin = 0;
        rightLayoutItemMargin = 0;
        bottomLayoutItemMargin = 0;
    }
}
// resets the Qt::WA_QuitOnClose attribute to the default value for transient widgets.
void QWidgetPrivate::adjustQuitOnCloseAttribute()
{
    Q_Q(QWidget);

    if (!q->parentWidget()) {
        Qt::WindowType type = q->windowType();
        if (type == Qt::Widget || type == Qt::SubWindow)
            type = Qt::Window;
        if (type != Qt::Widget && type != Qt::Window && type != Qt::Dialog)
            q->setAttribute(Qt::WA_QuitOnClose, false);
    }
}

QOpenGLContext *QWidgetPrivate::shareContext() const
{
#ifdef QT_NO_OPENGL
    return 0;
#else
    if (!extra || !extra->topextra || !extra->topextra->window)
        return nullptr;

    if (!extra->topextra->shareContext) {
        auto ctx = qt_make_unique<QOpenGLContext>();
        ctx->setShareContext(qt_gl_global_share_context());
        ctx->setFormat(extra->topextra->window->format());
        ctx->setScreen(extra->topextra->window->screen());
        ctx->create();
        extra->topextra->shareContext = std::move(ctx);
    }
    return extra->topextra->shareContext.get();
#endif // QT_NO_OPENGL
}

#ifndef QT_NO_OPENGL
void QWidgetPrivate::sendComposeStatus(QWidget *w, bool end)
{
    QWidgetPrivate *wd = QWidgetPrivate::get(w);
    if (!wd->textureChildSeen)
        return;
    if (end)
        wd->endCompose();
    else
        wd->beginCompose();
    for (int i = 0; i < wd->children.size(); ++i) {
        w = qobject_cast<QWidget *>(wd->children.at(i));
        if (w && !w->isWindow() && !w->isHidden() && QWidgetPrivate::get(w)->textureChildSeen)
            sendComposeStatus(w, end);
    }
}
#endif // QT_NO_OPENGL

Q_WIDGETS_EXPORT QWidgetData *qt_qwidget_data(QWidget *widget)
{
    return widget->data;
}

Q_WIDGETS_EXPORT QWidgetPrivate *qt_widget_private(QWidget *widget)
{
    return widget->d_func();
}


#if QT_CONFIG(graphicsview)
/*!
   \since 4.5

   Returns the proxy widget for the corresponding embedded widget in a graphics
   view; otherwise returns \nullptr.

   \sa QGraphicsProxyWidget::createProxyForChildWidget(),
       QGraphicsScene::addWidget()
 */
QGraphicsProxyWidget *QWidget::graphicsProxyWidget() const
{
    Q_D(const QWidget);
    if (d->extra) {
        return d->extra->proxyWidget;
    }
    return nullptr;
}
#endif

#ifndef QT_NO_GESTURES
/*!
    Subscribes the widget to a given \a gesture with specific \a flags.

    \sa ungrabGesture(), QGestureEvent
    \since 4.6
*/
void QWidget::grabGesture(Qt::GestureType gesture, Qt::GestureFlags flags)
{
    Q_D(QWidget);
    d->gestureContext.insert(gesture, flags);
    (void)QGestureManager::instance(); // create a gesture manager
}

/*!
    Unsubscribes the widget from a given \a gesture type

    \sa grabGesture(), QGestureEvent
    \since 4.6
*/
void QWidget::ungrabGesture(Qt::GestureType gesture)
{
    // if you modify this function, check the inlined version in ~QWidget, too
    Q_D(QWidget);
    if (d->gestureContext.remove(gesture)) {
        if (QGestureManager *manager = QGestureManager::instance())
            manager->cleanupCachedGestures(this, gesture);
    }
}
#endif // QT_NO_GESTURES

/*!
    \fn void QWidget::destroy(bool destroyWindow, bool destroySubWindows)

    Frees up window system resources. Destroys the widget window if \a
    destroyWindow is true.

    destroy() calls itself recursively for all the child widgets,
    passing \a destroySubWindows for the \a destroyWindow parameter.
    To have more control over destruction of subwidgets, destroy
    subwidgets selectively first.

    This function is usually called from the QWidget destructor.
*/
void QWidget::destroy(bool destroyWindow, bool destroySubWindows)
{
    Q_D(QWidget);

    d->aboutToDestroy();
    if (!isWindow() && parentWidget())
        parentWidget()->d_func()->invalidateBackingStore(d->effectiveRectFor(geometry()));
    d->deactivateWidgetCleanup();

    if ((windowType() == Qt::Popup) && qApp)
        qApp->d_func()->closePopup(this);

    if (this == QApplicationPrivate::active_window)
        QApplication::setActiveWindow(nullptr);
    if (QWidget::mouseGrabber() == this)
        releaseMouse();
    if (QWidget::keyboardGrabber() == this)
        releaseKeyboard();

    setAttribute(Qt::WA_WState_Created, false);

    if (windowType() != Qt::Desktop) {
        if (destroySubWindows) {
            QObjectList childList(children());
            for (int i = 0; i < childList.size(); i++) {
                QWidget *widget = qobject_cast<QWidget *>(childList.at(i));
                if (widget && widget->testAttribute(Qt::WA_NativeWindow)) {
                    if (widget->windowHandle()) {
                        widget->destroy();
                    }
                }
            }
        }
        if (destroyWindow) {
            d->deleteTLSysExtra();
        } else {
            if (parentWidget() && parentWidget()->testAttribute(Qt::WA_WState_Created)) {
                d->hide_sys();
            }
        }

        d->setWinId(0);
    }
}

/*!
    \fn QPaintEngine *QWidget::paintEngine() const

    Returns the widget's paint engine.

    Note that this function should not be called explicitly by the
    user, since it's meant for reimplementation purposes only. The
    function is called by Qt internally, and the default
    implementation may not always return a valid pointer.
*/
QPaintEngine *QWidget::paintEngine() const
{
    qWarning("QWidget::paintEngine: Should no longer be called");

#ifdef Q_OS_WIN
    // We set this bit which is checked in setAttribute for
    // Qt::WA_PaintOnScreen. We do this to allow these two scenarios:
    //
    // 1. Users accidentally set Qt::WA_PaintOnScreen on X and port to
    // Windows which would mean suddenly their widgets stop working.
    //
    // 2. Users set paint on screen and subclass paintEngine() to
    // return 0, in which case we have a "hole" in the backingstore
    // allowing use of GDI or DirectX directly.
    //
    // 1 is WRONG, but to minimize silent failures, we have set this
    // bit to ignore the setAttribute call. 2. needs to be
    // supported because its our only means of embedding native
    // graphics stuff.
    const_cast<QWidgetPrivate *>(d_func())->noPaintOnScreen = 1;
#endif

    return nullptr; //##### @@@
}

// Do not call QWindow::mapToGlobal() until QPlatformWindow is properly showing.
static inline bool canMapPosition(QWindow *window)
{
    return window->handle() && !qt_window_private(window)->resizeEventPending;
}

#if QT_CONFIG(graphicsview)
static inline QGraphicsProxyWidget *graphicsProxyWidget(const QWidget *w)
{
    QGraphicsProxyWidget *result = nullptr;
    const QWidgetPrivate *d = qt_widget_private(const_cast<QWidget *>(w));
    if (d->extra)
        result = d->extra->proxyWidget;
    return result;
}
#endif // QT_CONFIG(graphicsview)

struct MapToGlobalTransformResult {
    QTransform transform;
    QWindow *window;
};

static MapToGlobalTransformResult mapToGlobalTransform(const QWidget *w)
{
    MapToGlobalTransformResult result;
    result.window = nullptr;
    for ( ; w ; w = w->parentWidget()) {
#if QT_CONFIG(graphicsview)
        if (QGraphicsProxyWidget *qgpw = graphicsProxyWidget(w)) {
            if (const QGraphicsScene *scene = qgpw->scene()) {
                const QList <QGraphicsView *> views = scene->views();
                if (!views.isEmpty()) {
                    result.transform *= qgpw->sceneTransform();
                    result.transform *= views.first()->viewportTransform();
                    w = views.first()->viewport();
                }
            }
        }
#endif // QT_CONFIG(graphicsview)
        QWindow *window = w->windowHandle();
        if (window && canMapPosition(window)) {
            result.window = window;
            break;
        }

        const QPoint topLeft = w->geometry().topLeft();
        result.transform.translate(topLeft.x(), topLeft.y());
        if (w->isWindow())
            break;
    }
    return result;
}

/*!
    \fn QPoint QWidget::mapToGlobal(const QPoint &pos) const

    Translates the widget coordinate \a pos to global screen
    coordinates. For example, \c{mapToGlobal(QPoint(0,0))} would give
    the global coordinates of the top-left pixel of the widget.

    \sa mapFromGlobal(), mapTo(), mapToParent()
*/
QPoint QWidget::mapToGlobal(const QPoint &pos) const
{
    const MapToGlobalTransformResult t = mapToGlobalTransform(this);
    const QPoint g = t.transform.map(pos);
    return t.window ? t.window->mapToGlobal(g) : g;
}

/*!
    \fn QPoint QWidget::mapFromGlobal(const QPoint &pos) const

    Translates the global screen coordinate \a pos to widget
    coordinates.

    \sa mapToGlobal(), mapFrom(), mapFromParent()
*/
QPoint QWidget::mapFromGlobal(const QPoint &pos) const
{
   const MapToGlobalTransformResult t = mapToGlobalTransform(this);
   const QPoint windowLocal = t.window ? t.window->mapFromGlobal(pos) : pos;
   return t.transform.inverted().map(windowLocal);
}

QWidget *qt_pressGrab = nullptr;
QWidget *qt_mouseGrb = nullptr;
static bool mouseGrabWithCursor = false;
static QWidget *keyboardGrb = nullptr;

static inline QWindow *grabberWindow(const QWidget *w)
{
    QWindow *window = w->windowHandle();
    if (!window)
        if (const QWidget *nativeParent = w->nativeParentWidget())
            window = nativeParent->windowHandle();
    return window;
}

#ifndef QT_NO_CURSOR
static void grabMouseForWidget(QWidget *widget, const QCursor *cursor = nullptr)
#else
static void grabMouseForWidget(QWidget *widget)
#endif
{
    if (qt_mouseGrb)
        qt_mouseGrb->releaseMouse();

    mouseGrabWithCursor = false;
    if (QWindow *window = grabberWindow(widget)) {
#ifndef QT_NO_CURSOR
        if (cursor) {
            mouseGrabWithCursor = true;
            QGuiApplication::setOverrideCursor(*cursor);
        }
#endif // !QT_NO_CURSOR
        window->setMouseGrabEnabled(true);
    }

    qt_mouseGrb = widget;
    qt_pressGrab = nullptr;
}

static void releaseMouseGrabOfWidget(QWidget *widget)
{
    if (qt_mouseGrb == widget) {
        if (QWindow *window = grabberWindow(widget)) {
#ifndef QT_NO_CURSOR
            if (mouseGrabWithCursor) {
                QGuiApplication::restoreOverrideCursor();
                mouseGrabWithCursor = false;
            }
#endif // !QT_NO_CURSOR
            window->setMouseGrabEnabled(false);
        }
    }
    qt_mouseGrb = nullptr;
}

/*!
    \fn void QWidget::grabMouse()

    Grabs the mouse input.

    This widget receives all mouse events until releaseMouse() is
    called; other widgets get no mouse events at all. Keyboard
    events are not affected. Use grabKeyboard() if you want to grab
    that.

    \warning Bugs in mouse-grabbing applications very often lock the
    terminal. Use this function with extreme caution, and consider
    using the \c -nograb command line option while debugging.

    It is almost never necessary to grab the mouse when using Qt, as
    Qt grabs and releases it sensibly. In particular, Qt grabs the
    mouse when a mouse button is pressed and keeps it until the last
    button is released.

    \note Only visible widgets can grab mouse input. If isVisible()
    returns \c false for a widget, that widget cannot call grabMouse().

    \note On Windows, grabMouse() only works when the mouse is inside a window
    owned by the process.
    On \macos, grabMouse() only works when the mouse is inside the frame of that widget.

    \sa releaseMouse(), grabKeyboard(), releaseKeyboard()
*/
void QWidget::grabMouse()
{
    grabMouseForWidget(this);
}

/*!
    \fn void QWidget::grabMouse(const QCursor &cursor)
    \overload grabMouse()

    Grabs the mouse input and changes the cursor shape.

    The cursor will assume shape \a cursor (for as long as the mouse
    focus is grabbed) and this widget will be the only one to receive
    mouse events until releaseMouse() is called().

    \warning Grabbing the mouse might lock the terminal.

    \note See the note in QWidget::grabMouse().

    \sa releaseMouse(), grabKeyboard(), releaseKeyboard(), setCursor()
*/
#ifndef QT_NO_CURSOR
void QWidget::grabMouse(const QCursor &cursor)
{
    grabMouseForWidget(this, &cursor);
}
#endif

bool QWidgetPrivate::stealMouseGrab(bool grab)
{
    // This is like a combination of grab/releaseMouse() but with error checking
    // and it has no effect on the result of mouseGrabber().
    Q_Q(QWidget);
    QWindow *window = grabberWindow(q);
    return window ? window->setMouseGrabEnabled(grab) : false;
}

/*!
    \fn void QWidget::releaseMouse()

    Releases the mouse grab.

    \sa grabMouse(), grabKeyboard(), releaseKeyboard()
*/
void QWidget::releaseMouse()
{
    releaseMouseGrabOfWidget(this);
}

/*!
    \fn void QWidget::grabKeyboard()

    Grabs the keyboard input.

    This widget receives all keyboard events until releaseKeyboard()
    is called; other widgets get no keyboard events at all. Mouse
    events are not affected. Use grabMouse() if you want to grab that.

    The focus widget is not affected, except that it doesn't receive
    any keyboard events. setFocus() moves the focus as usual, but the
    new focus widget receives keyboard events only after
    releaseKeyboard() is called.

    If a different widget is currently grabbing keyboard input, that
    widget's grab is released first.

    \sa releaseKeyboard(), grabMouse(), releaseMouse(), focusWidget()
*/
void QWidget::grabKeyboard()
{
    if (keyboardGrb)
        keyboardGrb->releaseKeyboard();
    if (QWindow *window = grabberWindow(this))
        window->setKeyboardGrabEnabled(true);
    keyboardGrb = this;
}

bool QWidgetPrivate::stealKeyboardGrab(bool grab)
{
    // This is like a combination of grab/releaseKeyboard() but with error
    // checking and it has no effect on the result of keyboardGrabber().
    Q_Q(QWidget);
    QWindow *window = grabberWindow(q);
    return window ? window->setKeyboardGrabEnabled(grab) : false;
}

/*!
    \fn void QWidget::releaseKeyboard()

    Releases the keyboard grab.

    \sa grabKeyboard(), grabMouse(), releaseMouse()
*/
void QWidget::releaseKeyboard()
{
    if (keyboardGrb == this) {
        if (QWindow *window = grabberWindow(this))
            window->setKeyboardGrabEnabled(false);
        keyboardGrb = nullptr;
    }
}

/*!
    \fn QWidget *QWidget::mouseGrabber()

    Returns the widget that is currently grabbing the mouse input.

    If no widget in this application is currently grabbing the mouse,
    \nullptr is returned.

    \sa grabMouse(), keyboardGrabber()
*/
QWidget *QWidget::mouseGrabber()
{
    if (qt_mouseGrb)
        return qt_mouseGrb;
    return qt_pressGrab;
}

/*!
    \fn QWidget *QWidget::keyboardGrabber()

    Returns the widget that is currently grabbing the keyboard input.

    If no widget in this application is currently grabbing the
    keyboard, \nullptr is returned.

    \sa grabMouse(), mouseGrabber()
*/
QWidget *QWidget::keyboardGrabber()
{
    return keyboardGrb;
}

/*!
    \fn void QWidget::activateWindow()

    Sets the top-level widget containing this widget to be the active
    window.

    An active window is a visible top-level window that has the
    keyboard input focus.

    This function performs the same operation as clicking the mouse on
    the title bar of a top-level window. On X11, the result depends on
    the Window Manager. If you want to ensure that the window is
    stacked on top as well you should also call raise(). Note that the
    window must be visible, otherwise activateWindow() has no effect.

    On Windows, if you are calling this when the application is not
    currently the active one then it will not make it the active
    window.  It will change the color of the taskbar entry to indicate
    that the window has changed in some way. This is because Microsoft
    does not allow an application to interrupt what the user is currently
    doing in another application.

    \sa isActiveWindow(), window(), show(), QWindowsWindowFunctions::setWindowActivationBehavior()
*/
void QWidget::activateWindow()
{
    QWindow *const wnd = window()->windowHandle();

    if (wnd)
        wnd->requestActivate();
}

/*!

    Internal implementation of the virtual QPaintDevice::metric()
    function.

    \a m is the metric to get.
*/
int QWidget::metric(PaintDeviceMetric m) const
{
    QWindow *topLevelWindow = nullptr;
    QScreen *screen = nullptr;
    if (QWidget *topLevel = window()) {
        topLevelWindow = topLevel->windowHandle();
        if (topLevelWindow)
            screen = topLevelWindow->screen();
    }
    if (!screen && QGuiApplication::primaryScreen())
        screen = QGuiApplication::primaryScreen();

    if (!screen) {
        if (m == PdmDpiX || m == PdmDpiY)
              return 72;
        return QPaintDevice::metric(m);
    }
    int val;
    if (m == PdmWidth) {
        val = data->crect.width();
    } else if (m == PdmWidthMM) {
        val = data->crect.width() * screen->physicalSize().width() / screen->geometry().width();
    } else if (m == PdmHeight) {
        val = data->crect.height();
    } else if (m == PdmHeightMM) {
        val = data->crect.height() * screen->physicalSize().height() / screen->geometry().height();
    } else if (m == PdmDepth) {
        return screen->depth();
    } else if (m == PdmDpiX) {
        for (const QWidget *p = this; p; p = p->parentWidget()) {
            if (p->d_func()->extra && p->d_func()->extra->customDpiX)
                return p->d_func()->extra->customDpiX;
        }
        return qRound(screen->logicalDotsPerInchX());
    } else if (m == PdmDpiY) {
        for (const QWidget *p = this; p; p = p->parentWidget()) {
            if (p->d_func()->extra && p->d_func()->extra->customDpiY)
                return p->d_func()->extra->customDpiY;
        }
        return qRound(screen->logicalDotsPerInchY());
    } else if (m == PdmPhysicalDpiX) {
        return qRound(screen->physicalDotsPerInchX());
    } else if (m == PdmPhysicalDpiY) {
        return qRound(screen->physicalDotsPerInchY());
    } else if (m == PdmDevicePixelRatio) {
        return topLevelWindow ? topLevelWindow->devicePixelRatio() : qApp->devicePixelRatio();
    } else if (m == PdmDevicePixelRatioScaled) {
        return (QPaintDevice::devicePixelRatioFScale() *
                (topLevelWindow ? topLevelWindow->devicePixelRatio() : qApp->devicePixelRatio()));
    } else {
        val = QPaintDevice::metric(m);// XXX
    }
    return val;
}

/*!
    Initializes the \a painter pen, background and font to the same as
    the given widget's. This function is called automatically when the
    painter is opened on a QWidget.
*/
void QWidget::initPainter(QPainter *painter) const
{
    const QPalette &pal = palette();
    painter->d_func()->state->pen = QPen(pal.brush(foregroundRole()), 1);
    painter->d_func()->state->bgBrush = pal.brush(backgroundRole());
    QFont f(font(), const_cast<QWidget *>(this));
    painter->d_func()->state->deviceFont = f;
    painter->d_func()->state->font = f;
}

/*!
    \internal

    Do PaintDevice rendering with the specified \a offset.
*/
QPaintDevice *QWidget::redirected(QPoint *offset) const
{
    return d_func()->redirected(offset);
}

/*!
    \internal

    A painter that is shared among other instances of QPainter.
*/
QPainter *QWidget::sharedPainter() const
{
    // Someone sent a paint event directly to the widget
    if (!d_func()->redirectDev)
        return nullptr;

    QPainter *sp = d_func()->sharedPainter();
    if (!sp || !sp->isActive())
        return nullptr;

    if (sp->paintEngine()->paintDevice() != d_func()->redirectDev)
        return nullptr;

    return sp;
}

/*!
    \fn void QWidget::setMask(const QRegion &region)
    \overload

    Causes only the parts of the widget which overlap \a region to be
    visible. If the region includes pixels outside the rect() of the
    widget, window system controls in that area may or may not be
    visible, depending on the platform.

    Note that this effect can be slow if the region is particularly
    complex.

    \sa windowOpacity
*/
void QWidget::setMask(const QRegion &newMask)
{
    Q_D(QWidget);

    d->createExtra();
    if (newMask == d->extra->mask)
        return;

#ifndef QT_NO_BACKINGSTORE
    const QRegion oldMask(d->extra->mask);
#endif

    d->extra->mask = newMask;
    d->extra->hasMask = !newMask.isEmpty();

    if (!testAttribute(Qt::WA_WState_Created))
        return;

    d->setMask_sys(newMask);

#ifndef QT_NO_BACKINGSTORE
    if (!isVisible())
        return;

    if (!d->extra->hasMask) {
        // Mask was cleared; update newly exposed area.
        QRegion expose(rect());
        expose -= oldMask;
        if (!expose.isEmpty()) {
            d->setDirtyOpaqueRegion();
            update(expose);
        }
        return;
    }

    if (!isWindow()) {
        // Update newly exposed area on the parent widget.
        QRegion parentExpose(rect());
        parentExpose -= newMask;
        if (!parentExpose.isEmpty()) {
            d->setDirtyOpaqueRegion();
            parentExpose.translate(data->crect.topLeft());
            parentWidget()->update(parentExpose);
        }

        // Update newly exposed area on this widget
        if (!oldMask.isEmpty())
            update(newMask - oldMask);
    }
#endif
}

void QWidgetPrivate::setMask_sys(const QRegion &region)
{
    Q_Q(QWidget);
    if (QWindow *window = q->windowHandle())
        window->setMask(region);
}

/*!
    \fn void QWidget::setMask(const QBitmap &bitmap)

    Causes only the pixels of the widget for which \a bitmap has a
    corresponding 1 bit to be visible. If the region includes pixels
    outside the rect() of the widget, window system controls in that
    area may or may not be visible, depending on the platform.

    Note that this effect can be slow if the region is particularly
    complex.

    The following code shows how an image with an alpha channel can be
    used to generate a mask for a widget:

    \snippet widget-mask/main.cpp 0

    The label shown by this code is masked using the image it contains,
    giving the appearance that an irregularly-shaped image is being drawn
    directly onto the screen.

    Masked widgets receive mouse events only on their visible
    portions.

    \sa clearMask(), windowOpacity(), {Shaped Clock Example}
*/
void QWidget::setMask(const QBitmap &bitmap)
{
    setMask(QRegion(bitmap));
}

/*!
    \fn void QWidget::clearMask()

    Removes any mask set by setMask().

    \sa setMask()
*/
void QWidget::clearMask()
{
    Q_D(QWidget);
    if (!d->extra || !d->extra->hasMask)
        return;
    setMask(QRegion());
}

void QWidgetPrivate::setWidgetParentHelper(QObject *widgetAsObject, QObject *newParent)
{
    Q_ASSERT(widgetAsObject->isWidgetType());
    Q_ASSERT(!newParent || newParent->isWidgetType());
    QWidget *widget = static_cast<QWidget*>(widgetAsObject);
    widget->setParent(static_cast<QWidget*>(newParent));
}

void QWidgetPrivate::setNetWmWindowTypes(bool skipIfMissing)
{
    Q_Q(QWidget);

    if (!q->windowHandle())
        return;

    int wmWindowType = 0;
    if (q->testAttribute(Qt::WA_X11NetWmWindowTypeDesktop))
        wmWindowType |= QXcbWindowFunctions::Desktop;
    if (q->testAttribute(Qt::WA_X11NetWmWindowTypeDock))
        wmWindowType |= QXcbWindowFunctions::Dock;
    if (q->testAttribute(Qt::WA_X11NetWmWindowTypeToolBar))
        wmWindowType |= QXcbWindowFunctions::Toolbar;
    if (q->testAttribute(Qt::WA_X11NetWmWindowTypeMenu))
        wmWindowType |= QXcbWindowFunctions::Menu;
    if (q->testAttribute(Qt::WA_X11NetWmWindowTypeUtility))
        wmWindowType |= QXcbWindowFunctions::Utility;
    if (q->testAttribute(Qt::WA_X11NetWmWindowTypeSplash))
        wmWindowType |= QXcbWindowFunctions::Splash;
    if (q->testAttribute(Qt::WA_X11NetWmWindowTypeDialog))
        wmWindowType |= QXcbWindowFunctions::Dialog;
    if (q->testAttribute(Qt::WA_X11NetWmWindowTypeDropDownMenu))
        wmWindowType |= QXcbWindowFunctions::DropDownMenu;
    if (q->testAttribute(Qt::WA_X11NetWmWindowTypePopupMenu))
        wmWindowType |= QXcbWindowFunctions::PopupMenu;
    if (q->testAttribute(Qt::WA_X11NetWmWindowTypeToolTip))
        wmWindowType |= QXcbWindowFunctions::Tooltip;
    if (q->testAttribute(Qt::WA_X11NetWmWindowTypeNotification))
        wmWindowType |= QXcbWindowFunctions::Notification;
    if (q->testAttribute(Qt::WA_X11NetWmWindowTypeCombo))
        wmWindowType |= QXcbWindowFunctions::Combo;
    if (q->testAttribute(Qt::WA_X11NetWmWindowTypeDND))
        wmWindowType |= QXcbWindowFunctions::Dnd;

    if (wmWindowType == 0 && skipIfMissing)
        return;

    QXcbWindowFunctions::setWmWindowType(q->windowHandle(), static_cast<QXcbWindowFunctions::WmWindowType>(wmWindowType));
}

#ifndef QT_NO_DEBUG_STREAM

static inline void formatWidgetAttributes(QDebug debug, const QWidget *widget)
{
    const QMetaObject *qtMo = qt_getEnumMetaObject(Qt::WA_AttributeCount);
    const QMetaEnum me = qtMo->enumerator(qtMo->indexOfEnumerator("WidgetAttribute"));
    debug << ", attributes=[";
    int count = 0;
    for (int a = 0; a < Qt::WA_AttributeCount; ++a) {
        if (widget->testAttribute(static_cast<Qt::WidgetAttribute>(a))) {
            if (count++)
                debug << ',';
            debug << me.valueToKey(a);
        }
    }
    debug << ']';
}

QDebug operator<<(QDebug debug, const QWidget *widget)
{
    const QDebugStateSaver saver(debug);
    debug.nospace();
    if (widget) {
        debug << widget->metaObject()->className() << '(' << (const void *)widget;
        if (!widget->objectName().isEmpty())
            debug << ", name=" << widget->objectName();
        if (debug.verbosity() > 2) {
            const QRect geometry = widget->geometry();
            const QRect frameGeometry = widget->frameGeometry();
            if (widget->isVisible())
                debug << ", visible";
            if (!widget->isEnabled())
                debug << ", disabled";
            debug << ", states=" << widget->windowState()
                << ", type=" << widget->windowType() << ", flags=" <<  widget->windowFlags();
            formatWidgetAttributes(debug, widget);
            if (widget->isWindow())
                debug << ", window";
            debug << ", " << geometry.width() << 'x' << geometry.height()
                << Qt::forcesign << geometry.x() << geometry.y() << Qt::noforcesign;
            if (frameGeometry != geometry) {
                const QMargins margins(geometry.x() - frameGeometry.x(),
                                       geometry.y() - frameGeometry.y(),
                                       frameGeometry.right() - geometry.right(),
                                       frameGeometry.bottom() - geometry.bottom());
                debug << ", margins=" << margins;
            }
            debug << ", devicePixelRatio=" << widget->devicePixelRatioF();
            if (const WId wid = widget->internalWinId())
                debug << ", winId=0x" << Qt::hex << wid << Qt::dec;
        }
        debug << ')';
    } else {
        debug << "QWidget(0x0)";
    }
    return debug;
}
#endif // !QT_NO_DEBUG_STREAM

QT_END_NAMESPACE

#include "moc_qwidget.cpp"
<|MERGE_RESOLUTION|>--- conflicted
+++ resolved
@@ -1515,20 +1515,9 @@
 
     if (d->declarativeData) {
         d->wasDeleted = true; // needed, so that destroying the declarative data does the right thing
-<<<<<<< HEAD
         if (QAbstractDeclarativeData::destroyed)
             QAbstractDeclarativeData::destroyed(d->declarativeData, this);
-        d->declarativeData = 0;                 // don't activate again in ~QObject
-=======
-        if (static_cast<QAbstractDeclarativeDataImpl*>(d->declarativeData)->ownedByQml1) {
-            if (QAbstractDeclarativeData::destroyed_qml1)
-                QAbstractDeclarativeData::destroyed_qml1(d->declarativeData, this);
-        } else {
-            if (QAbstractDeclarativeData::destroyed)
-                QAbstractDeclarativeData::destroyed(d->declarativeData, this);
-        }
         d->declarativeData = nullptr;                 // don't activate again in ~QObject
->>>>>>> 4c3c63d4
         d->wasDeleted = false;
     }
 
