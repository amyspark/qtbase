/****************************************************************************
**
** Copyright (C) 2014 Digia Plc and/or its subsidiary(-ies).
** Contact: http://www.qt-project.org/legal
**
** This file is part of the QtWidgets module of the Qt Toolkit.
**
** $QT_BEGIN_LICENSE:LGPL21$
** Commercial License Usage
** Licensees holding valid commercial Qt licenses may use this file in
** accordance with the commercial license agreement provided with the
** Software or, alternatively, in accordance with the terms contained in
** a written agreement between you and Digia. For licensing terms and
** conditions see http://qt.digia.com/licensing. For further information
** use the contact form at http://qt.digia.com/contact-us.
**
** GNU Lesser General Public License Usage
** Alternatively, this file may be used under the terms of the GNU Lesser
** General Public License version 2.1 or version 3 as published by the Free
** Software Foundation and appearing in the file LICENSE.LGPLv21 and
** LICENSE.LGPLv3 included in the packaging of this file. Please review the
** following information to ensure the GNU Lesser General Public License
** requirements will be met: https://www.gnu.org/licenses/lgpl.html and
** http://www.gnu.org/licenses/old-licenses/lgpl-2.1.html.
**
** In addition, as a special exception, Digia gives you certain additional
** rights. These rights are described in the Digia Qt LGPL Exception
** version 1.1, included in the file LGPL_EXCEPTION.txt in this package.
**
** $QT_END_LICENSE$
**
****************************************************************************/

#ifndef QCOLORDIALOG_P_H
#define QCOLORDIALOG_P_H

//
//  W A R N I N G
//  -------------
//
// This file is not part of the Qt API.  It exists purely as an
// implementation detail.  This header file may change from version to
// to version without notice, or even be removed.
//
// We mean it.
//
//

#include "private/qdialog_p.h"
#include "qcolordialog.h"
#include "qsharedpointer.h"
#include "qwindow.h"

#ifndef QT_NO_COLORDIALOG

QT_BEGIN_NAMESPACE

class QColorLuminancePicker;
class QColorPicker;
class QColorShower;
class QDialogButtonBox;
class QLabel;
class QVBoxLayout;
class QPushButton;
class QWellArray;
class QColorPickingEventFilter;
class QTimer;

class QColorDialogPrivate : public QDialogPrivate
{
    Q_DECLARE_PUBLIC(QColorDialog)

public:
    enum SetColorMode {
        ShowColor = 0x1,
        SelectColor = 0x2,
        SetColorAll = ShowColor | SelectColor
    };

    QColorDialogPrivate() : options(new QColorDialogOptions)
#ifdef Q_OS_WIN32
        , updateTimer(0)
#endif
    {}

    QPlatformColorDialogHelper *platformColorDialogHelper() const
        { return static_cast<QPlatformColorDialogHelper *>(platformHelper()); }

    void init(const QColor &initial);
    void initWidgets();
    QRgb currentColor() const;
    QColor currentQColor() const;
    void setCurrentColor(const QColor &color, SetColorMode setColorMode = SetColorAll);
    void setCurrentRgbColor(QRgb rgb);
    void setCurrentQColor(const QColor &color);
    bool selectColor(const QColor &color);
    QColor grabScreenColor(const QPoint &p);

    int currentAlpha() const;
    void setCurrentAlpha(int a);
    void showAlpha(bool b);
    bool isAlphaVisible() const;
    void retranslateStrings();

    void _q_addCustom();

    void _q_newHsv(int h, int s, int v);
    void _q_newColorTypedIn(QRgb rgb);
    void _q_nextCustom(int, int);
    void _q_newCustom(int, int);
    void _q_newStandard(int, int);
    void _q_pickScreenColor();
<<<<<<< HEAD
    void updateColorLabelText(const QPoint &);
=======
    void _q_updateColorPicking();
    void updateColorPicking(const QPoint &pos);
>>>>>>> 9087df6b
    void releaseColorPicking();
    bool handleColorPickingMouseMove(QMouseEvent *e);
    bool handleColorPickingMouseButtonRelease(QMouseEvent *e);
    bool handleColorPickingKeyPress(QKeyEvent *e);

    bool canBeNativeDialog() const Q_DECL_OVERRIDE;

    QWellArray *custom;
    QWellArray *standard;

    QDialogButtonBox *buttons;
    QVBoxLayout *leftLay;
    QColorPicker *cp;
    QColorLuminancePicker *lp;
    QColorShower *cs;
    QLabel *lblBasicColors;
    QLabel *lblCustomColors;
    QLabel *lblScreenColorInfo;
    QPushButton *ok;
    QPushButton *cancel;
    QPushButton *addCusBt;
    QPushButton *screenColorPickerButton;
    QColor selectedQColor;
    int nextCust;
    bool smallDisplay;
    bool screenColorPicking;
    QColorPickingEventFilter *colorPickingEventFilter;
    QRgb beforeScreenColorPicking;
    QSharedPointer<QColorDialogOptions> options;

    QPointer<QObject> receiverToDisconnectOnClose;
    QByteArray memberToDisconnectOnClose;
#ifdef Q_OS_WIN32
    QTimer *updateTimer;
    QWindow dummyTransparentWindow;
#endif

#ifdef Q_WS_MAC
    void openCocoaColorPanel(const QColor &initial,
            QWidget *parent, const QString &title, QColorDialog::ColorDialogOptions options);
    void closeCocoaColorPanel();
    void releaseCocoaColorPanelDelegate();
    void setCocoaPanelColor(const QColor &color);

    inline void done(int result) { q_func()->done(result); }
    inline QColorDialog *colorDialog() { return q_func(); }

    void *delegate;

    static bool sharedColorPanelAvailable;

    void _q_macRunNativeAppModalPanel();
    void mac_nativeDialogModalHelp();
#endif
private:
    virtual void initHelper(QPlatformDialogHelper *h) Q_DECL_OVERRIDE;
    virtual void helperPrepareShow(QPlatformDialogHelper *h) Q_DECL_OVERRIDE;
};

#endif // QT_NO_COLORDIALOG

QT_END_NAMESPACE

#endif // QCOLORDIALOG_P_H<|MERGE_RESOLUTION|>--- conflicted
+++ resolved
@@ -110,12 +110,9 @@
     void _q_newCustom(int, int);
     void _q_newStandard(int, int);
     void _q_pickScreenColor();
-<<<<<<< HEAD
+    void _q_updateColorPicking();
     void updateColorLabelText(const QPoint &);
-=======
-    void _q_updateColorPicking();
     void updateColorPicking(const QPoint &pos);
->>>>>>> 9087df6b
     void releaseColorPicking();
     bool handleColorPickingMouseMove(QMouseEvent *e);
     bool handleColorPickingMouseButtonRelease(QMouseEvent *e);
