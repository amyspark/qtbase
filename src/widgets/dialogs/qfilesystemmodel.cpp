/****************************************************************************
**
** Copyright (C) 2013 Digia Plc and/or its subsidiary(-ies).
** Contact: http://www.qt-project.org/legal
**
** This file is part of the QtWidgets module of the Qt Toolkit.
**
** $QT_BEGIN_LICENSE:LGPL$
** Commercial License Usage
** Licensees holding valid commercial Qt licenses may use this file in
** accordance with the commercial license agreement provided with the
** Software or, alternatively, in accordance with the terms contained in
** a written agreement between you and Digia.  For licensing terms and
** conditions see http://qt.digia.com/licensing.  For further information
** use the contact form at http://qt.digia.com/contact-us.
**
** GNU Lesser General Public License Usage
** Alternatively, this file may be used under the terms of the GNU Lesser
** General Public License version 2.1 as published by the Free Software
** Foundation and appearing in the file LICENSE.LGPL included in the
** packaging of this file.  Please review the following information to
** ensure the GNU Lesser General Public License version 2.1 requirements
** will be met: http://www.gnu.org/licenses/old-licenses/lgpl-2.1.html.
**
** In addition, as a special exception, Digia gives you certain additional
** rights.  These rights are described in the Digia Qt LGPL Exception
** version 1.1, included in the file LGPL_EXCEPTION.txt in this package.
**
** GNU General Public License Usage
** Alternatively, this file may be used under the terms of the GNU
** General Public License version 3.0 as published by the Free Software
** Foundation and appearing in the file LICENSE.GPL included in the
** packaging of this file.  Please review the following information to
** ensure the GNU General Public License version 3.0 requirements will be
** met: http://www.gnu.org/copyleft/gpl.html.
**
**
** $QT_END_LICENSE$
**
****************************************************************************/

#include "qfilesystemmodel_p.h"
#include "qfilesystemmodel.h"
#include <qlocale.h>
#include <qmimedata.h>
#include <qurl.h>
#include <qdebug.h>
#include <qmessagebox.h>
#include <qapplication.h>

#include <algorithm>

#ifdef Q_OS_WIN
#  include <QtCore/QVarLengthArray>
#  include <qt_windows.h>
#endif

QT_BEGIN_NAMESPACE

#ifndef QT_NO_FILESYSTEMMODEL

/*!
    \enum QFileSystemModel::Roles
    \value FileIconRole
    \value FilePathRole
    \value FileNameRole
    \value FilePermissions
*/

/*!
    \class QFileSystemModel
    \since 4.4

    \brief The QFileSystemModel class provides a data model for the local filesystem.

    \ingroup model-view
    \inmodule QtWidgets

    This class provides access to the local filesystem, providing functions
    for renaming and removing files and directories, and for creating new
    directories. In the simplest case, it can be used with a suitable display
    widget as part of a browser or filter.

    QFileSystemModel can be accessed using the standard interface provided by
    QAbstractItemModel, but it also provides some convenience functions that are
    specific to a directory model.
    The fileInfo(), isDir(), name(), and path() functions provide information
    about the underlying files and directories related to items in the model.
    Directories can be created and removed using mkdir(), rmdir().

    \note QFileSystemModel requires an instance of a GUI application.

    \section1 Example Usage

    A directory model that displays the contents of a default directory
    is usually constructed with a parent object:

    \snippet shareddirmodel/main.cpp 2

    A tree view can be used to display the contents of the model

    \snippet shareddirmodel/main.cpp 4

    and the contents of a particular directory can be displayed by
    setting the tree view's root index:

    \snippet shareddirmodel/main.cpp 7

    The view's root index can be used to control how much of a
    hierarchical model is displayed. QDirModel provides a convenience
    function that returns a suitable model index for a path to a
    directory within the model.

    \section1 Caching and Performance

    QFileSystemModel will not fetch any files or directories until setRootPath()
    is called.  This will prevent any unnecessary querying on the file system
    until that point such as listing the drives on Windows.

    Unlike QDirModel, QFileSystemModel uses a separate thread to populate
    itself so it will not cause the main thread to hang as the file system
    is being queried.  Calls to rowCount() will return 0 until the model
    populates a directory.

    QFileSystemModel keeps a cache with file information. The cache is
    automatically kept up to date using the QFileSystemWatcher.

    \sa {Model Classes}
*/

/*!
    \fn bool QFileSystemModel::rmdir(const QModelIndex &index)

    Removes the directory corresponding to the model item \a index in the
    file system model and \b{deletes the corresponding directory from the
    file system}, returning true if successful. If the directory cannot be
    removed, false is returned.

    \warning This function deletes directories from the file system; it does
    \b{not} move them to a location where they can be recovered.

    \sa remove()
*/

/*!
    \fn QIcon QFileSystemModel::fileName(const QModelIndex &index) const

    Returns the file name for the item stored in the model under the given
    \a index.
*/

/*!
    \fn QIcon QFileSystemModel::fileIcon(const QModelIndex &index) const

    Returns the icon for the item stored in the model under the given
    \a index.
*/

/*!
    \fn QFileInfo QFileSystemModel::fileInfo(const QModelIndex &index) const

    Returns the QFileInfo for the item stored in the model under the given
    \a index.
*/

/*!
    \fn void QFileSystemModel::rootPathChanged(const QString &newPath);

    This signal is emitted whenever the root path has been changed to a \a newPath.
*/

/*!
    \fn void QFileSystemModel::fileRenamed(const QString &path, const QString &oldName, const QString &newName)

    This signal is emitted whenever a file with the \a oldName is successfully
    renamed to \a newName.  The file is located in in the directory \a path.
*/

/*!
    \since 4.7
    \fn void QFileSystemModel::directoryLoaded(const QString &path)

    This signal is emitted when the gatherer thread has finished to load the \a path.

*/

/*!
    \fn bool QFileSystemModel::remove(const QModelIndex &index)

    Removes the model item \a index from the file system model and \b{deletes the
    corresponding file from the file system}, returning true if successful. If the
    item cannot be removed, false is returned.

    \warning This function deletes files from the file system; it does \b{not}
    move them to a location where they can be recovered.

    \sa rmdir()
*/

bool QFileSystemModel::remove(const QModelIndex &aindex)
{
    //### TODO optim
    QString path = filePath(aindex);
    QFileSystemModelPrivate * d = const_cast<QFileSystemModelPrivate*>(d_func());
    d->fileInfoGatherer.removePath(path);
    QDirIterator it(path,
            QDir::AllDirs | QDir:: Files | QDir::NoDotAndDotDot,
            QDirIterator::Subdirectories);
    QStringList children;
    while (it.hasNext())
        children.prepend(it.next());
    children.append(path);

    bool error = false;
    for (int i = 0; i < children.count(); ++i) {
        QFileInfo info(children.at(i));
        QModelIndex modelIndex = index(children.at(i));
        if (info.isDir()) {
            QDir dir;
            if (children.at(i) != path)
                error |= remove(modelIndex);
            error |= rmdir(modelIndex);
        } else {
            error |= QFile::remove(filePath(modelIndex));
        }
    }
    return error;
}

/*!
  Constructs a file system model with the given \a parent.
*/
QFileSystemModel::QFileSystemModel(QObject *parent)
    : QAbstractItemModel(*new QFileSystemModelPrivate, parent)
{
    Q_D(QFileSystemModel);
    d->init();
}

/*!
    \internal
*/
QFileSystemModel::QFileSystemModel(QFileSystemModelPrivate &dd, QObject *parent)
    : QAbstractItemModel(dd, parent)
{
    Q_D(QFileSystemModel);
    d->init();
}

/*!
  Destroys this file system model.
*/
QFileSystemModel::~QFileSystemModel()
{
}

/*!
    \reimp
*/
QModelIndex QFileSystemModel::index(int row, int column, const QModelIndex &parent) const
{
    Q_D(const QFileSystemModel);
    if (row < 0 || column < 0 || row >= rowCount(parent) || column >= columnCount(parent))
        return QModelIndex();

    // get the parent node
    QFileSystemModelPrivate::QFileSystemNode *parentNode = (d->indexValid(parent) ? d->node(parent) :
                                                   const_cast<QFileSystemModelPrivate::QFileSystemNode*>(&d->root));
    Q_ASSERT(parentNode);

    // now get the internal pointer for the index
    QString childName = parentNode->visibleChildren[d->translateVisibleLocation(parentNode, row)];
    const QFileSystemModelPrivate::QFileSystemNode *indexNode = parentNode->children.value(childName);
    Q_ASSERT(indexNode);

    return createIndex(row, column, const_cast<QFileSystemModelPrivate::QFileSystemNode*>(indexNode));
}

/*!
    \overload

    Returns the model item index for the given \a path and \a column.
*/
QModelIndex QFileSystemModel::index(const QString &path, int column) const
{
    Q_D(const QFileSystemModel);
    QFileSystemModelPrivate::QFileSystemNode *node = d->node(path, false);
    QModelIndex idx = d->index(node);
    if (idx.column() != column)
        idx = idx.sibling(idx.row(), column);
    return idx;
}

/*!
    \internal

    Return the QFileSystemNode that goes to index.
  */
QFileSystemModelPrivate::QFileSystemNode *QFileSystemModelPrivate::node(const QModelIndex &index) const
{
    if (!index.isValid())
        return const_cast<QFileSystemNode*>(&root);
    QFileSystemModelPrivate::QFileSystemNode *indexNode = static_cast<QFileSystemModelPrivate::QFileSystemNode*>(index.internalPointer());
    Q_ASSERT(indexNode);
    return indexNode;
}

#ifdef Q_OS_WIN32
static QString qt_GetLongPathName(const QString &strShortPath)
{
    if (strShortPath.isEmpty()
        || strShortPath == QLatin1String(".") || strShortPath == QLatin1String(".."))
        return strShortPath;
    if (strShortPath.length() == 2 && strShortPath.endsWith(QLatin1Char(':')))
        return strShortPath.toUpper();
    const QString absPath = QDir(strShortPath).absolutePath();
    if (absPath.startsWith(QLatin1String("//"))
        || absPath.startsWith(QLatin1String("\\\\"))) // unc
        return QDir::fromNativeSeparators(absPath);
    if (absPath.startsWith(QLatin1Char('/')))
        return QString();
    const QString inputString = QLatin1String("\\\\?\\") + QDir::toNativeSeparators(absPath);
    QVarLengthArray<TCHAR, MAX_PATH> buffer(MAX_PATH);
    DWORD result = ::GetLongPathName((wchar_t*)inputString.utf16(),
                                     buffer.data(),
                                     buffer.size());
    if (result > DWORD(buffer.size())) {
        buffer.resize(result);
        result = ::GetLongPathName((wchar_t*)inputString.utf16(),
                                   buffer.data(),
                                   buffer.size());
    }
    if (result > 4) {
        QString longPath = QString::fromWCharArray(buffer.data() + 4); // ignoring prefix
        longPath[0] = longPath.at(0).toUpper(); // capital drive letters
        return QDir::fromNativeSeparators(longPath);
    } else {
        return QDir::fromNativeSeparators(strShortPath);
    }
}
#endif

/*!
    \internal

    Given a path return the matching QFileSystemNode or &root if invalid
*/
QFileSystemModelPrivate::QFileSystemNode *QFileSystemModelPrivate::node(const QString &path, bool fetch) const
{
    Q_Q(const QFileSystemModel);
    Q_UNUSED(q);
    if (path.isEmpty() || path == myComputer() || path.startsWith(QLatin1Char(':')))
        return const_cast<QFileSystemModelPrivate::QFileSystemNode*>(&root);

    // Construct the nodes up to the new root path if they need to be built
    QString absolutePath;
#ifdef Q_OS_WIN32
    QString longPath = qt_GetLongPathName(path);
#else
    QString longPath = path;
#endif
    if (longPath == rootDir.path())
        absolutePath = rootDir.absolutePath();
    else
        absolutePath = QDir(longPath).absolutePath();

    // ### TODO can we use bool QAbstractFileEngine::caseSensitive() const?
    QStringList pathElements = absolutePath.split(QLatin1Char('/'), QString::SkipEmptyParts);
    if ((pathElements.isEmpty())
#if !defined(Q_OS_WIN) || defined(Q_OS_WINCE)
        && QDir::fromNativeSeparators(longPath) != QLatin1String("/")
#endif
        )
        return const_cast<QFileSystemModelPrivate::QFileSystemNode*>(&root);
    QModelIndex index = QModelIndex(); // start with "My Computer"
#if defined(Q_OS_WIN) && !defined(Q_OS_WINCE)
    if (absolutePath.startsWith(QLatin1String("//"))) { // UNC path
        QString host = QLatin1String("\\\\") + pathElements.first();
        if (absolutePath == QDir::fromNativeSeparators(host))
            absolutePath.append(QLatin1Char('/'));
        if (longPath.endsWith(QLatin1Char('/')) && !absolutePath.endsWith(QLatin1Char('/')))
            absolutePath.append(QLatin1Char('/'));
        int r = 0;
        QFileSystemModelPrivate::QFileSystemNode *rootNode = const_cast<QFileSystemModelPrivate::QFileSystemNode*>(&root);
        if (!root.children.contains(host.toLower())) {
            if (pathElements.count() == 1 && !absolutePath.endsWith(QLatin1Char('/')))
                return rootNode;
            QFileInfo info(host);
            if (!info.exists())
                return rootNode;
            QFileSystemModelPrivate *p = const_cast<QFileSystemModelPrivate*>(this);
            p->addNode(rootNode, host,info);
            p->addVisibleFiles(rootNode, QStringList(host));
        }
        r = rootNode->visibleLocation(host);
        r = translateVisibleLocation(rootNode, r);
        index = q->index(r, 0, QModelIndex());
        pathElements.pop_front();
    } else
#endif

#if defined(Q_OS_WIN) && !defined(Q_OS_WINCE)
    {
        if (!pathElements.at(0).contains(QLatin1String(":"))) {
            QString rootPath = QDir(longPath).rootPath();
            pathElements.prepend(rootPath);
        }
        if (pathElements.at(0).endsWith(QLatin1Char('/')))
            pathElements[0].chop(1);
    }
#else
    // add the "/" item, since it is a valid path element on Unix
    if (absolutePath[0] == QLatin1Char('/'))
        pathElements.prepend(QLatin1String("/"));
#endif

    QFileSystemModelPrivate::QFileSystemNode *parent = node(index);

    for (int i = 0; i < pathElements.count(); ++i) {
        QString element = pathElements.at(i);
#ifdef Q_OS_WIN
        // On Windows, "filename......." and "filename" are equivalent Task #133928
        while (element.endsWith(QLatin1Char('.')))
            element.chop(1);
#endif
        bool alreadyExisted = parent->children.contains(element);

        // we couldn't find the path element, we create a new node since we
        // _know_ that the path is valid
        if (alreadyExisted) {
            if ((parent->children.count() == 0)
                || (parent->caseSensitive()
                    && parent->children.value(element)->fileName != element)
                || (!parent->caseSensitive()
                    && parent->children.value(element)->fileName.toLower() != element.toLower()))
                alreadyExisted = false;
        }

        QFileSystemModelPrivate::QFileSystemNode *node;
        if (!alreadyExisted) {
            // Someone might call ::index("file://cookie/monster/doesn't/like/veggies"),
            // a path that doesn't exists, I.E. don't blindly create directories.
            QFileInfo info(absolutePath);
            if (!info.exists())
                return const_cast<QFileSystemModelPrivate::QFileSystemNode*>(&root);
            QFileSystemModelPrivate *p = const_cast<QFileSystemModelPrivate*>(this);
            node = p->addNode(parent, element,info);
            node->populate(fileInfoGatherer.getInfo(info));
        } else {
            node = parent->children.value(element);
        }

        Q_ASSERT(node);
        if (!node->isVisible) {
            // It has been filtered out
            if (alreadyExisted && node->hasInformation() && !fetch)
                return const_cast<QFileSystemModelPrivate::QFileSystemNode*>(&root);

            QFileSystemModelPrivate *p = const_cast<QFileSystemModelPrivate*>(this);
            p->addVisibleFiles(parent, QStringList(element));
            if (!p->bypassFilters.contains(node))
                p->bypassFilters[node] = 1;
            QString dir = q->filePath(this->index(parent));
            if (!node->hasInformation() && fetch) {
                Fetching f;
                f.dir = dir;
                f.file = element;
                f.node = node;
                p->toFetch.append(f);
                p->fetchingTimer.start(0, const_cast<QFileSystemModel*>(q));
            }
        }
        parent = node;
    }

    return parent;
}

/*!
    \reimp
*/
void QFileSystemModel::timerEvent(QTimerEvent *event)
{
    Q_D(QFileSystemModel);
    if (event->timerId() == d->fetchingTimer.timerId()) {
        d->fetchingTimer.stop();
#ifndef QT_NO_FILESYSTEMWATCHER
        for (int i = 0; i < d->toFetch.count(); ++i) {
            const QFileSystemModelPrivate::QFileSystemNode *node = d->toFetch.at(i).node;
            if (!node->hasInformation()) {
                d->fileInfoGatherer.fetchExtendedInformation(d->toFetch.at(i).dir,
                                                 QStringList(d->toFetch.at(i).file));
            } else {
                // qDebug() << "yah!, you saved a little gerbil soul";
            }
        }
#endif
        d->toFetch.clear();
    }
}

/*!
    Returns true if the model item \a index represents a directory;
    otherwise returns false.
*/
bool QFileSystemModel::isDir(const QModelIndex &index) const
{
    // This function is for public usage only because it could create a file info
    Q_D(const QFileSystemModel);
    if (!index.isValid())
        return true;
    QFileSystemModelPrivate::QFileSystemNode *n = d->node(index);
    if (n->hasInformation())
        return n->isDir();
    return fileInfo(index).isDir();
}

/*!
    Returns the size in bytes of \a index. If the file does not exist, 0 is returned.
  */
qint64 QFileSystemModel::size(const QModelIndex &index) const
{
    Q_D(const QFileSystemModel);
    if (!index.isValid())
        return 0;
    return d->node(index)->size();
}

/*!
    Returns the type of file \a index such as "Directory" or "JPEG file".
  */
QString QFileSystemModel::type(const QModelIndex &index) const
{
    Q_D(const QFileSystemModel);
    if (!index.isValid())
        return QString();
    return d->node(index)->type();
}

/*!
    Returns the date and time when \a index was last modified.
 */
QDateTime QFileSystemModel::lastModified(const QModelIndex &index) const
{
    Q_D(const QFileSystemModel);
    if (!index.isValid())
        return QDateTime();
    return d->node(index)->lastModified();
}

/*!
    \reimp
*/
QModelIndex QFileSystemModel::parent(const QModelIndex &index) const
{
    Q_D(const QFileSystemModel);
    if (!d->indexValid(index))
        return QModelIndex();

    QFileSystemModelPrivate::QFileSystemNode *indexNode = d->node(index);
    Q_ASSERT(indexNode != 0);
    QFileSystemModelPrivate::QFileSystemNode *parentNode = (indexNode ? indexNode->parent : 0);
    if (parentNode == 0 || parentNode == &d->root)
        return QModelIndex();

    // get the parent's row
    QFileSystemModelPrivate::QFileSystemNode *grandParentNode = parentNode->parent;
    Q_ASSERT(grandParentNode->children.contains(parentNode->fileName));
    int visualRow = d->translateVisibleLocation(grandParentNode, grandParentNode->visibleLocation(grandParentNode->children.value(parentNode->fileName)->fileName));
    if (visualRow == -1)
        return QModelIndex();
    return createIndex(visualRow, 0, parentNode);
}

/*
    \internal

    return the index for node
*/
QModelIndex QFileSystemModelPrivate::index(const QFileSystemModelPrivate::QFileSystemNode *node) const
{
    Q_Q(const QFileSystemModel);
    QFileSystemModelPrivate::QFileSystemNode *parentNode = (node ? node->parent : 0);
    if (node == &root || !parentNode)
        return QModelIndex();

    // get the parent's row
    Q_ASSERT(node);
    if (!node->isVisible)
        return QModelIndex();

    int visualRow = translateVisibleLocation(parentNode, parentNode->visibleLocation(node->fileName));
    return q->createIndex(visualRow, 0, const_cast<QFileSystemNode*>(node));
}

/*!
    \reimp
*/
bool QFileSystemModel::hasChildren(const QModelIndex &parent) const
{
    Q_D(const QFileSystemModel);
    if (parent.column() > 0)
        return false;

    if (!parent.isValid()) // drives
        return true;

    const QFileSystemModelPrivate::QFileSystemNode *indexNode = d->node(parent);
    Q_ASSERT(indexNode);
    return (indexNode->isDir());
}

/*!
    \reimp
 */
bool QFileSystemModel::canFetchMore(const QModelIndex &parent) const
{
    Q_D(const QFileSystemModel);
    const QFileSystemModelPrivate::QFileSystemNode *indexNode = d->node(parent);
    return (!indexNode->populatedChildren);
}

/*!
    \reimp
 */
void QFileSystemModel::fetchMore(const QModelIndex &parent)
{
    Q_D(QFileSystemModel);
    if (!d->setRootPath)
        return;
    QFileSystemModelPrivate::QFileSystemNode *indexNode = d->node(parent);
    if (indexNode->populatedChildren)
        return;
    indexNode->populatedChildren = true;
    d->fileInfoGatherer.list(filePath(parent));
}

/*!
    \reimp
*/
int QFileSystemModel::rowCount(const QModelIndex &parent) const
{
    Q_D(const QFileSystemModel);
    if (parent.column() > 0)
        return 0;

    if (!parent.isValid())
        return d->root.visibleChildren.count();

    const QFileSystemModelPrivate::QFileSystemNode *parentNode = d->node(parent);
    return parentNode->visibleChildren.count();
}

/*!
    \reimp
*/
int QFileSystemModel::columnCount(const QModelIndex &parent) const
{
    return (parent.column() > 0) ? 0 : 4;
}

/*!
    Returns the data stored under the given \a role for the item "My Computer".

    \sa Qt::ItemDataRole
 */
QVariant QFileSystemModel::myComputer(int role) const
{
    Q_D(const QFileSystemModel);
    switch (role) {
    case Qt::DisplayRole:
        return d->myComputer();
    case Qt::DecorationRole:
        return d->fileInfoGatherer.iconProvider()->icon(QFileIconProvider::Computer);
    }
    return QVariant();
}

/*!
    \reimp
*/
QVariant QFileSystemModel::data(const QModelIndex &index, int role) const
{
    Q_D(const QFileSystemModel);
    if (!index.isValid() || index.model() != this)
        return QVariant();

    switch (role) {
    case Qt::EditRole:
    case Qt::DisplayRole:
        switch (index.column()) {
        case 0: return d->displayName(index);
        case 1: return d->size(index);
        case 2: return d->type(index);
        case 3: return d->time(index);
        default:
            qWarning("data: invalid display value column %d", index.column());
            break;
        }
        break;
    case FilePathRole:
        return filePath(index);
    case FileNameRole:
        return d->name(index);
    case Qt::DecorationRole:
        if (index.column() == 0) {
            QIcon icon = d->icon(index);
            if (icon.isNull()) {
                if (d->node(index)->isDir())
                    icon = d->fileInfoGatherer.iconProvider()->icon(QFileIconProvider::Folder);
                else
                    icon = d->fileInfoGatherer.iconProvider()->icon(QFileIconProvider::File);
            }
            return icon;
        }
        break;
    case Qt::TextAlignmentRole:
        if (index.column() == 1)
            return Qt::AlignRight;
        break;
    case FilePermissions:
        int p = permissions(index);
        return p;
    }

    return QVariant();
}

/*!
    \internal
*/
QString QFileSystemModelPrivate::size(const QModelIndex &index) const
{
    if (!index.isValid())
        return QString();
    const QFileSystemNode *n = node(index);
    if (n->isDir()) {
#ifdef Q_OS_MAC
        return QLatin1String("--");
#else
        return QLatin1String("");
#endif
    // Windows   - ""
    // OS X      - "--"
    // Konqueror - "4 KB"
    // Nautilus  - "9 items" (the number of children)
    }
    return size(n->size());
}

QString QFileSystemModelPrivate::size(qint64 bytes)
{
    // According to the Si standard KB is 1000 bytes, KiB is 1024
    // but on windows sizes are calculated by dividing by 1024 so we do what they do.
    const qint64 kb = 1024;
    const qint64 mb = 1024 * kb;
    const qint64 gb = 1024 * mb;
    const qint64 tb = 1024 * gb;
    if (bytes >= tb)
        return QFileSystemModel::tr("%1 TB").arg(QLocale().toString(qreal(bytes) / tb, 'f', 3));
    if (bytes >= gb)
        return QFileSystemModel::tr("%1 GB").arg(QLocale().toString(qreal(bytes) / gb, 'f', 2));
    if (bytes >= mb)
        return QFileSystemModel::tr("%1 MB").arg(QLocale().toString(qreal(bytes) / mb, 'f', 1));
    if (bytes >= kb)
        return QFileSystemModel::tr("%1 KB").arg(QLocale().toString(bytes / kb));
    return QFileSystemModel::tr("%1 bytes").arg(QLocale().toString(bytes));
}

/*!
    \internal
*/
QString QFileSystemModelPrivate::time(const QModelIndex &index) const
{
    if (!index.isValid())
        return QString();
#ifndef QT_NO_DATESTRING
    return node(index)->lastModified().toString(Qt::SystemLocaleDate);
#else
    Q_UNUSED(index);
    return QString();
#endif
}

/*
    \internal
*/
QString QFileSystemModelPrivate::type(const QModelIndex &index) const
{
    if (!index.isValid())
        return QString();
    return node(index)->type();
}

/*!
    \internal
*/
QString QFileSystemModelPrivate::name(const QModelIndex &index) const
{
    if (!index.isValid())
        return QString();
    QFileSystemNode *dirNode = node(index);
<<<<<<< HEAD
    if (fileInfoGatherer.resolveSymlinks() && dirNode->isSymLink(/* ignoreNtfsSymLinks = */ true)) {
=======
    if (fileInfoGatherer.resolveSymlinks() && !resolvedSymLinks.isEmpty() && dirNode->isSymLink()) {
>>>>>>> c7cca2dd
        QString fullPath = QDir::fromNativeSeparators(filePath(index));
        if (resolvedSymLinks.contains(fullPath))
            return resolvedSymLinks[fullPath];
    }
    return dirNode->fileName;
}

/*!
    \internal
*/
QString QFileSystemModelPrivate::displayName(const QModelIndex &index) const
{
#if defined(Q_OS_WIN) && !defined(Q_OS_WINCE)
    QFileSystemNode *dirNode = node(index);
    if (!dirNode->volumeName.isNull())
        return dirNode->volumeName + QLatin1String(" (") + name(index) + QLatin1Char(')');
#endif
    return name(index);
}

/*!
    \internal
*/
QIcon QFileSystemModelPrivate::icon(const QModelIndex &index) const
{
    if (!index.isValid())
        return QIcon();
    return node(index)->icon();
}

/*!
    \reimp
*/
bool QFileSystemModel::setData(const QModelIndex &idx, const QVariant &value, int role)
{
    Q_D(QFileSystemModel);
    if (!idx.isValid()
        || idx.column() != 0
        || role != Qt::EditRole
        || (flags(idx) & Qt::ItemIsEditable) == 0) {
        return false;
    }

    QString newName = value.toString();
    QString oldName = idx.data().toString();
    if (newName == idx.data().toString())
        return true;

    if (newName.isEmpty()
        || newName.contains(QDir::separator())
        || !QDir(filePath(parent(idx))).rename(oldName, newName)) {
#ifndef QT_NO_MESSAGEBOX
        QMessageBox::information(0, QFileSystemModel::tr("Invalid filename"),
                                QFileSystemModel::tr("<b>The name \"%1\" can not be used.</b><p>Try using another name, with fewer characters or no punctuations marks.")
                                .arg(newName),
                                 QMessageBox::Ok);
#endif // QT_NO_MESSAGEBOX
        return false;
    } else {
        /*
            *After re-naming something we don't want the selection to change*
            - can't remove rows and later insert
            - can't quickly remove and insert
            - index pointer can't change because treeview doesn't use persistant index's

            - if this get any more complicated think of changing it to just
              use layoutChanged
         */

        QFileSystemModelPrivate::QFileSystemNode *indexNode = d->node(idx);
        QFileSystemModelPrivate::QFileSystemNode *parentNode = indexNode->parent;
        int visibleLocation = parentNode->visibleLocation(parentNode->children.value(indexNode->fileName)->fileName);

        d->addNode(parentNode, newName,indexNode->info->fileInfo());
        parentNode->visibleChildren.removeAt(visibleLocation);
        QFileSystemModelPrivate::QFileSystemNode * oldValue = parentNode->children.value(oldName);
        parentNode->children[newName] = oldValue;
        QFileInfo info(d->rootDir, newName);
        oldValue->fileName = newName;
        oldValue->parent = parentNode;
        oldValue->populate(d->fileInfoGatherer.getInfo(info));
        oldValue->isVisible = true;

        parentNode->children.remove(oldName);
        parentNode->visibleChildren.insert(visibleLocation, newName);

        d->delayedSort();
        emit fileRenamed(filePath(idx.parent()), oldName, newName);
    }
    return true;
}

/*!
    \reimp
*/
QVariant QFileSystemModel::headerData(int section, Qt::Orientation orientation, int role) const
{
    switch (role) {
    case Qt::DecorationRole:
        if (section == 0) {
            // ### TODO oh man this is ugly and doesn't even work all the way!
            // it is still 2 pixels off
            QImage pixmap(16, 1, QImage::Format_Mono);
            pixmap.fill(0);
            pixmap.setAlphaChannel(pixmap.createAlphaMask());
            return pixmap;
        }
        break;
    case Qt::TextAlignmentRole:
        return Qt::AlignLeft;
    }

    if (orientation != Qt::Horizontal || role != Qt::DisplayRole)
        return QAbstractItemModel::headerData(section, orientation, role);

    QString returnValue;
    switch (section) {
    case 0: returnValue = tr("Name");
            break;
    case 1: returnValue = tr("Size");
            break;
    case 2: returnValue =
#ifdef Q_OS_MAC
                   tr("Kind", "Match OS X Finder");
#else
                   tr("Type", "All other platforms");
#endif
           break;
    // Windows   - Type
    // OS X      - Kind
    // Konqueror - File Type
    // Nautilus  - Type
    case 3: returnValue = tr("Date Modified");
            break;
    default: return QVariant();
    }
    return returnValue;
}

/*!
    \reimp
*/
Qt::ItemFlags QFileSystemModel::flags(const QModelIndex &index) const
{
    Q_D(const QFileSystemModel);
    Qt::ItemFlags flags = QAbstractItemModel::flags(index);
    if (!index.isValid())
        return flags;

    QFileSystemModelPrivate::QFileSystemNode *indexNode = d->node(index);
    if (d->nameFilterDisables && !d->passNameFilters(indexNode)) {
        flags &= ~Qt::ItemIsEnabled;
        // ### TODO you shouldn't be able to set this as the current item, task 119433
        return flags;
    }

    flags |= Qt::ItemIsDragEnabled;
    if (d->readOnly)
        return flags;
    if ((index.column() == 0) && indexNode->permissions() & QFile::WriteUser) {
        flags |= Qt::ItemIsEditable;
        if (indexNode->isDir())
            flags |= Qt::ItemIsDropEnabled;
        else
            flags |= Qt::ItemNeverHasChildren;
    }
    return flags;
}

/*!
    \internal
*/
void QFileSystemModelPrivate::_q_performDelayedSort()
{
    Q_Q(QFileSystemModel);
    q->sort(sortColumn, sortOrder);
}

static inline QChar getNextChar(const QString &s, int location)
{
    return (location < s.length()) ? s.at(location) : QChar();
}

/*!
    Natural number sort, skips spaces.

    Examples:
    1, 2, 10, 55, 100
    01.jpg, 2.jpg, 10.jpg

    Note on the algorithm:
    Only as many characters as necessary are looked at and at most they all
    are looked at once.

    Slower then QString::compare() (of course)
  */
int QFileSystemModelPrivate::naturalCompare(const QString &s1, const QString &s2,  Qt::CaseSensitivity cs)
{
    for (int l1 = 0, l2 = 0; l1 <= s1.count() && l2 <= s2.count(); ++l1, ++l2) {
        // skip spaces, tabs and 0's
        QChar c1 = getNextChar(s1, l1);
        while (c1.isSpace())
            c1 = getNextChar(s1, ++l1);
        QChar c2 = getNextChar(s2, l2);
        while (c2.isSpace())
            c2 = getNextChar(s2, ++l2);

        if (c1.isDigit() && c2.isDigit()) {
            while (c1.digitValue() == 0)
                c1 = getNextChar(s1, ++l1);
            while (c2.digitValue() == 0)
                c2 = getNextChar(s2, ++l2);

            int lookAheadLocation1 = l1;
            int lookAheadLocation2 = l2;
            int currentReturnValue = 0;
            // find the last digit, setting currentReturnValue as we go if it isn't equal
            for (
                QChar lookAhead1 = c1, lookAhead2 = c2;
                (lookAheadLocation1 <= s1.length() && lookAheadLocation2 <= s2.length());
                lookAhead1 = getNextChar(s1, ++lookAheadLocation1),
                lookAhead2 = getNextChar(s2, ++lookAheadLocation2)
                ) {
                bool is1ADigit = !lookAhead1.isNull() && lookAhead1.isDigit();
                bool is2ADigit = !lookAhead2.isNull() && lookAhead2.isDigit();
                if (!is1ADigit && !is2ADigit)
                    break;
                if (!is1ADigit)
                    return -1;
                if (!is2ADigit)
                    return 1;
                if (currentReturnValue == 0) {
                    if (lookAhead1 < lookAhead2) {
                        currentReturnValue = -1;
                    } else if (lookAhead1 > lookAhead2) {
                        currentReturnValue = 1;
                    }
                }
            }
            if (currentReturnValue != 0)
                return currentReturnValue;
        }

        if (cs == Qt::CaseInsensitive) {
            if (!c1.isLower()) c1 = c1.toLower();
            if (!c2.isLower()) c2 = c2.toLower();
        }
        int r = QString::localeAwareCompare(c1, c2);
        if (r < 0)
            return -1;
        if (r > 0)
            return 1;
    }
    // The two strings are the same (02 == 2) so fall back to the normal sort
    return QString::compare(s1, s2, cs);
}

/*
    \internal
    Helper functor used by sort()
*/
class QFileSystemModelSorter
{
public:
    inline QFileSystemModelSorter(int column) : sortColumn(column) {}

    bool compareNodes(const QFileSystemModelPrivate::QFileSystemNode *l,
                    const QFileSystemModelPrivate::QFileSystemNode *r) const
    {
        switch (sortColumn) {
        case 0: {
#ifndef Q_OS_MAC
            // place directories before files
            bool left = l->isDir();
            bool right = r->isDir();
            if (left ^ right)
                return left;
#endif
            return QFileSystemModelPrivate::naturalCompare(l->fileName,
                                                r->fileName, Qt::CaseInsensitive) < 0;
                }
        case 1:
        {
            // Directories go first
            bool left = l->isDir();
            bool right = r->isDir();
            if (left ^ right)
                return left;

            qint64 sizeDifference = l->size() - r->size();
            if (sizeDifference == 0)
                return QFileSystemModelPrivate::naturalCompare(l->fileName, r->fileName, Qt::CaseInsensitive) < 0;

            return sizeDifference < 0;
        }
        case 2:
        {
            int compare = QString::localeAwareCompare(l->type(), r->type());
            if (compare == 0)
                return QFileSystemModelPrivate::naturalCompare(l->fileName, r->fileName, Qt::CaseInsensitive) < 0;

            return compare < 0;
        }
        case 3:
        {
            if (l->lastModified() == r->lastModified())
                return QFileSystemModelPrivate::naturalCompare(l->fileName, r->fileName, Qt::CaseInsensitive) < 0;

            return l->lastModified() < r->lastModified();
        }
        }
        Q_ASSERT(false);
        return false;
    }

    bool operator()(const QPair<QFileSystemModelPrivate::QFileSystemNode*, int> &l,
                           const QPair<QFileSystemModelPrivate::QFileSystemNode*, int> &r) const
    {
        return compareNodes(l.first, r.first);
    }


private:
    int sortColumn;
};

/*
    \internal

    Sort all of the children of parent
*/
void QFileSystemModelPrivate::sortChildren(int column, const QModelIndex &parent)
{
    Q_Q(QFileSystemModel);
    QFileSystemModelPrivate::QFileSystemNode *indexNode = node(parent);
    if (indexNode->children.count() == 0)
        return;

    QList<QPair<QFileSystemModelPrivate::QFileSystemNode*, int> > values;
    QHash<QString, QFileSystemNode *>::const_iterator iterator;
    int i = 0;
    for(iterator = indexNode->children.constBegin() ; iterator != indexNode->children.constEnd() ; ++iterator) {
        if (filtersAcceptsNode(iterator.value())) {
            values.append(QPair<QFileSystemModelPrivate::QFileSystemNode*, int>((iterator.value()), i));
        } else {
            iterator.value()->isVisible = false;
        }
        i++;
    }
    QFileSystemModelSorter ms(column);
    std::sort(values.begin(), values.end(), ms);
    // First update the new visible list
    indexNode->visibleChildren.clear();
    //No more dirty item we reset our internal dirty index
    indexNode->dirtyChildrenIndex = -1;
    for (int i = 0; i < values.count(); ++i) {
        indexNode->visibleChildren.append(values.at(i).first->fileName);
        values.at(i).first->isVisible = true;
    }

    if (!disableRecursiveSort) {
        for (int i = 0; i < q->rowCount(parent); ++i) {
            const QModelIndex childIndex = q->index(i, 0, parent);
            QFileSystemModelPrivate::QFileSystemNode *indexNode = node(childIndex);
            //Only do a recursive sort on visible nodes
            if (indexNode->isVisible)
                sortChildren(column, childIndex);
        }
    }
}

/*!
    \reimp
*/
void QFileSystemModel::sort(int column, Qt::SortOrder order)
{
    Q_D(QFileSystemModel);
    if (d->sortOrder == order && d->sortColumn == column && !d->forceSort)
        return;

    emit layoutAboutToBeChanged();
    QModelIndexList oldList = persistentIndexList();
    QList<QPair<QFileSystemModelPrivate::QFileSystemNode*, int> > oldNodes;
    for (int i = 0; i < oldList.count(); ++i) {
        QPair<QFileSystemModelPrivate::QFileSystemNode*, int> pair(d->node(oldList.at(i)), oldList.at(i).column());
        oldNodes.append(pair);
    }

    if (!(d->sortColumn == column && d->sortOrder != order && !d->forceSort)) {
        //we sort only from where we are, don't need to sort all the model
        d->sortChildren(column, index(rootPath()));
        d->sortColumn = column;
        d->forceSort = false;
    }
    d->sortOrder = order;

    QModelIndexList newList;
    for (int i = 0; i < oldNodes.count(); ++i) {
        QModelIndex idx = d->index(oldNodes.at(i).first);
        idx = idx.sibling(idx.row(), oldNodes.at(i).second);
        newList.append(idx);
    }
    changePersistentIndexList(oldList, newList);
    emit layoutChanged();
}

/*!
    Returns a list of MIME types that can be used to describe a list of items
    in the model.
*/
QStringList QFileSystemModel::mimeTypes() const
{
    return QStringList(QLatin1String("text/uri-list"));
}

/*!
    Returns an object that contains a serialized description of the specified
    \a indexes. The format used to describe the items corresponding to the
    indexes is obtained from the mimeTypes() function.

    If the list of indexes is empty, 0 is returned rather than a serialized
    empty list.
*/
QMimeData *QFileSystemModel::mimeData(const QModelIndexList &indexes) const
{
    QList<QUrl> urls;
    QList<QModelIndex>::const_iterator it = indexes.begin();
    for (; it != indexes.end(); ++it)
        if ((*it).column() == 0)
            urls << QUrl::fromLocalFile(filePath(*it));
    QMimeData *data = new QMimeData();
    data->setUrls(urls);
    return data;
}

/*!
    Handles the \a data supplied by a drag and drop operation that ended with
    the given \a action over the row in the model specified by the \a row and
    \a column and by the \a parent index.

    \sa supportedDropActions()
*/
bool QFileSystemModel::dropMimeData(const QMimeData *data, Qt::DropAction action,
                             int row, int column, const QModelIndex &parent)
{
    Q_UNUSED(row);
    Q_UNUSED(column);
    if (!parent.isValid() || isReadOnly())
        return false;

    bool success = true;
    QString to = filePath(parent) + QDir::separator();

    QList<QUrl> urls = data->urls();
    QList<QUrl>::const_iterator it = urls.constBegin();

    switch (action) {
    case Qt::CopyAction:
        for (; it != urls.constEnd(); ++it) {
            QString path = (*it).toLocalFile();
            success = QFile::copy(path, to + QFileInfo(path).fileName()) && success;
        }
        break;
    case Qt::LinkAction:
        for (; it != urls.constEnd(); ++it) {
            QString path = (*it).toLocalFile();
            success = QFile::link(path, to + QFileInfo(path).fileName()) && success;
        }
        break;
    case Qt::MoveAction:
        for (; it != urls.constEnd(); ++it) {
            QString path = (*it).toLocalFile();
            success = QFile::rename(path, to + QFileInfo(path).fileName()) && success;
        }
        break;
    default:
        return false;
    }

    return success;
}

/*!
    \reimp
*/
Qt::DropActions QFileSystemModel::supportedDropActions() const
{
    return Qt::CopyAction | Qt::MoveAction | Qt::LinkAction;
}

/*!
    Returns the path of the item stored in the model under the
    \a index given.
*/
QString QFileSystemModel::filePath(const QModelIndex &index) const
{
    Q_D(const QFileSystemModel);
    QString fullPath = d->filePath(index);
    QFileSystemModelPrivate::QFileSystemNode *dirNode = d->node(index);
    if (dirNode->isSymLink() && d->fileInfoGatherer.resolveSymlinks()
        && d->resolvedSymLinks.contains(fullPath)
        && dirNode->isDir()) {
        QFileInfo resolvedInfo(fullPath);
        resolvedInfo = resolvedInfo.canonicalFilePath();
        if (resolvedInfo.exists())
            return resolvedInfo.filePath();
    }
    return fullPath;
}

QString QFileSystemModelPrivate::filePath(const QModelIndex &index) const
{
    Q_Q(const QFileSystemModel);
    Q_UNUSED(q);
    if (!index.isValid())
        return QString();
    Q_ASSERT(index.model() == q);

    QStringList path;
    QModelIndex idx = index;
    while (idx.isValid()) {
        QFileSystemModelPrivate::QFileSystemNode *dirNode = node(idx);
        if (dirNode)
            path.prepend(dirNode->fileName);
        idx = idx.parent();
    }
    QString fullPath = QDir::fromNativeSeparators(path.join(QDir::separator()));
#if !defined(Q_OS_WIN) || defined(Q_OS_WINCE)
    if ((fullPath.length() > 2) && fullPath[0] == QLatin1Char('/') && fullPath[1] == QLatin1Char('/'))
        fullPath = fullPath.mid(1);
#endif
#if defined(Q_OS_WIN)
    if (fullPath.length() == 2 && fullPath.endsWith(QLatin1Char(':')))
        fullPath.append(QLatin1Char('/'));
#endif
    return fullPath;
}

/*!
    Create a directory with the \a name in the \a parent model index.
*/
QModelIndex QFileSystemModel::mkdir(const QModelIndex &parent, const QString &name)
{
    Q_D(QFileSystemModel);
    if (!parent.isValid())
        return parent;

    QDir dir(filePath(parent));
    if (!dir.mkdir(name))
        return QModelIndex();
    QFileSystemModelPrivate::QFileSystemNode *parentNode = d->node(parent);
    d->addNode(parentNode, name, QFileInfo());
    Q_ASSERT(parentNode->children.contains(name));
    QFileSystemModelPrivate::QFileSystemNode *node = parentNode->children[name];
    node->populate(d->fileInfoGatherer.getInfo(QFileInfo(dir.absolutePath() + QDir::separator() + name)));
    d->addVisibleFiles(parentNode, QStringList(name));
    return d->index(node);
}

/*!
    Returns the complete OR-ed together combination of QFile::Permission for the \a index.
 */
QFile::Permissions QFileSystemModel::permissions(const QModelIndex &index) const
{
    Q_D(const QFileSystemModel);
    return d->node(index)->permissions();
}

/*!
    Sets the directory that is being watched by the model to \a newPath by
    installing a \l{QFileSystemWatcher}{file system watcher} on it. Any
    changes to files and directories within this directory will be
    reflected in the model.

    If the path is changed, the rootPathChanged() signal will be emitted.

    \note This function does not change the structure of the model or
    modify the data available to views. In other words, the "root" of
    the model is \e not changed to include only files and directories
    within the directory specified by \a newPath in the file system.
  */
QModelIndex QFileSystemModel::setRootPath(const QString &newPath)
{
    Q_D(QFileSystemModel);
#ifdef Q_OS_WIN
#ifdef Q_OS_WIN32
    QString longNewPath = qt_GetLongPathName(newPath);
#else
    QString longNewPath = QDir::fromNativeSeparators(newPath);
#endif
#else
    QString longNewPath = newPath;
#endif
    QDir newPathDir(longNewPath);
    //we remove .. and . from the given path if exist
    if (!newPath.isEmpty()) {
        longNewPath = QDir::cleanPath(longNewPath);
        newPathDir.setPath(longNewPath);
    }

    d->setRootPath = true;

    //user don't ask for the root path ("") but the conversion failed
    if (!newPath.isEmpty() && longNewPath.isEmpty())
        return d->index(rootPath());

    if (d->rootDir.path() == longNewPath)
        return d->index(rootPath());

    bool showDrives = (longNewPath.isEmpty() || longNewPath == d->myComputer());
    if (!showDrives && !newPathDir.exists())
        return d->index(rootPath());

    //We remove the watcher on the previous path
    if (!rootPath().isEmpty() && rootPath() != QLatin1String(".")) {
        //This remove the watcher for the old rootPath
        d->fileInfoGatherer.removePath(rootPath());
        //This line "marks" the node as dirty, so the next fetchMore
        //call on the path will ask the gatherer to install a watcher again
        //But it doesn't re-fetch everything
        d->node(rootPath())->populatedChildren = false;
    }

    // We have a new valid root path
    d->rootDir = newPathDir;
    QModelIndex newRootIndex;
    if (showDrives) {
        // otherwise dir will become '.'
        d->rootDir.setPath(QLatin1String(""));
    } else {
        newRootIndex = d->index(newPathDir.path());
    }
    fetchMore(newRootIndex);
    emit rootPathChanged(longNewPath);
    d->forceSort = true;
    d->delayedSort();
    return newRootIndex;
}

/*!
    The currently set root path

    \sa rootDirectory()
*/
QString QFileSystemModel::rootPath() const
{
    Q_D(const QFileSystemModel);
    return d->rootDir.path();
}

/*!
    The currently set directory

    \sa rootPath()
*/
QDir QFileSystemModel::rootDirectory() const
{
    Q_D(const QFileSystemModel);
    QDir dir(d->rootDir);
    dir.setNameFilters(nameFilters());
    dir.setFilter(filter());
    return dir;
}

/*!
    Sets the \a provider of file icons for the directory model.
*/
void QFileSystemModel::setIconProvider(QFileIconProvider *provider)
{
    Q_D(QFileSystemModel);
    d->fileInfoGatherer.setIconProvider(provider);
    d->root.updateIcon(provider, QString());
}

/*!
    Returns the file icon provider for this directory model.
*/
QFileIconProvider *QFileSystemModel::iconProvider() const
{
    Q_D(const QFileSystemModel);
    return d->fileInfoGatherer.iconProvider();
}

/*!
    Sets the directory model's filter to that specified by \a filters.

    Note that the filter you set should always include the QDir::AllDirs enum value,
    otherwise QFileSystemModel won't be able to read the directory structure.

    \sa QDir::Filters
*/
void QFileSystemModel::setFilter(QDir::Filters filters)
{
    Q_D(QFileSystemModel);
    if (d->filters == filters)
        return;
    d->filters = filters;
    // CaseSensitivity might have changed
    setNameFilters(nameFilters());
    d->forceSort = true;
    d->delayedSort();
}

/*!
    Returns the filter specified for the directory model.

    If a filter has not been set, the default filter is QDir::AllEntries |
    QDir::NoDotAndDotDot | QDir::AllDirs.

    \sa QDir::Filters
*/
QDir::Filters QFileSystemModel::filter() const
{
    Q_D(const QFileSystemModel);
    return d->filters;
}

/*!
    \property QFileSystemModel::resolveSymlinks
    \brief Whether the directory model should resolve symbolic links

    This is only relevant on Windows.

    By default, this property is true.
*/
void QFileSystemModel::setResolveSymlinks(bool enable)
{
    Q_D(QFileSystemModel);
    d->fileInfoGatherer.setResolveSymlinks(enable);
}

bool QFileSystemModel::resolveSymlinks() const
{
    Q_D(const QFileSystemModel);
    return d->fileInfoGatherer.resolveSymlinks();
}

/*!
    \property QFileSystemModel::readOnly
    \brief Whether the directory model allows writing to the file system

    If this property is set to false, the directory model will allow renaming, copying
    and deleting of files and directories.

    This property is true by default
*/
void QFileSystemModel::setReadOnly(bool enable)
{
    Q_D(QFileSystemModel);
    d->readOnly = enable;
}

bool QFileSystemModel::isReadOnly() const
{
    Q_D(const QFileSystemModel);
    return d->readOnly;
}

/*!
    \property QFileSystemModel::nameFilterDisables
    \brief Whether files that don't pass the name filter are hidden or disabled

    This property is true by default
*/
void QFileSystemModel::setNameFilterDisables(bool enable)
{
    Q_D(QFileSystemModel);
    if (d->nameFilterDisables == enable)
        return;
    d->nameFilterDisables = enable;
    d->forceSort = true;
    d->delayedSort();
}

bool QFileSystemModel::nameFilterDisables() const
{
    Q_D(const QFileSystemModel);
    return d->nameFilterDisables;
}

/*!
    Sets the name \a filters to apply against the existing files.
*/
void QFileSystemModel::setNameFilters(const QStringList &filters)
{
    // Prep the regexp's ahead of time
#ifndef QT_NO_REGEXP
    Q_D(QFileSystemModel);

    if (!d->bypassFilters.isEmpty()) {
        // update the bypass filter to only bypass the stuff that must be kept around
        d->bypassFilters.clear();
        // We guarantee that rootPath will stick around
        QPersistentModelIndex root(index(rootPath()));
        QModelIndexList persistantList = persistentIndexList();
        for (int i = 0; i < persistantList.count(); ++i) {
            QFileSystemModelPrivate::QFileSystemNode *node;
            node = d->node(persistantList.at(i));
            while (node) {
                if (d->bypassFilters.contains(node))
                    break;
                if (node->isDir())
                    d->bypassFilters[node] = true;
                node = node->parent;
            }
        }
    }

    d->nameFilters.clear();
    const Qt::CaseSensitivity caseSensitive =
        (filter() & QDir::CaseSensitive) ? Qt::CaseSensitive : Qt::CaseInsensitive;
    for (int i = 0; i < filters.size(); ++i) {
        d->nameFilters << QRegExp(filters.at(i), caseSensitive, QRegExp::Wildcard);
    }
    d->forceSort = true;
    d->delayedSort();
#endif
}

/*!
    Returns a list of filters applied to the names in the model.
*/
QStringList QFileSystemModel::nameFilters() const
{
    Q_D(const QFileSystemModel);
    QStringList filters;
#ifndef QT_NO_REGEXP
    for (int i = 0; i < d->nameFilters.size(); ++i) {
         filters << d->nameFilters.at(i).pattern();
    }
#endif
    return filters;
}

/*!
    \reimp
*/
bool QFileSystemModel::event(QEvent *event)
{
    Q_D(QFileSystemModel);
    if (event->type() == QEvent::LanguageChange) {
        d->root.retranslateStrings(d->fileInfoGatherer.iconProvider(), QString());
        return true;
    }
    return QAbstractItemModel::event(event);
}

bool QFileSystemModel::rmdir(const QModelIndex &aindex)
{
    QString path = filePath(aindex);
    QFileSystemModelPrivate * d = const_cast<QFileSystemModelPrivate*>(d_func());
    d->fileInfoGatherer.removePath(path);
    return QDir().rmdir(path);
}

/*!
     \internal

    Performed quick listing and see if any files have been added or removed,
    then fetch more information on visible files.
 */
void QFileSystemModelPrivate::_q_directoryChanged(const QString &directory, const QStringList &files)
{
    QFileSystemModelPrivate::QFileSystemNode *parentNode = node(directory, false);
    if (parentNode->children.count() == 0)
        return;
    QStringList toRemove;
    QStringList newFiles = files;
    qSort(newFiles.begin(), newFiles.end());
    QHash<QString, QFileSystemNode*>::const_iterator i = parentNode->children.constBegin();
    while (i != parentNode->children.constEnd()) {
        QStringList::iterator iterator;
        iterator = qBinaryFind(newFiles.begin(), newFiles.end(),
                    i.value()->fileName);
        if (iterator == newFiles.end()) {
            toRemove.append(i.value()->fileName);
        }
        ++i;
    }
    for (int i = 0 ; i < toRemove.count() ; ++i )
        removeNode(parentNode, toRemove[i]);
}

/*!
    \internal

    Adds a new file to the children of parentNode

    *WARNING* this will change the count of children
*/
QFileSystemModelPrivate::QFileSystemNode* QFileSystemModelPrivate::addNode(QFileSystemNode *parentNode, const QString &fileName, const QFileInfo& info)
{
    // In the common case, itemLocation == count() so check there first
    QFileSystemModelPrivate::QFileSystemNode *node = new QFileSystemModelPrivate::QFileSystemNode(fileName, parentNode);
#ifndef QT_NO_FILESYSTEMWATCHER
    node->populate(info);
#endif
#if defined(Q_OS_WIN) && !defined(Q_OS_WINCE)
    //The parentNode is "" so we are listing the drives
    if (parentNode->fileName.isEmpty()) {
        wchar_t name[MAX_PATH + 1];
        //GetVolumeInformation requires to add trailing backslash
        const QString nodeName = fileName + QLatin1String("\\");
        BOOL success = ::GetVolumeInformation((wchar_t *)(nodeName.utf16()),
                name, MAX_PATH + 1, NULL, 0, NULL, NULL, 0);
        if (success && name[0])
            node->volumeName = QString::fromWCharArray(name);
    }
#endif
    parentNode->children.insert(fileName, node);
    return node;
}

/*!
    \internal

    File at parentNode->children(itemLocation) has been removed, remove from the lists
    and emit signals if necessary

    *WARNING* this will change the count of children and could change visibleChildren
 */
void QFileSystemModelPrivate::removeNode(QFileSystemModelPrivate::QFileSystemNode *parentNode, const QString& name)
{
    Q_Q(QFileSystemModel);
    QModelIndex parent = index(parentNode);
    bool indexHidden = isHiddenByFilter(parentNode, parent);

    int vLocation = parentNode->visibleLocation(name);
    if (vLocation >= 0 && !indexHidden)
        q->beginRemoveRows(parent, translateVisibleLocation(parentNode, vLocation),
                                       translateVisibleLocation(parentNode, vLocation));
    QFileSystemNode * node = parentNode->children.take(name);
    delete node;
    // cleanup sort files after removing rather then re-sorting which is O(n)
    if (vLocation >= 0)
        parentNode->visibleChildren.removeAt(vLocation);
    if (vLocation >= 0 && !indexHidden)
        q->endRemoveRows();
}

/*
    \internal
    Helper functor used by addVisibleFiles()
*/
class QFileSystemModelVisibleFinder
{
public:
    inline QFileSystemModelVisibleFinder(QFileSystemModelPrivate::QFileSystemNode *node, QFileSystemModelSorter *sorter) : parentNode(node), sorter(sorter) {}

    bool operator()(const QString &, QString r) const
    {
        return sorter->compareNodes(parentNode->children.value(name), parentNode->children.value(r));
    }

    QString name;
private:
    QFileSystemModelPrivate::QFileSystemNode *parentNode;
    QFileSystemModelSorter *sorter;
};

/*!
    \internal

    File at parentNode->children(itemLocation) was not visible before, but now should be
    and emit signals if necessary.

    *WARNING* this will change the visible count
 */
void QFileSystemModelPrivate::addVisibleFiles(QFileSystemNode *parentNode, const QStringList &newFiles)
{
    Q_Q(QFileSystemModel);
    QModelIndex parent = index(parentNode);
    bool indexHidden = isHiddenByFilter(parentNode, parent);
    if (!indexHidden) {
        q->beginInsertRows(parent, parentNode->visibleChildren.count() , parentNode->visibleChildren.count() + newFiles.count() - 1);
    }

    if (parentNode->dirtyChildrenIndex == -1)
        parentNode->dirtyChildrenIndex = parentNode->visibleChildren.count();

    for (int i = 0; i < newFiles.count(); ++i) {
            parentNode->visibleChildren.append(newFiles.at(i));
            parentNode->children[newFiles.at(i)]->isVisible = true;
        }
    if (!indexHidden)
      q->endInsertRows();
}

/*!
    \internal

    File was visible before, but now should NOT be

    *WARNING* this will change the visible count
 */
void QFileSystemModelPrivate::removeVisibleFile(QFileSystemNode *parentNode, int vLocation)
{
    Q_Q(QFileSystemModel);
    if (vLocation == -1)
        return;
    QModelIndex parent = index(parentNode);
    bool indexHidden = isHiddenByFilter(parentNode, parent);
    if (!indexHidden)
        q->beginRemoveRows(parent, translateVisibleLocation(parentNode, vLocation),
                                       translateVisibleLocation(parentNode, vLocation));
    parentNode->children[parentNode->visibleChildren.at(vLocation)]->isVisible = false;
    parentNode->visibleChildren.removeAt(vLocation);
    if (!indexHidden)
        q->endRemoveRows();
}

/*!
    \internal

    The thread has received new information about files,
    update and emit dataChanged if it has actually changed.
 */
void QFileSystemModelPrivate::_q_fileSystemChanged(const QString &path, const QList<QPair<QString, QFileInfo> > &updates)
{
    Q_Q(QFileSystemModel);
    QVector<QString> rowsToUpdate;
    QStringList newFiles;
    QFileSystemModelPrivate::QFileSystemNode *parentNode = node(path, false);
    QModelIndex parentIndex = index(parentNode);
    for (int i = 0; i < updates.count(); ++i) {
        QString fileName = updates.at(i).first;
        Q_ASSERT(!fileName.isEmpty());
        QExtendedInformation info = fileInfoGatherer.getInfo(updates.at(i).second);
        bool previouslyHere = parentNode->children.contains(fileName);
        if (!previouslyHere) {
            addNode(parentNode, fileName, info.fileInfo());
        }
        QFileSystemModelPrivate::QFileSystemNode * node = parentNode->children.value(fileName);
        bool isCaseSensitive = parentNode->caseSensitive();
        if (isCaseSensitive) {
            if (node->fileName != fileName)
                continue;
        } else {
            if (QString::compare(node->fileName,fileName,Qt::CaseInsensitive) != 0)
                continue;
        }
        if (isCaseSensitive) {
            Q_ASSERT(node->fileName == fileName);
        } else {
            node->fileName = fileName;
        }

        if (info.size() == -1 && !info.isSymLink()) {
            removeNode(parentNode, fileName);
            continue;
        }
        if (*node != info ) {
            node->populate(info);
            bypassFilters.remove(node);
            // brand new information.
            if (filtersAcceptsNode(node)) {
                if (!node->isVisible) {
                    newFiles.append(fileName);
                } else {
                    rowsToUpdate.append(fileName);
                }
            } else {
                if (node->isVisible) {
                    int visibleLocation = parentNode->visibleLocation(fileName);
                    removeVisibleFile(parentNode, visibleLocation);
                } else {
                    // The file is not visible, don't do anything
                }
            }
        }
    }

    // bundle up all of the changed signals into as few as possible.
    qSort(rowsToUpdate.begin(), rowsToUpdate.end());
    QString min;
    QString max;
    for (int i = 0; i < rowsToUpdate.count(); ++i) {
        QString value = rowsToUpdate.at(i);
        //##TODO is there a way to bundle signals with QString as the content of the list?
        /*if (min.isEmpty()) {
            min = value;
            if (i != rowsToUpdate.count() - 1)
                continue;
        }
        if (i != rowsToUpdate.count() - 1) {
            if ((value == min + 1 && max.isEmpty()) || value == max + 1) {
                max = value;
                continue;
            }
        }*/
        max = value;
        min = value;
        int visibleMin = parentNode->visibleLocation(min);
        int visibleMax = parentNode->visibleLocation(max);
        if (visibleMin >= 0
            && visibleMin < parentNode->visibleChildren.count()
            && parentNode->visibleChildren.at(visibleMin) == min
            && visibleMax >= 0) {
            QModelIndex bottom = q->index(translateVisibleLocation(parentNode, visibleMin), 0, parentIndex);
            QModelIndex top = q->index(translateVisibleLocation(parentNode, visibleMax), 3, parentIndex);
            emit q->dataChanged(bottom, top);
        }

        /*min = QString();
        max = QString();*/
    }

    if (newFiles.count() > 0) {
        addVisibleFiles(parentNode, newFiles);
    }

    if (newFiles.count() > 0 || (sortColumn != 0 && rowsToUpdate.count() > 0)) {
        forceSort = true;
        delayedSort();
    }
}

/*!
    \internal
*/
void QFileSystemModelPrivate::_q_resolvedName(const QString &fileName, const QString &resolvedName)
{
    resolvedSymLinks[fileName] = resolvedName;
}

/*!
    \internal
*/
void QFileSystemModelPrivate::init()
{
    Q_Q(QFileSystemModel);
    qRegisterMetaType<QList<QPair<QString,QFileInfo> > >();
    q->connect(&fileInfoGatherer, SIGNAL(newListOfFiles(QString,QStringList)),
               q, SLOT(_q_directoryChanged(QString,QStringList)));
    q->connect(&fileInfoGatherer, SIGNAL(updates(QString,QList<QPair<QString,QFileInfo> >)),
            q, SLOT(_q_fileSystemChanged(QString,QList<QPair<QString,QFileInfo> >)));
    q->connect(&fileInfoGatherer, SIGNAL(nameResolved(QString,QString)),
            q, SLOT(_q_resolvedName(QString,QString)));
    q->connect(&fileInfoGatherer, SIGNAL(directoryLoaded(QString)),
               q, SIGNAL(directoryLoaded(QString)));
    q->connect(&delayedSortTimer, SIGNAL(timeout()), q, SLOT(_q_performDelayedSort()), Qt::QueuedConnection);

    roleNames.insertMulti(QFileSystemModel::FileIconRole, QByteArrayLiteral("fileIcon")); // == Qt::decoration
    roleNames.insert(QFileSystemModel::FilePathRole, QByteArrayLiteral("filePath"));
    roleNames.insert(QFileSystemModel::FileNameRole, QByteArrayLiteral("fileName"));
    roleNames.insert(QFileSystemModel::FilePermissions, QByteArrayLiteral("filePermissions"));
}

/*!
    \internal

    Returns false if node doesn't pass the filters otherwise true

    QDir::Modified is not supported
    QDir::Drives is not supported
*/
bool QFileSystemModelPrivate::filtersAcceptsNode(const QFileSystemNode *node) const
{
    // always accept drives
    if (node->parent == &root || bypassFilters.contains(node))
        return true;

    // If we don't know anything yet don't accept it
    if (!node->hasInformation())
        return false;

    const bool filterPermissions = ((filters & QDir::PermissionMask)
                                   && (filters & QDir::PermissionMask) != QDir::PermissionMask);
    const bool hideDirs          = !(filters & (QDir::Dirs | QDir::AllDirs));
    const bool hideFiles         = !(filters & QDir::Files);
    const bool hideReadable      = !(!filterPermissions || (filters & QDir::Readable));
    const bool hideWritable      = !(!filterPermissions || (filters & QDir::Writable));
    const bool hideExecutable    = !(!filterPermissions || (filters & QDir::Executable));
    const bool hideHidden        = !(filters & QDir::Hidden);
    const bool hideSystem        = !(filters & QDir::System);
    const bool hideSymlinks      = (filters & QDir::NoSymLinks);
    const bool hideDot           = (filters & QDir::NoDot);
    const bool hideDotDot        = (filters & QDir::NoDotDot);

    // Note that we match the behavior of entryList and not QFileInfo on this.
    bool isDot    = (node->fileName == QLatin1String("."));
    bool isDotDot = (node->fileName == QLatin1String(".."));
    if (   (hideHidden && !(isDot || isDotDot) && node->isHidden())
        || (hideSystem && node->isSystem())
        || (hideDirs && node->isDir())
        || (hideFiles && node->isFile())
        || (hideSymlinks && node->isSymLink())
        || (hideReadable && node->isReadable())
        || (hideWritable && node->isWritable())
        || (hideExecutable && node->isExecutable())
        || (hideDot && isDot)
        || (hideDotDot && isDotDot))
        return false;

    return nameFilterDisables || passNameFilters(node);
}

/*
    \internal

    Returns true if node passes the name filters and should be visible.
 */
bool QFileSystemModelPrivate::passNameFilters(const QFileSystemNode *node) const
{
#ifndef QT_NO_REGEXP
    if (nameFilters.isEmpty())
        return true;

    // Check the name regularexpression filters
    if (!(node->isDir() && (filters & QDir::AllDirs))) {
        for (int i = 0; i < nameFilters.size(); ++i) {
            QRegExp copy = nameFilters.at(i);
            if (copy.exactMatch(node->fileName))
                return true;
        }
        return false;
    }
#endif
    return true;
}

QT_END_NAMESPACE

#include "moc_qfilesystemmodel.cpp"

#endif // QT_NO_FILESYSTEMMODEL<|MERGE_RESOLUTION|>--- conflicted
+++ resolved
@@ -800,11 +800,7 @@
     if (!index.isValid())
         return QString();
     QFileSystemNode *dirNode = node(index);
-<<<<<<< HEAD
-    if (fileInfoGatherer.resolveSymlinks() && dirNode->isSymLink(/* ignoreNtfsSymLinks = */ true)) {
-=======
-    if (fileInfoGatherer.resolveSymlinks() && !resolvedSymLinks.isEmpty() && dirNode->isSymLink()) {
->>>>>>> c7cca2dd
+    if (fileInfoGatherer.resolveSymlinks() && !resolvedSymLinks.isEmpty() && dirNode->isSymLink(/* ignoreNtfsSymLinks = */ true)) {
         QString fullPath = QDir::fromNativeSeparators(filePath(index));
         if (resolvedSymLinks.contains(fullPath))
             return resolvedSymLinks[fullPath];
