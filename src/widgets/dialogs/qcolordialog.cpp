/****************************************************************************
**
** Copyright (C) 2014 Digia Plc and/or its subsidiary(-ies).
** Contact: http://www.qt-project.org/legal
**
** This file is part of the QtWidgets module of the Qt Toolkit.
**
** $QT_BEGIN_LICENSE:LGPL21$
** Commercial License Usage
** Licensees holding valid commercial Qt licenses may use this file in
** accordance with the commercial license agreement provided with the
** Software or, alternatively, in accordance with the terms contained in
** a written agreement between you and Digia. For licensing terms and
** conditions see http://qt.digia.com/licensing. For further information
** use the contact form at http://qt.digia.com/contact-us.
**
** GNU Lesser General Public License Usage
** Alternatively, this file may be used under the terms of the GNU Lesser
** General Public License version 2.1 or version 3 as published by the Free
** Software Foundation and appearing in the file LICENSE.LGPLv21 and
** LICENSE.LGPLv3 included in the packaging of this file. Please review the
** following information to ensure the GNU Lesser General Public License
** requirements will be met: https://www.gnu.org/licenses/lgpl.html and
** http://www.gnu.org/licenses/old-licenses/lgpl-2.1.html.
**
** In addition, as a special exception, Digia gives you certain additional
** rights. These rights are described in the Digia Qt LGPL Exception
** version 1.1, included in the file LGPL_EXCEPTION.txt in this package.
**
** $QT_END_LICENSE$
**
****************************************************************************/

#include "qcolordialog_p.h"

#ifndef QT_NO_COLORDIALOG

#include "qapplication.h"
#include "qdesktopwidget.h"
#include "qdrawutil.h"
#include "qevent.h"
#include "qimage.h"
#include "qdrag.h"
#include "qlabel.h"
#include "qlayout.h"
#include "qlineedit.h"
#include "qmenu.h"
#include "qpainter.h"
#include "qpixmap.h"
#include "qpushbutton.h"
#include "qsettings.h"
#include "qstyle.h"
#include "qstyleoption.h"
#include "qvalidator.h"
#include "qmimedata.h"
#include "qspinbox.h"
#include "qdialogbuttonbox.h"
#include "qscreen.h"
#include "qcursor.h"
#include "qtimer.h"

#include <algorithm>

QT_BEGIN_NAMESPACE

//////////// QWellArray BEGIN

struct QWellArrayData;

class QWellArray : public QWidget
{
    Q_OBJECT
    Q_PROPERTY(int selectedColumn READ selectedColumn)
    Q_PROPERTY(int selectedRow READ selectedRow)

public:
    QWellArray(int rows, int cols, QWidget* parent=0);
    ~QWellArray() {}
    QString cellContent(int row, int col) const;

    int selectedColumn() const { return selCol; }
    int selectedRow() const { return selRow; }

    virtual void setCurrent(int row, int col);
    virtual void setSelected(int row, int col);

    QSize sizeHint() const Q_DECL_OVERRIDE;

    virtual void setCellBrush(int row, int col, const QBrush &);
    QBrush cellBrush(int row, int col);

    inline int cellWidth() const
        { return cellw; }

    inline int cellHeight() const
        { return cellh; }

    inline int rowAt(int y) const
        { return y / cellh; }

    inline int columnAt(int x) const
        { if (isRightToLeft()) return ncols - (x / cellw) - 1; return x / cellw; }

    inline int rowY(int row) const
        { return cellh * row; }

    inline int columnX(int column) const
        { if (isRightToLeft()) return cellw * (ncols - column - 1); return cellw * column; }

    inline int numRows() const
        { return nrows; }

    inline int numCols() const
        {return ncols; }

    inline QRect cellRect() const
        { return QRect(0, 0, cellw, cellh); }

    inline QSize gridSize() const
        { return QSize(ncols * cellw, nrows * cellh); }

    QRect cellGeometry(int row, int column)
        {
            QRect r;
            if (row >= 0 && row < nrows && column >= 0 && column < ncols)
                r.setRect(columnX(column), rowY(row), cellw, cellh);
            return r;
        }

    inline void updateCell(int row, int column) { update(cellGeometry(row, column)); }

signals:
    void selected(int row, int col);
    void currentChanged(int row, int col);

protected:
    virtual void paintCell(QPainter *, int row, int col, const QRect&);
    virtual void paintCellContents(QPainter *, int row, int col, const QRect&);

    void mousePressEvent(QMouseEvent*) Q_DECL_OVERRIDE;
    void mouseReleaseEvent(QMouseEvent*) Q_DECL_OVERRIDE;
    void keyPressEvent(QKeyEvent*) Q_DECL_OVERRIDE;
    void focusInEvent(QFocusEvent*) Q_DECL_OVERRIDE;
    void focusOutEvent(QFocusEvent*) Q_DECL_OVERRIDE;
    void paintEvent(QPaintEvent *) Q_DECL_OVERRIDE;

private:
    Q_DISABLE_COPY(QWellArray)

    int nrows;
    int ncols;
    int cellw;
    int cellh;
    int curRow;
    int curCol;
    int selRow;
    int selCol;
    QWellArrayData *d;
};

void QWellArray::paintEvent(QPaintEvent *e)
{
    QRect r = e->rect();
    int cx = r.x();
    int cy = r.y();
    int ch = r.height();
    int cw = r.width();
    int colfirst = columnAt(cx);
    int collast = columnAt(cx + cw);
    int rowfirst = rowAt(cy);
    int rowlast = rowAt(cy + ch);

    if (isRightToLeft()) {
        int t = colfirst;
        colfirst = collast;
        collast = t;
    }

    QPainter painter(this);
    QPainter *p = &painter;
    QRect rect(0, 0, cellWidth(), cellHeight());


    if (collast < 0 || collast >= ncols)
        collast = ncols-1;
    if (rowlast < 0 || rowlast >= nrows)
        rowlast = nrows-1;

    // Go through the rows
    for (int r = rowfirst; r <= rowlast; ++r) {
        // get row position and height
        int rowp = rowY(r);

        // Go through the columns in the row r
        // if we know from where to where, go through [colfirst, collast],
        // else go through all of them
        for (int c = colfirst; c <= collast; ++c) {
            // get position and width of column c
            int colp = columnX(c);
            // Translate painter and draw the cell
            rect.translate(colp, rowp);
            paintCell(p, r, c, rect);
            rect.translate(-colp, -rowp);
        }
    }
}

struct QWellArrayData {
    QBrush *brush;
};

QWellArray::QWellArray(int rows, int cols, QWidget *parent)
    : QWidget(parent)
        ,nrows(rows), ncols(cols)
{
    d = 0;
    setFocusPolicy(Qt::StrongFocus);
    cellw = 28;
    cellh = 24;
    curCol = 0;
    curRow = 0;
    selCol = -1;
    selRow = -1;
}

QSize QWellArray::sizeHint() const
{
    ensurePolished();
    return gridSize().boundedTo(QSize(640, 480));
}


void QWellArray::paintCell(QPainter* p, int row, int col, const QRect &rect)
{
    int b = 3; //margin

    const QPalette & g = palette();
    QStyleOptionFrame opt;
    int dfw = style()->pixelMetric(QStyle::PM_DefaultFrameWidth);
    opt.lineWidth = dfw;
    opt.midLineWidth = 1;
    opt.rect = rect.adjusted(b, b, -b, -b);
    opt.palette = g;
    opt.state = QStyle::State_Enabled | QStyle::State_Sunken;
    style()->drawPrimitive(QStyle::PE_Frame, &opt, p, this);
    b += dfw;

    if ((row == curRow) && (col == curCol)) {
        if (hasFocus()) {
            QStyleOptionFocusRect opt;
            opt.palette = g;
            opt.rect = rect;
            opt.state = QStyle::State_None | QStyle::State_KeyboardFocusChange;
            style()->drawPrimitive(QStyle::PE_FrameFocusRect, &opt, p, this);
        }
    }
    paintCellContents(p, row, col, opt.rect.adjusted(dfw, dfw, -dfw, -dfw));
}

/*!
  Reimplement this function to change the contents of the well array.
 */
void QWellArray::paintCellContents(QPainter *p, int row, int col, const QRect &r)
{
    if (d) {
        p->fillRect(r, d->brush[row*numCols()+col]);
    } else {
        p->fillRect(r, Qt::white);
        p->setPen(Qt::black);
        p->drawLine(r.topLeft(), r.bottomRight());
        p->drawLine(r.topRight(), r.bottomLeft());
    }
}

void QWellArray::mousePressEvent(QMouseEvent *e)
{
    // The current cell marker is set to the cell the mouse is pressed in
    QPoint pos = e->pos();
    setCurrent(rowAt(pos.y()), columnAt(pos.x()));
}

void QWellArray::mouseReleaseEvent(QMouseEvent * /* event */)
{
    // The current cell marker is set to the cell the mouse is clicked in
    setSelected(curRow, curCol);
}


/*
  Sets the cell currently having the focus. This is not necessarily
  the same as the currently selected cell.
*/

void QWellArray::setCurrent(int row, int col)
{
    if ((curRow == row) && (curCol == col))
        return;

    if (row < 0 || col < 0)
        row = col = -1;

    int oldRow = curRow;
    int oldCol = curCol;

    curRow = row;
    curCol = col;

    updateCell(oldRow, oldCol);
    updateCell(curRow, curCol);

    emit currentChanged(curRow, curCol);
}

/*
  Sets the currently selected cell to \a row, \a column. If \a row or
  \a column are less than zero, the current cell is unselected.

  Does not set the position of the focus indicator.
*/
void QWellArray::setSelected(int row, int col)
{
    int oldRow = selRow;
    int oldCol = selCol;

    if (row < 0 || col < 0)
        row = col = -1;

    selCol = col;
    selRow = row;

    updateCell(oldRow, oldCol);
    updateCell(selRow, selCol);
    if (row >= 0)
        emit selected(row, col);

#ifndef QT_NO_MENU
    if (isVisible() && qobject_cast<QMenu*>(parentWidget()))
        parentWidget()->close();
#endif
}

void QWellArray::focusInEvent(QFocusEvent*)
{
    updateCell(curRow, curCol);
    emit currentChanged(curRow, curCol);
}

void QWellArray::setCellBrush(int row, int col, const QBrush &b)
{
    if (!d) {
        d = new QWellArrayData;
        int i = numRows()*numCols();
        d->brush = new QBrush[i];
    }
    if (row >= 0 && row < numRows() && col >= 0 && col < numCols())
        d->brush[row*numCols()+col] = b;
}

/*
  Returns the brush set for the cell at \a row, \a column. If no brush is
  set, Qt::NoBrush is returned.
*/

QBrush QWellArray::cellBrush(int row, int col)
{
    if (d && row >= 0 && row < numRows() && col >= 0 && col < numCols())
        return d->brush[row*numCols()+col];
    return Qt::NoBrush;
}



/*!\reimp
*/

void QWellArray::focusOutEvent(QFocusEvent*)
{
    updateCell(curRow, curCol);
}

/*\reimp
*/
void QWellArray::keyPressEvent(QKeyEvent* e)
{
    switch(e->key()) {                        // Look at the key code
    case Qt::Key_Left:                                // If 'left arrow'-key,
        if(curCol > 0)                        // and cr't not in leftmost col
            setCurrent(curRow, curCol - 1);        // set cr't to next left column
        break;
    case Qt::Key_Right:                                // Correspondingly...
        if(curCol < numCols()-1)
            setCurrent(curRow, curCol + 1);
        break;
    case Qt::Key_Up:
        if(curRow > 0)
            setCurrent(curRow - 1, curCol);
        break;
    case Qt::Key_Down:
        if(curRow < numRows()-1)
            setCurrent(curRow + 1, curCol);
        break;
#if 0
    // bad idea that shouldn't have been implemented; very counterintuitive
    case Qt::Key_Return:
    case Qt::Key_Enter:
        /*
          ignore the key, so that the dialog get it, but still select
          the current row/col
        */
        e->ignore();
        // fallthrough intended
#endif
    case Qt::Key_Space:
        setSelected(curRow, curCol);
        break;
    default:                                // If not an interesting key,
        e->ignore();                        // we don't accept the event
        return;
    }

}

//////////// QWellArray END

// Event filter to be installed on the dialog while in color-picking mode.
class QColorPickingEventFilter : public QObject {
public:
    explicit QColorPickingEventFilter(QColorDialogPrivate *dp, QObject *parent = 0) : QObject(parent), m_dp(dp) {}

    bool eventFilter(QObject *, QEvent *event) Q_DECL_OVERRIDE
    {
        switch (event->type()) {
        case QEvent::MouseMove:
            return m_dp->handleColorPickingMouseMove(static_cast<QMouseEvent *>(event));
        case QEvent::MouseButtonRelease:
            return m_dp->handleColorPickingMouseButtonRelease(static_cast<QMouseEvent *>(event));
        case QEvent::KeyPress:
            return m_dp->handleColorPickingKeyPress(static_cast<QKeyEvent *>(event));
        default:
            break;
        }
        return false;
    }

private:
    QColorDialogPrivate *m_dp;
};

/*!
    Returns the number of custom colors supported by QColorDialog. All
    color dialogs share the same custom colors.
*/
int QColorDialog::customCount()
{
    return QColorDialogOptions::customColorCount();
}

/*!
    \since 4.5

    Returns the custom color at the given \a index as a QColor value.
*/
QColor QColorDialog::customColor(int index)
{
    return QColor(QColorDialogOptions::customColor(index));
}

/*!
    Sets the custom color at \a index to the QColor \a color value.

    \note This function does not apply to the Native Color Dialog on the Mac
    OS X platform. If you still require this function, use the
    QColorDialog::DontUseNativeDialog option.
*/
void QColorDialog::setCustomColor(int index, QColor color)
{
    QColorDialogOptions::setCustomColor(index, color.rgba());
}

/*!
    \since 5.0

    Returns the standard color at the given \a index as a QColor value.
*/
QColor QColorDialog::standardColor(int index)
{
    return QColor(QColorDialogOptions::standardColor(index));
}

/*!
    Sets the standard color at \a index to the QColor \a color value.

    \note This function does not apply to the Native Color Dialog on the Mac
    OS X platform. If you still require this function, use the
    QColorDialog::DontUseNativeDialog option.
*/
void QColorDialog::setStandardColor(int index, QColor color)
{
    QColorDialogOptions::setStandardColor(index, color.rgba());
}

static inline void rgb2hsv(QRgb rgb, int &h, int &s, int &v)
{
    QColor c;
    c.setRgb(rgb);
    c.getHsv(&h, &s, &v);
}

class QColorWell : public QWellArray
{
public:
    QColorWell(QWidget *parent, int r, int c, QRgb *vals)
        :QWellArray(r, c, parent), values(vals), mousePressed(false), oldCurrent(-1, -1)
    { setSizePolicy(QSizePolicy(QSizePolicy::Minimum, QSizePolicy::Minimum)); }

protected:
    void paintCellContents(QPainter *, int row, int col, const QRect&) Q_DECL_OVERRIDE;
    void mousePressEvent(QMouseEvent *e) Q_DECL_OVERRIDE;
    void mouseMoveEvent(QMouseEvent *e) Q_DECL_OVERRIDE;
    void mouseReleaseEvent(QMouseEvent *e) Q_DECL_OVERRIDE;
#ifndef QT_NO_DRAGANDDROP
    void dragEnterEvent(QDragEnterEvent *e) Q_DECL_OVERRIDE;
    void dragLeaveEvent(QDragLeaveEvent *e) Q_DECL_OVERRIDE;
    void dragMoveEvent(QDragMoveEvent *e) Q_DECL_OVERRIDE;
    void dropEvent(QDropEvent *e) Q_DECL_OVERRIDE;
#endif

private:
    QRgb *values;
    bool mousePressed;
    QPoint pressPos;
    QPoint oldCurrent;

};

void QColorWell::paintCellContents(QPainter *p, int row, int col, const QRect &r)
{
    int i = row + col*numRows();
    p->fillRect(r, QColor(values[i]));
}

void QColorWell::mousePressEvent(QMouseEvent *e)
{
    oldCurrent = QPoint(selectedRow(), selectedColumn());
    QWellArray::mousePressEvent(e);
    mousePressed = true;
    pressPos = e->pos();
}

void QColorWell::mouseMoveEvent(QMouseEvent *e)
{
    QWellArray::mouseMoveEvent(e);
#ifndef QT_NO_DRAGANDDROP
    if (!mousePressed)
        return;
    if ((pressPos - e->pos()).manhattanLength() > QApplication::startDragDistance()) {
        setCurrent(oldCurrent.x(), oldCurrent.y());
        int i = rowAt(pressPos.y()) + columnAt(pressPos.x()) * numRows();
        QColor col(values[i]);
        QMimeData *mime = new QMimeData;
        mime->setColorData(col);
        QPixmap pix(cellWidth(), cellHeight());
        pix.fill(col);
        QPainter p(&pix);
        p.drawRect(0, 0, pix.width() - 1, pix.height() - 1);
        p.end();
        QDrag *drg = new QDrag(this);
        drg->setMimeData(mime);
        drg->setPixmap(pix);
        mousePressed = false;
        drg->start();
    }
#endif
}

#ifndef QT_NO_DRAGANDDROP
void QColorWell::dragEnterEvent(QDragEnterEvent *e)
{
    if (qvariant_cast<QColor>(e->mimeData()->colorData()).isValid())
        e->accept();
    else
        e->ignore();
}

void QColorWell::dragLeaveEvent(QDragLeaveEvent *)
{
    if (hasFocus())
        parentWidget()->setFocus();
}

void QColorWell::dragMoveEvent(QDragMoveEvent *e)
{
    if (qvariant_cast<QColor>(e->mimeData()->colorData()).isValid()) {
        setCurrent(rowAt(e->pos().y()), columnAt(e->pos().x()));
        e->accept();
    } else {
        e->ignore();
    }
}

void QColorWell::dropEvent(QDropEvent *e)
{
    QColor col = qvariant_cast<QColor>(e->mimeData()->colorData());
    if (col.isValid()) {
        int i = rowAt(e->pos().y()) + columnAt(e->pos().x()) * numRows();
        values[i] = col.rgb();
        update();
        e->accept();
    } else {
        e->ignore();
    }
}

#endif // QT_NO_DRAGANDDROP

void QColorWell::mouseReleaseEvent(QMouseEvent *e)
{
    if (!mousePressed)
        return;
    QWellArray::mouseReleaseEvent(e);
    mousePressed = false;
}

class QColorPicker : public QFrame
{
    Q_OBJECT
public:
    QColorPicker(QWidget* parent);
    ~QColorPicker();

    void setCrossVisible(bool visible);
public slots:
    void setCol(int h, int s);

signals:
    void newCol(int h, int s);

protected:
    QSize sizeHint() const Q_DECL_OVERRIDE;
    void paintEvent(QPaintEvent*) Q_DECL_OVERRIDE;
    void mouseMoveEvent(QMouseEvent *) Q_DECL_OVERRIDE;
    void mousePressEvent(QMouseEvent *) Q_DECL_OVERRIDE;
    void resizeEvent(QResizeEvent *) Q_DECL_OVERRIDE;

private:
    int hue;
    int sat;

    QPoint colPt();
    int huePt(const QPoint &pt);
    int satPt(const QPoint &pt);
    void setCol(const QPoint &pt);

    QPixmap pix;
    bool crossVisible;
};

static int pWidth = 220;
static int pHeight = 200;

class QColorLuminancePicker : public QWidget
{
    Q_OBJECT
public:
    QColorLuminancePicker(QWidget* parent=0);
    ~QColorLuminancePicker();

public slots:
    void setCol(int h, int s, int v);
    void setCol(int h, int s);

signals:
    void newHsv(int h, int s, int v);

protected:
    void paintEvent(QPaintEvent*) Q_DECL_OVERRIDE;
    void mouseMoveEvent(QMouseEvent *) Q_DECL_OVERRIDE;
    void mousePressEvent(QMouseEvent *) Q_DECL_OVERRIDE;

private:
    enum { foff = 3, coff = 4 }; //frame and contents offset
    int val;
    int hue;
    int sat;

    int y2val(int y);
    int val2y(int val);
    void setVal(int v);

    QPixmap *pix;
};


int QColorLuminancePicker::y2val(int y)
{
    int d = height() - 2*coff - 1;
    return 255 - (y - coff)*255/d;
}

int QColorLuminancePicker::val2y(int v)
{
    int d = height() - 2*coff - 1;
    return coff + (255-v)*d/255;
}

QColorLuminancePicker::QColorLuminancePicker(QWidget* parent)
    :QWidget(parent)
{
    hue = 100; val = 100; sat = 100;
    pix = 0;
    //    setAttribute(WA_NoErase, true);
}

QColorLuminancePicker::~QColorLuminancePicker()
{
    delete pix;
}

void QColorLuminancePicker::mouseMoveEvent(QMouseEvent *m)
{
    setVal(y2val(m->y()));
}
void QColorLuminancePicker::mousePressEvent(QMouseEvent *m)
{
    setVal(y2val(m->y()));
}

void QColorLuminancePicker::setVal(int v)
{
    if (val == v)
        return;
    val = qMax(0, qMin(v,255));
    delete pix; pix=0;
    repaint();
    emit newHsv(hue, sat, val);
}

//receives from a hue,sat chooser and relays.
void QColorLuminancePicker::setCol(int h, int s)
{
    setCol(h, s, val);
    emit newHsv(h, s, val);
}

void QColorLuminancePicker::paintEvent(QPaintEvent *)
{
    int w = width() - 5;

    QRect r(0, foff, w, height() - 2*foff);
    int wi = r.width() - 2;
    int hi = r.height() - 2;
    if (!pix || pix->height() != hi || pix->width() != wi) {
        delete pix;
        QImage img(wi, hi, QImage::Format_RGB32);
        int y;
        uint *pixel = (uint *) img.scanLine(0);
        for (y = 0; y < hi; y++) {
            uint *end = pixel + wi;
            std::fill(pixel, end, QColor::fromHsv(hue, sat, y2val(y + coff)).rgb());
            pixel = end;
        }
        pix = new QPixmap(QPixmap::fromImage(img));
    }
    QPainter p(this);
    p.drawPixmap(1, coff, *pix);
    const QPalette &g = palette();
    qDrawShadePanel(&p, r, g, true);
    p.setPen(g.foreground().color());
    p.setBrush(g.foreground());
    QPolygon a;
    int y = val2y(val);
    a.setPoints(3, w, y, w+5, y+5, w+5, y-5);
    p.eraseRect(w, 0, 5, height());
    p.drawPolygon(a);
}

void QColorLuminancePicker::setCol(int h, int s , int v)
{
    val = v;
    hue = h;
    sat = s;
    delete pix; pix=0;
    repaint();
}

QPoint QColorPicker::colPt()
{
    QRect r = contentsRect();
    return QPoint((360 - hue) * (r.width() - 1) / 360, (255 - sat) * (r.height() - 1) / 255);
}

int QColorPicker::huePt(const QPoint &pt)
{
    QRect r = contentsRect();
    return 360 - pt.x() * 360 / (r.width() - 1);
}

int QColorPicker::satPt(const QPoint &pt)
{
    QRect r = contentsRect();
    return 255 - pt.y() * 255 / (r.height() - 1);
}

void QColorPicker::setCol(const QPoint &pt)
{
    setCol(huePt(pt), satPt(pt));
}

QColorPicker::QColorPicker(QWidget* parent)
    : QFrame(parent)
    , crossVisible(true)
{
    hue = 0; sat = 0;
    setCol(150, 255);

    setAttribute(Qt::WA_NoSystemBackground);
    setSizePolicy(QSizePolicy(QSizePolicy::Fixed, QSizePolicy::Fixed) );
}

QColorPicker::~QColorPicker()
{
}

void QColorPicker::setCrossVisible(bool visible)
{
    if (crossVisible != visible) {
        crossVisible = visible;
        update();
    }
}

QSize QColorPicker::sizeHint() const
{
    return QSize(pWidth + 2*frameWidth(), pHeight + 2*frameWidth());
}

void QColorPicker::setCol(int h, int s)
{
    int nhue = qMin(qMax(0,h), 359);
    int nsat = qMin(qMax(0,s), 255);
    if (nhue == hue && nsat == sat)
        return;

    QRect r(colPt(), QSize(20,20));
    hue = nhue; sat = nsat;
    r = r.united(QRect(colPt(), QSize(20,20)));
    r.translate(contentsRect().x()-9, contentsRect().y()-9);
    //    update(r);
    repaint(r);
}

void QColorPicker::mouseMoveEvent(QMouseEvent *m)
{
    QPoint p = m->pos() - contentsRect().topLeft();
    setCol(p);
    emit newCol(hue, sat);
}

void QColorPicker::mousePressEvent(QMouseEvent *m)
{
    QPoint p = m->pos() - contentsRect().topLeft();
    setCol(p);
    emit newCol(hue, sat);
}

void QColorPicker::paintEvent(QPaintEvent* )
{
    QPainter p(this);
    drawFrame(&p);
    QRect r = contentsRect();

    p.drawPixmap(r.topLeft(), pix);

    if (crossVisible) {
        QPoint pt = colPt() + r.topLeft();
        p.setPen(Qt::black);
        p.fillRect(pt.x()-9, pt.y(), 20, 2, Qt::black);
        p.fillRect(pt.x(), pt.y()-9, 2, 20, Qt::black);
    }
}

void QColorPicker::resizeEvent(QResizeEvent *ev)
{
    QFrame::resizeEvent(ev);

    int w = width() - frameWidth() * 2;
    int h = height() - frameWidth() * 2;
    QImage img(w, h, QImage::Format_RGB32);
    int x, y;
    uint *pixel = (uint *) img.scanLine(0);
    for (y = 0; y < h; y++) {
        const uint *end = pixel + w;
        x = 0;
        while (pixel < end) {
            QPoint p(x, y);
            QColor c;
            c.setHsv(huePt(p), satPt(p), 200);
            *pixel = c.rgb();
            ++pixel;
            ++x;
        }
    }
    pix = QPixmap::fromImage(img);
}


class QColSpinBox : public QSpinBox
{
public:
    QColSpinBox(QWidget *parent)
        : QSpinBox(parent) { setRange(0, 255); }
    void setValue(int i) {
        const QSignalBlocker blocker(this);
        QSpinBox::setValue(i);
    }
};

class QColorShowLabel;

class QColorShower : public QWidget
{
    Q_OBJECT
public:
    QColorShower(QColorDialog *parent);

    //things that don't emit signals
    void setHsv(int h, int s, int v);

    int currentAlpha() const
    { return (colorDialog->options() & QColorDialog::ShowAlphaChannel) ? alphaEd->value() : 255; }
    void setCurrentAlpha(int a) { alphaEd->setValue(a); rgbEd(); }
    void showAlpha(bool b);
    bool isAlphaVisible() const;

    QRgb currentColor() const { return curCol; }
    QColor currentQColor() const { return curQColor; }
    void retranslateStrings();
    void updateQColor();

public slots:
    void setRgb(QRgb rgb);

signals:
    void newCol(QRgb rgb);
    void currentColorChanged(const QColor &color);

private slots:
    void rgbEd();
    void hsvEd();
    void htmlEd();

private:
    void showCurrentColor();
    int hue, sat, val;
    QRgb curCol;
    QColor curQColor;
    QLabel *lblHue;
    QLabel *lblSat;
    QLabel *lblVal;
    QLabel *lblRed;
    QLabel *lblGreen;
    QLabel *lblBlue;
    QLabel *lblHtml;
    QColSpinBox *hEd;
    QColSpinBox *sEd;
    QColSpinBox *vEd;
    QColSpinBox *rEd;
    QColSpinBox *gEd;
    QColSpinBox *bEd;
    QColSpinBox *alphaEd;
    QLabel *alphaLab;
    QLineEdit *htEd;
    QColorShowLabel *lab;
    bool rgbOriginal;
    QColorDialog *colorDialog;
    QGridLayout *gl;

    friend class QColorDialog;
    friend class QColorDialogPrivate;
};

class QColorShowLabel : public QFrame
{
    Q_OBJECT

public:
    QColorShowLabel(QWidget *parent) : QFrame(parent) {
        setFrameStyle(QFrame::Panel|QFrame::Sunken);
        setAcceptDrops(true);
        mousePressed = false;
    }
    void setColor(QColor c) { col = c; }

signals:
    void colorDropped(QRgb);

protected:
    void paintEvent(QPaintEvent *) Q_DECL_OVERRIDE;
    void mousePressEvent(QMouseEvent *e) Q_DECL_OVERRIDE;
    void mouseMoveEvent(QMouseEvent *e) Q_DECL_OVERRIDE;
    void mouseReleaseEvent(QMouseEvent *e) Q_DECL_OVERRIDE;
#ifndef QT_NO_DRAGANDDROP
    void dragEnterEvent(QDragEnterEvent *e) Q_DECL_OVERRIDE;
    void dragLeaveEvent(QDragLeaveEvent *e) Q_DECL_OVERRIDE;
    void dropEvent(QDropEvent *e) Q_DECL_OVERRIDE;
#endif

private:
    QColor col;
    bool mousePressed;
    QPoint pressPos;
};

void QColorShowLabel::paintEvent(QPaintEvent *e)
{
    QPainter p(this);
    drawFrame(&p);
    p.fillRect(contentsRect()&e->rect(), col);
}

void QColorShower::showAlpha(bool b)
{
    alphaLab->setVisible(b);
    alphaEd->setVisible(b);
}

inline bool QColorShower::isAlphaVisible() const
{
    return alphaLab->isVisible();
}

void QColorShowLabel::mousePressEvent(QMouseEvent *e)
{
    mousePressed = true;
    pressPos = e->pos();
}

void QColorShowLabel::mouseMoveEvent(QMouseEvent *e)
{
#ifdef QT_NO_DRAGANDDROP
    Q_UNUSED(e);
#else
    if (!mousePressed)
        return;
    if ((pressPos - e->pos()).manhattanLength() > QApplication::startDragDistance()) {
        QMimeData *mime = new QMimeData;
        mime->setColorData(col);
        QPixmap pix(30, 20);
        pix.fill(col);
        QPainter p(&pix);
        p.drawRect(0, 0, pix.width() - 1, pix.height() - 1);
        p.end();
        QDrag *drg = new QDrag(this);
        drg->setMimeData(mime);
        drg->setPixmap(pix);
        mousePressed = false;
        drg->start();
    }
#endif
}

#ifndef QT_NO_DRAGANDDROP
void QColorShowLabel::dragEnterEvent(QDragEnterEvent *e)
{
    if (qvariant_cast<QColor>(e->mimeData()->colorData()).isValid())
        e->accept();
    else
        e->ignore();
}

void QColorShowLabel::dragLeaveEvent(QDragLeaveEvent *)
{
}

void QColorShowLabel::dropEvent(QDropEvent *e)
{
    QColor color = qvariant_cast<QColor>(e->mimeData()->colorData());
    if (color.isValid()) {
        col = color;
        repaint();
        emit colorDropped(col.rgb());
        e->accept();
    } else {
        e->ignore();
    }
}
#endif // QT_NO_DRAGANDDROP

void QColorShowLabel::mouseReleaseEvent(QMouseEvent *)
{
    if (!mousePressed)
        return;
    mousePressed = false;
}

QColorShower::QColorShower(QColorDialog *parent)
    : QWidget(parent)
{
    colorDialog = parent;

    curCol = qRgb(255, 255, 255);
    curQColor = Qt::white;

    gl = new QGridLayout(this);
    gl->setMargin(gl->spacing());
    lab = new QColorShowLabel(this);

#ifndef Q_OS_WINCE
#ifdef QT_SMALL_COLORDIALOG
    lab->setMinimumHeight(60);
#endif
    lab->setMinimumWidth(60);
#else
    lab->setMinimumWidth(20);
#endif

// For QVGA screens only the comboboxes and color label are visible.
// For nHD screens only color and luminence pickers and color label are visible.
#if !defined(QT_SMALL_COLORDIALOG)
    gl->addWidget(lab, 0, 0, -1, 1);
#else
    gl->addWidget(lab, 0, 0, 1, -1);
#endif
    connect(lab, SIGNAL(colorDropped(QRgb)), this, SIGNAL(newCol(QRgb)));
    connect(lab, SIGNAL(colorDropped(QRgb)), this, SLOT(setRgb(QRgb)));

    hEd = new QColSpinBox(this);
    hEd->setRange(0, 359);
    lblHue = new QLabel(this);
#ifndef QT_NO_SHORTCUT
    lblHue->setBuddy(hEd);
#endif
    lblHue->setAlignment(Qt::AlignRight|Qt::AlignVCenter);
#if !defined(QT_SMALL_COLORDIALOG)
    gl->addWidget(lblHue, 0, 1);
    gl->addWidget(hEd, 0, 2);
#else
    gl->addWidget(lblHue, 1, 0);
    gl->addWidget(hEd, 2, 0);
#endif

    sEd = new QColSpinBox(this);
    lblSat = new QLabel(this);
#ifndef QT_NO_SHORTCUT
    lblSat->setBuddy(sEd);
#endif
    lblSat->setAlignment(Qt::AlignRight|Qt::AlignVCenter);
#if !defined(QT_SMALL_COLORDIALOG)
    gl->addWidget(lblSat, 1, 1);
    gl->addWidget(sEd, 1, 2);
#else
    gl->addWidget(lblSat, 1, 1);
    gl->addWidget(sEd, 2, 1);
#endif

    vEd = new QColSpinBox(this);
    lblVal = new QLabel(this);
#ifndef QT_NO_SHORTCUT
    lblVal->setBuddy(vEd);
#endif
    lblVal->setAlignment(Qt::AlignRight|Qt::AlignVCenter);
#if !defined(QT_SMALL_COLORDIALOG)
    gl->addWidget(lblVal, 2, 1);
    gl->addWidget(vEd, 2, 2);
#else
    gl->addWidget(lblVal, 1, 2);
    gl->addWidget(vEd, 2, 2);
#endif

    rEd = new QColSpinBox(this);
    lblRed = new QLabel(this);
#ifndef QT_NO_SHORTCUT
    lblRed->setBuddy(rEd);
#endif
    lblRed->setAlignment(Qt::AlignRight|Qt::AlignVCenter);
#if !defined(QT_SMALL_COLORDIALOG)
    gl->addWidget(lblRed, 0, 3);
    gl->addWidget(rEd, 0, 4);
#else
    gl->addWidget(lblRed, 3, 0);
    gl->addWidget(rEd, 4, 0);
#endif

    gEd = new QColSpinBox(this);
    lblGreen = new QLabel(this);
#ifndef QT_NO_SHORTCUT
    lblGreen->setBuddy(gEd);
#endif
    lblGreen->setAlignment(Qt::AlignRight|Qt::AlignVCenter);
#if !defined(QT_SMALL_COLORDIALOG)
    gl->addWidget(lblGreen, 1, 3);
    gl->addWidget(gEd, 1, 4);
#else
    gl->addWidget(lblGreen, 3, 1);
    gl->addWidget(gEd, 4, 1);
#endif

    bEd = new QColSpinBox(this);
    lblBlue = new QLabel(this);
#ifndef QT_NO_SHORTCUT
    lblBlue->setBuddy(bEd);
#endif
    lblBlue->setAlignment(Qt::AlignRight|Qt::AlignVCenter);
#if !defined(QT_SMALL_COLORDIALOG)
    gl->addWidget(lblBlue, 2, 3);
    gl->addWidget(bEd, 2, 4);
#else
    gl->addWidget(lblBlue, 3, 2);
    gl->addWidget(bEd, 4, 2);
#endif

    alphaEd = new QColSpinBox(this);
    alphaLab = new QLabel(this);
#ifndef QT_NO_SHORTCUT
    alphaLab->setBuddy(alphaEd);
#endif
    alphaLab->setAlignment(Qt::AlignRight|Qt::AlignVCenter);
#if !defined(QT_SMALL_COLORDIALOG)
    gl->addWidget(alphaLab, 3, 1, 1, 3);
    gl->addWidget(alphaEd, 3, 4);
#else
    gl->addWidget(alphaLab, 1, 3, 3, 1);
    gl->addWidget(alphaEd, 4, 3);
#endif
    alphaEd->hide();
    alphaLab->hide();
    lblHtml = new QLabel(this);
    htEd = new QLineEdit(this);
#ifndef QT_NO_SHORTCUT
    lblHtml->setBuddy(htEd);
#endif

#if !defined(QT_NO_REGULAREXPRESSION)
    QRegularExpression regExp(QStringLiteral("#([A-Fa-f0-9]{6}|[A-Fa-f0-9]{3})"));
    QRegularExpressionValidator *validator = new QRegularExpressionValidator(regExp, this);
    htEd->setValidator(validator);
#elif !defined(QT_NO_REGEXP)
    QRegExp regExp(QStringLiteral("#([A-Fa-f0-9]{6}|[A-Fa-f0-9]{3})"));
    QRegExpValidator *validator = new QRegExpValidator(regExp, this);
    htEd->setValidator(validator);
#else
    htEd->setReadOnly(true);
#endif
    htEd->setSizePolicy(QSizePolicy::Maximum, QSizePolicy::Fixed);

    lblHtml->setAlignment(Qt::AlignRight|Qt::AlignVCenter);
#if defined(QT_SMALL_COLORDIALOG)
    gl->addWidget(lblHtml, 5, 0);
    gl->addWidget(htEd, 5, 1, 1, /*colspan=*/ 2);
#else
    gl->addWidget(lblHtml, 5, 1);
    gl->addWidget(htEd, 5, 2, 1, /*colspan=*/ 3);
#endif

    connect(hEd, SIGNAL(valueChanged(int)), this, SLOT(hsvEd()));
    connect(sEd, SIGNAL(valueChanged(int)), this, SLOT(hsvEd()));
    connect(vEd, SIGNAL(valueChanged(int)), this, SLOT(hsvEd()));

    connect(rEd, SIGNAL(valueChanged(int)), this, SLOT(rgbEd()));
    connect(gEd, SIGNAL(valueChanged(int)), this, SLOT(rgbEd()));
    connect(bEd, SIGNAL(valueChanged(int)), this, SLOT(rgbEd()));
    connect(alphaEd, SIGNAL(valueChanged(int)), this, SLOT(rgbEd()));
    connect(htEd, SIGNAL(textEdited(QString)), this, SLOT(htmlEd()));

    retranslateStrings();
}

inline QRgb QColorDialogPrivate::currentColor() const { return cs->currentColor(); }
inline int QColorDialogPrivate::currentAlpha() const { return cs->currentAlpha(); }
inline void QColorDialogPrivate::setCurrentAlpha(int a) { cs->setCurrentAlpha(a); }
inline void QColorDialogPrivate::showAlpha(bool b) { cs->showAlpha(b); }
inline bool QColorDialogPrivate::isAlphaVisible() const { return cs->isAlphaVisible(); }

QColor QColorDialogPrivate::currentQColor() const
{
    if (nativeDialogInUse)
        return platformColorDialogHelper()->currentColor();
    return cs->currentQColor();
}

void QColorShower::showCurrentColor()
{
    lab->setColor(currentColor());
    lab->repaint();
}

void QColorShower::rgbEd()
{
    rgbOriginal = true;
    curCol = qRgba(rEd->value(), gEd->value(), bEd->value(), currentAlpha());

    rgb2hsv(currentColor(), hue, sat, val);

    hEd->setValue(hue);
    sEd->setValue(sat);
    vEd->setValue(val);

    htEd->setText(QColor(curCol).name());

    showCurrentColor();
    emit newCol(currentColor());
    updateQColor();
}

void QColorShower::hsvEd()
{
    rgbOriginal = false;
    hue = hEd->value();
    sat = sEd->value();
    val = vEd->value();

    QColor c;
    c.setHsv(hue, sat, val);
    curCol = c.rgb();

    rEd->setValue(qRed(currentColor()));
    gEd->setValue(qGreen(currentColor()));
    bEd->setValue(qBlue(currentColor()));

    htEd->setText(c.name());

    showCurrentColor();
    emit newCol(currentColor());
    updateQColor();
}

void QColorShower::htmlEd()
{
    QColor c;
    QString t = htEd->text();
    c.setNamedColor(t);
    if (!c.isValid())
        return;
    curCol = qRgba(c.red(), c.green(), c.blue(), currentAlpha());
    rgb2hsv(curCol, hue, sat, val);

    hEd->setValue(hue);
    sEd->setValue(sat);
    vEd->setValue(val);

    rEd->setValue(qRed(currentColor()));
    gEd->setValue(qGreen(currentColor()));
    bEd->setValue(qBlue(currentColor()));

    showCurrentColor();
    emit newCol(currentColor());
    updateQColor();
}

void QColorShower::setRgb(QRgb rgb)
{
    rgbOriginal = true;
    curCol = rgb;

    rgb2hsv(currentColor(), hue, sat, val);

    hEd->setValue(hue);
    sEd->setValue(sat);
    vEd->setValue(val);

    rEd->setValue(qRed(currentColor()));
    gEd->setValue(qGreen(currentColor()));
    bEd->setValue(qBlue(currentColor()));

    htEd->setText(QColor(rgb).name());

    showCurrentColor();
    updateQColor();
}

void QColorShower::setHsv(int h, int s, int v)
{
    if (h < -1 || (uint)s > 255 || (uint)v > 255)
        return;

    rgbOriginal = false;
    hue = h; val = v; sat = s;
    QColor c;
    c.setHsv(hue, sat, val);
    curCol = c.rgb();

    hEd->setValue(hue);
    sEd->setValue(sat);
    vEd->setValue(val);

    rEd->setValue(qRed(currentColor()));
    gEd->setValue(qGreen(currentColor()));
    bEd->setValue(qBlue(currentColor()));

    htEd->setText(c.name());

    showCurrentColor();
    updateQColor();
}

void QColorShower::retranslateStrings()
{
    lblHue->setText(QColorDialog::tr("Hu&e:"));
    lblSat->setText(QColorDialog::tr("&Sat:"));
    lblVal->setText(QColorDialog::tr("&Val:"));
    lblRed->setText(QColorDialog::tr("&Red:"));
    lblGreen->setText(QColorDialog::tr("&Green:"));
    lblBlue->setText(QColorDialog::tr("Bl&ue:"));
    alphaLab->setText(QColorDialog::tr("A&lpha channel:"));
    lblHtml->setText(QColorDialog::tr("&HTML:"));
}

void QColorShower::updateQColor()
{
    QColor oldQColor(curQColor);
    curQColor.setRgba(qRgba(qRed(curCol), qGreen(curCol), qBlue(curCol), currentAlpha()));
    if (curQColor != oldQColor)
        emit currentColorChanged(curQColor);
}

//sets all widgets to display h,s,v
void QColorDialogPrivate::_q_newHsv(int h, int s, int v)
{
    if (!nativeDialogInUse) {
        cs->setHsv(h, s, v);
        cp->setCol(h, s);
        lp->setCol(h, s, v);
    }
}

//sets all widgets to display rgb
void QColorDialogPrivate::setCurrentRgbColor(QRgb rgb)
{
    if (!nativeDialogInUse) {
        cs->setRgb(rgb);
        _q_newColorTypedIn(rgb);
    }
}

// hack; doesn't keep curCol in sync, so use with care
void QColorDialogPrivate::setCurrentQColor(const QColor &color)
{
    Q_Q(QColorDialog);
    if (cs->curQColor != color) {
        cs->curQColor = color;
        emit q->currentColorChanged(color);
    }
}

// size of standard and custom color selector
enum {
    colorColumns = 8,
    standardColorRows = 6,
    customColorRows = 2
};

bool QColorDialogPrivate::selectColor(const QColor &col)
{
    QRgb color = col.rgb();
    // Check standard colors
    if (standard) {
        const QRgb *standardColors = QColorDialogOptions::standardColors();
        const QRgb *standardColorsEnd = standardColors + standardColorRows * colorColumns;
        const QRgb *match = std::find(standardColors, standardColorsEnd, color);
        if (match != standardColorsEnd) {
            const int index = int(match - standardColors);
            const int column = index / standardColorRows;
            const int row = index % standardColorRows;
            _q_newStandard(row, column);
            standard->setCurrent(row, column);
            standard->setSelected(row, column);
            standard->setFocus();
            return true;
        }
    }
    // Check custom colors
    if (custom) {
        const QRgb *customColors = QColorDialogOptions::customColors();
        const QRgb *customColorsEnd = customColors + customColorRows * colorColumns;
        const QRgb *match = std::find(customColors, customColorsEnd, color);
        if (match != customColorsEnd) {
            const int index = int(match - customColors);
            const int column = index / customColorRows;
            const int row = index % customColorRows;
            _q_newCustom(row, column);
            custom->setCurrent(row, column);
            custom->setSelected(row, column);
            custom->setFocus();
            return true;
        }
    }
    return false;
}

QColor QColorDialogPrivate::grabScreenColor(const QPoint &p)
{
    const QDesktopWidget *desktop = QApplication::desktop();
    const QPixmap pixmap = QGuiApplication::screens().at(desktop->screenNumber())->grabWindow(desktop->winId(),
                                                                                              p.x(), p.y(), 1, 1);
    QImage i = pixmap.toImage();
    return i.pixel(0, 0);
}

//sets all widgets except cs to display rgb
void QColorDialogPrivate::_q_newColorTypedIn(QRgb rgb)
{
    if (!nativeDialogInUse) {
        int h, s, v;
        rgb2hsv(rgb, h, s, v);
        cp->setCol(h, s);
        lp->setCol(h, s, v);
    }
}

void QColorDialogPrivate::_q_nextCustom(int r, int c)
{
    nextCust = r + customColorRows * c;
}

void QColorDialogPrivate::_q_newCustom(int r, int c)
{
    const int i = r + customColorRows * c;
    setCurrentRgbColor(QColorDialogOptions::customColor(i));
    if (standard)
        standard->setSelected(-1,-1);
}

void QColorDialogPrivate::_q_newStandard(int r, int c)
{
    setCurrentRgbColor(QColorDialogOptions::standardColor(r + c * 6));
    if (custom)
        custom->setSelected(-1,-1);
}

void QColorDialogPrivate::_q_pickScreenColor()
{
    Q_Q(QColorDialog);
    if (!colorPickingEventFilter)
        colorPickingEventFilter = new QColorPickingEventFilter(this);
    q->installEventFilter(colorPickingEventFilter);
    // If user pushes Escape, the last color before picking will be restored.
    beforeScreenColorPicking = cs->currentColor();
#ifndef QT_NO_CURSOR
    q->grabMouse(Qt::CrossCursor);
#else
    q->grabMouse();
#endif

#ifdef Q_OS_WIN32 // excludes WinCE and WinRT
    // On Windows mouse tracking doesn't work over other processes's windows
    updateTimer->start(30);

    // HACK: Because mouse grabbing doesn't work across processes, we have to have a dummy,
    // invisible window to catch the mouse click, otherwise we will click whatever we clicked
    // and loose focus.
    dummyTransparentWindow.show();
#endif
    q->grabKeyboard();
    /* With setMouseTracking(true) the desired color can be more precisely picked up,
     * and continuously pushing the mouse button is not necessary.
     */
    q->setMouseTracking(true);

    addCusBt->setDisabled(true);
    buttons->setDisabled(true);
    screenColorPickerButton->setDisabled(true);

    const QPoint globalPos = QCursor::pos();
    q->setCurrentColor(grabScreenColor(globalPos));
    updateColorLabelText(globalPos);
}

void QColorDialogPrivate::updateColorLabelText(const QPoint &globalPos)
{
    lblScreenColorInfo->setText(QColorDialog::tr("Cursor at %1, %2\nPress ESC to cancel")
                                .arg(globalPos.x())
                                .arg(globalPos.y()));
}

void QColorDialogPrivate::releaseColorPicking()
{
    Q_Q(QColorDialog);
    cp->setCrossVisible(true);
    q->removeEventFilter(colorPickingEventFilter);
    q->releaseMouse();
#ifdef Q_OS_WIN32
    updateTimer->stop();
    dummyTransparentWindow.setVisible(false);
#endif
    q->releaseKeyboard();
    q->setMouseTracking(false);
    lblScreenColorInfo->setText(QLatin1String("\n"));
    addCusBt->setDisabled(false);
    buttons->setDisabled(false);
    screenColorPickerButton->setDisabled(false);
}

void QColorDialogPrivate::init(const QColor &initial)
{
    Q_Q(QColorDialog);

    q->setSizeGripEnabled(false);
    q->setWindowTitle(QColorDialog::tr("Select Color"));

    // default: use the native dialog if possible.  Can be overridden in setOptions()
    nativeDialogInUse = (platformColorDialogHelper() != 0);
    colorPickingEventFilter = 0;
    nextCust = 0;

    if (!nativeDialogInUse)
        initWidgets();

#ifdef Q_WS_MAC
    delegate = 0;
#endif
#ifdef Q_OS_WIN32
    dummyTransparentWindow.resize(1, 1);
    dummyTransparentWindow.setFlags(Qt::Tool | Qt::FramelessWindowHint);
#endif

    q->setCurrentColor(initial);
}

void QColorDialogPrivate::initWidgets()
{
    Q_Q(QColorDialog);
    QVBoxLayout *mainLay = new QVBoxLayout(q);
    // there's nothing in this dialog that benefits from sizing up
    mainLay->setSizeConstraint(QLayout::SetFixedSize);

    QHBoxLayout *topLay = new QHBoxLayout();
    mainLay->addLayout(topLay);

    leftLay = 0;

#if defined(Q_OS_WINCE) || defined(QT_SMALL_COLORDIALOG)
    smallDisplay = true;
    const int lumSpace = 20;
#else
    // small displays (e.g. PDAs) cannot fit the full color dialog,
    // so just use the color picker.
    smallDisplay = (QApplication::desktop()->width() < 480 || QApplication::desktop()->height() < 350);
    const int lumSpace = topLay->spacing() / 2;
#endif

    if (!smallDisplay) {
        leftLay = new QVBoxLayout;
        topLay->addLayout(leftLay);

        standard = new QColorWell(q, standardColorRows, colorColumns, QColorDialogOptions::standardColors());
        lblBasicColors = new QLabel(q);
#ifndef QT_NO_SHORTCUT
        lblBasicColors->setBuddy(standard);
#endif
        q->connect(standard, SIGNAL(selected(int,int)), SLOT(_q_newStandard(int,int)));
        leftLay->addWidget(lblBasicColors);
        leftLay->addWidget(standard);

#if !defined(Q_OS_WINCE) && !defined(QT_SMALL_COLORDIALOG)
        // The screen color picker button
        screenColorPickerButton = new QPushButton();
        leftLay->addWidget(screenColorPickerButton);
        lblScreenColorInfo = new QLabel(QLatin1String("\n"));
        leftLay->addWidget(lblScreenColorInfo);
        q->connect(screenColorPickerButton, SIGNAL(clicked()), SLOT(_q_pickScreenColor()));
#endif

#if !defined(Q_OS_WINCE)
        leftLay->addStretch();
#endif

        custom = new QColorWell(q, customColorRows, colorColumns, QColorDialogOptions::customColors());
        custom->setAcceptDrops(true);

        q->connect(custom, SIGNAL(selected(int,int)), SLOT(_q_newCustom(int,int)));
        q->connect(custom, SIGNAL(currentChanged(int,int)), SLOT(_q_nextCustom(int,int)));
        lblCustomColors = new QLabel(q);
#ifndef QT_NO_SHORTCUT
        lblCustomColors->setBuddy(custom);
#endif
        leftLay->addWidget(lblCustomColors);
        leftLay->addWidget(custom);

        addCusBt = new QPushButton(q);
        QObject::connect(addCusBt, SIGNAL(clicked()), q, SLOT(_q_addCustom()));
        leftLay->addWidget(addCusBt);
    } else {
        // better color picker size for small displays
#if defined(QT_SMALL_COLORDIALOG)
        QSize screenSize = QApplication::desktop()->availableGeometry(QCursor::pos()).size();
        pWidth = pHeight = qMin(screenSize.width(), screenSize.height());
        pHeight -= 20;
        if(screenSize.height() > screenSize.width())
            pWidth -= 20;
#else
        pWidth = 150;
        pHeight = 100;
#endif
        custom = 0;
        standard = 0;
    }

    QVBoxLayout *rightLay = new QVBoxLayout;
    topLay->addLayout(rightLay);

    QHBoxLayout *pickLay = new QHBoxLayout;
    rightLay->addLayout(pickLay);

    QVBoxLayout *cLay = new QVBoxLayout;
    pickLay->addLayout(cLay);
    cp = new QColorPicker(q);

    cp->setFrameStyle(QFrame::Panel + QFrame::Sunken);

#if defined(QT_SMALL_COLORDIALOG)
    cp->hide();
#else
    cLay->addSpacing(lumSpace);
    cLay->addWidget(cp);
#endif
    cLay->addSpacing(lumSpace);

    lp = new QColorLuminancePicker(q);
#if defined(QT_SMALL_COLORDIALOG)
    lp->hide();
#else
    lp->setFixedWidth(20);
    pickLay->addSpacing(10);
    pickLay->addWidget(lp);
    pickLay->addStretch();
#endif

    QObject::connect(cp, SIGNAL(newCol(int,int)), lp, SLOT(setCol(int,int)));
    QObject::connect(lp, SIGNAL(newHsv(int,int,int)), q, SLOT(_q_newHsv(int,int,int)));

    rightLay->addStretch();

    cs = new QColorShower(q);
    pickLay->setMargin(cs->gl->margin());
    QObject::connect(cs, SIGNAL(newCol(QRgb)), q, SLOT(_q_newColorTypedIn(QRgb)));
    QObject::connect(cs, SIGNAL(currentColorChanged(QColor)),
                     q, SIGNAL(currentColorChanged(QColor)));
#if defined(QT_SMALL_COLORDIALOG)
    topLay->addWidget(cs);
#else
    rightLay->addWidget(cs);
    if (leftLay)
        leftLay->addSpacing(cs->gl->margin());
#endif

    buttons = new QDialogButtonBox(q);
    mainLay->addWidget(buttons);

    ok = buttons->addButton(QDialogButtonBox::Ok);
    QObject::connect(ok, SIGNAL(clicked()), q, SLOT(accept()));
    ok->setDefault(true);
    cancel = buttons->addButton(QDialogButtonBox::Cancel);
    QObject::connect(cancel, SIGNAL(clicked()), q, SLOT(reject()));

#ifdef Q_OS_WIN32
    updateTimer = new QTimer(q);
    QObject::connect(updateTimer, SIGNAL(timeout()), q, SLOT(_q_updateColorPicking()));
#endif
    retranslateStrings();
}

void QColorDialogPrivate::initHelper(QPlatformDialogHelper *h)
{
    QColorDialog *d = q_func();
    QObject::connect(h, SIGNAL(currentColorChanged(QColor)), d, SIGNAL(currentColorChanged(QColor)));
    QObject::connect(h, SIGNAL(colorSelected(QColor)), d, SIGNAL(colorSelected(QColor)));
    static_cast<QPlatformColorDialogHelper *>(h)->setOptions(options);
}

void QColorDialogPrivate::helperPrepareShow(QPlatformDialogHelper *)
{
    options->setWindowTitle(q_func()->windowTitle());
}

void QColorDialogPrivate::_q_addCustom()
{
    QColorDialogOptions::setCustomColor(nextCust, cs->currentColor());
    if (custom)
        custom->update();
    nextCust = (nextCust+1) % 16;
}

void QColorDialogPrivate::retranslateStrings()
{
    if (!smallDisplay) {
        lblBasicColors->setText(QColorDialog::tr("&Basic colors"));
        lblCustomColors->setText(QColorDialog::tr("&Custom colors"));
        addCusBt->setText(QColorDialog::tr("&Add to Custom Colors"));
        screenColorPickerButton->setText(QColorDialog::tr("&Pick Screen Color"));
    }

    cs->retranslateStrings();
}

bool QColorDialogPrivate::canBeNativeDialog() const
{
    Q_Q(const QColorDialog);
    if (nativeDialogInUse)
        return true;
    if (q->testAttribute(Qt::WA_DontShowOnScreen))
        return false;
    if (q->options() & QColorDialog::DontUseNativeDialog)
        return false;

    QLatin1String staticName(QColorDialog::staticMetaObject.className());
    QLatin1String dynamicName(q->metaObject()->className());
    return (staticName == dynamicName);
}

static const Qt::WindowFlags DefaultWindowFlags =
        Qt::Dialog | Qt::WindowTitleHint | Qt::MSWindowsFixedSizeDialogHint
        | Qt::WindowSystemMenuHint | Qt::WindowCloseButtonHint;

/*!
    \class QColorDialog
    \brief The QColorDialog class provides a dialog widget for specifying colors.

    \ingroup standard-dialogs
    \inmodule QtWidgets

    The color dialog's function is to allow users to choose colors.
    For example, you might use this in a drawing program to allow the
    user to set the brush color.

    The static functions provide modal color dialogs.
    \omit
    If you require a modeless dialog, use the QColorDialog constructor.
    \endomit

    The static getColor() function shows the dialog, and allows the user to
    specify a color. This function can also be used to let users choose a
    color with a level of transparency: pass the ShowAlphaChannel option as
    an additional argument.

    The user can store customCount() different custom colors. The
    custom colors are shared by all color dialogs, and remembered
    during the execution of the program. Use setCustomColor() to set
    the custom colors, and use customColor() to get them.

    When pressing the "Pick Screen Color" button, the cursor changes to a haircross
    and the colors on the screen are scanned. The user can pick up one by clicking
    the mouse or the Enter button. Pressing Escape restores the last color selected
    before entering this mode.

    The \l{dialogs/standarddialogs}{Standard Dialogs} example shows
    how to use QColorDialog as well as other built-in Qt dialogs.

    \image fusion-colordialog.png A color dialog in the Fusion widget style.

    \sa QColor, QFileDialog, QFontDialog, {Standard Dialogs Example}
*/

/*!
    \since 4.5

    Constructs a color dialog with the given \a parent.
*/
QColorDialog::QColorDialog(QWidget *parent)
    : QDialog(*new QColorDialogPrivate, parent, DefaultWindowFlags)
{
    Q_D(QColorDialog);
    d->init(Qt::white);
}

/*!
    \since 4.5

    Constructs a color dialog with the given \a parent and specified
    \a initial color.
*/
QColorDialog::QColorDialog(const QColor &initial, QWidget *parent)
    : QDialog(*new QColorDialogPrivate, parent, DefaultWindowFlags)
{
    Q_D(QColorDialog);
    d->init(initial);
}

void QColorDialogPrivate::setCurrentColor(const QColor &color,  SetColorMode setColorMode)
{
    if (nativeDialogInUse) {
        platformColorDialogHelper()->setCurrentColor(color);
        return;
    }

    if (setColorMode & ShowColor) {
        setCurrentRgbColor(color.rgb());
        setCurrentAlpha(color.alpha());
    }
    if (setColorMode & SelectColor)
        selectColor(color);
}

/*!
    \property QColorDialog::currentColor
    \brief the currently selected color in the dialog
*/

void QColorDialog::setCurrentColor(const QColor &color)
{
    Q_D(QColorDialog);
    d->setCurrentColor(color);
}

QColor QColorDialog::currentColor() const
{
    Q_D(const QColorDialog);
    return d->currentQColor();
}

/*!
    Returns the color that the user selected by clicking the \uicontrol{OK}
    or equivalent button.

    \note This color is not always the same as the color held by the
    \l currentColor property since the user can choose different colors
    before finally selecting the one to use.
*/
QColor QColorDialog::selectedColor() const
{
    Q_D(const QColorDialog);
    return d->selectedQColor;
}

/*!
    Sets the given \a option to be enabled if \a on is true;
    otherwise, clears the given \a option.

    \sa options, testOption()
*/
void QColorDialog::setOption(ColorDialogOption option, bool on)
{
    const QColorDialog::ColorDialogOptions previousOptions = options();
    if (!(previousOptions & option) != !on)
        setOptions(previousOptions ^ option);
}

/*!
    \since 4.5

    Returns \c true if the given \a option is enabled; otherwise, returns
    false.

    \sa options, setOption()
*/
bool QColorDialog::testOption(ColorDialogOption option) const
{
    Q_D(const QColorDialog);
    return d->options->testOption(static_cast<QColorDialogOptions::ColorDialogOption>(option));
}

/*!
    \property QColorDialog::options
    \brief the various options that affect the look and feel of the dialog

    By default, all options are disabled.

    Options should be set before showing the dialog. Setting them while the
    dialog is visible is not guaranteed to have an immediate effect on the
    dialog (depending on the option and on the platform).

    \sa setOption(), testOption()
*/
void QColorDialog::setOptions(ColorDialogOptions options)
{
    Q_D(QColorDialog);

    if (QColorDialog::options() == options)
        return;

    d->options->setOptions(QColorDialogOptions::ColorDialogOptions(int(options)));
    if ((options & DontUseNativeDialog) && d->nativeDialogInUse) {
        d->nativeDialogInUse = false;
        d->initWidgets();
    }
    if (!d->nativeDialogInUse) {
        d->buttons->setVisible(!(options & NoButtons));
        d->showAlpha(options & ShowAlphaChannel);
    }
}

QColorDialog::ColorDialogOptions QColorDialog::options() const
{
    Q_D(const QColorDialog);
    return QColorDialog::ColorDialogOptions(int(d->options->options()));
}

/*!
    \enum QColorDialog::ColorDialogOption

    \since 4.5

    This enum specifies various options that affect the look and feel
    of a color dialog.

    \value ShowAlphaChannel Allow the user to select the alpha component of a color.
    \value NoButtons Don't display \uicontrol{OK} and \uicontrol{Cancel} buttons. (Useful for "live dialogs".)
    \value DontUseNativeDialog  Use Qt's standard color dialog instead of the operating system
                                native color dialog.

    \sa options, setOption(), testOption(), windowModality()
*/

/*!
    \fn void QColorDialog::currentColorChanged(const QColor &color)

    This signal is emitted whenever the current color changes in the dialog.
    The current color is specified by \a color.

    \sa color, colorSelected()
*/

#ifdef Q_WS_MAC
// can only have one Cocoa color panel active
bool QColorDialogPrivate::sharedColorPanelAvailable = true;
#endif

/*!
    \fn void QColorDialog::colorSelected(const QColor &color);

    This signal is emitted just after the user has clicked \uicontrol{OK} to
    select a color to use. The chosen color is specified by \a color.

    \sa color, currentColorChanged()
*/

/*!
    Changes the visibility of the dialog. If \a visible is true, the dialog
    is shown; otherwise, it is hidden.
*/
void QColorDialog::setVisible(bool visible)
{
    Q_D(QColorDialog);

    if (visible){
        if (testAttribute(Qt::WA_WState_ExplicitShowHide) && !testAttribute(Qt::WA_WState_Hidden))
            return;
    } else if (testAttribute(Qt::WA_WState_ExplicitShowHide) && testAttribute(Qt::WA_WState_Hidden))
        return;

    if (visible)
        d->selectedQColor = QColor();

#if defined(Q_WS_MAC)
    if (visible) {
        if (d->delegate || (QColorDialogPrivate::sharedColorPanelAvailable &&
                !(testAttribute(Qt::WA_DontShowOnScreen) || (d->opts & DontUseNativeDialog)))){
            d->openCocoaColorPanel(currentColor(), parentWidget(), windowTitle(), options());
            QColorDialogPrivate::sharedColorPanelAvailable = false;
            setAttribute(Qt::WA_DontShowOnScreen);
        }
        setWindowFlags(windowModality() == Qt::WindowModal ? Qt::Sheet : DefaultWindowFlags);
    } else {
        if (d->delegate) {
            d->closeCocoaColorPanel();
            setAttribute(Qt::WA_DontShowOnScreen, false);
        }
    }
#else

    if (d->nativeDialogInUse) {
        d->setNativeDialogVisible(visible);
        // Set WA_DontShowOnScreen so that QDialog::setVisible(visible) below
        // updates the state correctly, but skips showing the non-native version:
        setAttribute(Qt::WA_DontShowOnScreen);
    } else {
        setAttribute(Qt::WA_DontShowOnScreen, false);
    }
#endif

    QDialog::setVisible(visible);
}

/*!
    \overload
    \since 4.5

    Opens the dialog and connects its colorSelected() signal to the slot specified
    by \a receiver and \a member.

    The signal will be disconnected from the slot when the dialog is closed.
*/
void QColorDialog::open(QObject *receiver, const char *member)
{
    Q_D(QColorDialog);
    connect(this, SIGNAL(colorSelected(QColor)), receiver, member);
    d->receiverToDisconnectOnClose = receiver;
    d->memberToDisconnectOnClose = member;
    QDialog::open();
}

/*!
    \since 4.5

    Pops up a modal color dialog with the given window \a title (or "Select Color" if none is
    specified), lets the user choose a color, and returns that color. The color is initially set
    to \a initial. The dialog is a child of \a parent. It returns an invalid (see
    QColor::isValid()) color if the user cancels the dialog.

    The \a options argument allows you to customize the dialog.
*/
QColor QColorDialog::getColor(const QColor &initial, QWidget *parent, const QString &title,
                              ColorDialogOptions options)
{
    QColorDialog dlg(parent);
    if (!title.isEmpty())
        dlg.setWindowTitle(title);
    dlg.setOptions(options);
    dlg.setCurrentColor(initial);
    dlg.exec();
    return dlg.selectedColor();
}

/*!
    \obsolete

    Pops up a modal color dialog to allow the user to choose a color
    and an alpha channel (transparency) value. The color+alpha is
    initially set to \a initial. The dialog is a child of \a parent.

    If \a ok is non-null, \e *\a ok is set to true if the user clicked
    \uicontrol{OK}, and to false if the user clicked Cancel.

    If the user clicks Cancel, the \a initial value is returned.

    Use QColorDialog::getColor() instead, passing the
    QColorDialog::ShowAlphaChannel option.
*/

QRgb QColorDialog::getRgba(QRgb initial, bool *ok, QWidget *parent)
{
    QColor color(getColor(QColor(initial), parent, QString(), ShowAlphaChannel));
    QRgb result = color.isValid() ? color.rgba() : initial;
    if (ok)
        *ok = color.isValid();
    return result;
}

/*!
    Destroys the color dialog.
*/

QColorDialog::~QColorDialog()
{
#if defined(Q_WS_MAC)
    Q_D(QColorDialog);
    if (d->delegate) {
        d->releaseCocoaColorPanelDelegate();
        QColorDialogPrivate::sharedColorPanelAvailable = true;
    }
#endif
}

/*!
    \reimp
*/
void QColorDialog::changeEvent(QEvent *e)
{
    Q_D(QColorDialog);
    if (e->type() == QEvent::LanguageChange)
        d->retranslateStrings();
    QDialog::changeEvent(e);
}

void QColorDialogPrivate::_q_updateColorPicking()
{
#ifndef QT_NO_CURSOR
    Q_Q(QColorDialog);
    static QPoint lastGlobalPos;
    QPoint newGlobalPos = QCursor::pos();
    if (lastGlobalPos == newGlobalPos)
        return;
    lastGlobalPos = newGlobalPos;

    if (!q->rect().contains(q->mapFromGlobal(newGlobalPos))) { // Inside the dialog mouse tracking works, handleColorPickingMouseMove will be called
        updateColorPicking(newGlobalPos);
#ifdef Q_OS_WIN32
        dummyTransparentWindow.setPosition(newGlobalPos);
#endif
    }
#endif // ! QT_NO_CURSOR
}

void QColorDialogPrivate::updateColorPicking(const QPoint &globalPos)
{
    const QColor color = grabScreenColor(globalPos);
    // QTBUG-39792, do not change standard, custom color selectors while moving as
    // otherwise it is not possible to pre-select a custom cell for assignment.
    setCurrentColor(color, ShowColor);
<<<<<<< HEAD
    updateColorLabelText(globalPos);

=======
    lblScreenColorInfo->setText(QColorDialog::tr("Cursor at %1, %2, color: %3\nPress ESC to cancel")
                                .arg(globalPos.x()).arg(globalPos.y()).arg(color.name()));
}

bool QColorDialogPrivate::handleColorPickingMouseMove(QMouseEvent *e)
{
    // If the cross is visible the grabbed color will be black most of the times
    cp->setCrossVisible(!cp->geometry().contains(e->pos()));

    updateColorPicking(e->globalPos());
>>>>>>> 9087df6b
    return true;
}

bool QColorDialogPrivate::handleColorPickingMouseButtonRelease(QMouseEvent *e)
{
    setCurrentColor(grabScreenColor(e->globalPos()), SetColorAll);
    releaseColorPicking();
    return true;
}

bool QColorDialogPrivate::handleColorPickingKeyPress(QKeyEvent *e)
{
    Q_Q(QColorDialog);
    switch (e->key()) {
    case Qt::Key_Escape:
        releaseColorPicking();
        q->setCurrentColor(beforeScreenColorPicking);
        break;
    case Qt::Key_Return:
    case Qt::Key_Enter:
        q->setCurrentColor(grabScreenColor(QCursor::pos()));
        releaseColorPicking();
        break;
    }
    e->accept();
    return true;
}

/*!
  Closes the dialog and sets its result code to \a result. If this dialog
  is shown with exec(), done() causes the local event loop to finish,
  and exec() to return \a result.

  \sa QDialog::done()
*/
void QColorDialog::done(int result)
{
    Q_D(QColorDialog);
    if (result == Accepted) {
        d->selectedQColor = d->currentQColor();
        emit colorSelected(d->selectedQColor);
    } else {
        d->selectedQColor = QColor();
    }
    QDialog::done(result);
    if (d->receiverToDisconnectOnClose) {
        disconnect(this, SIGNAL(colorSelected(QColor)),
                   d->receiverToDisconnectOnClose, d->memberToDisconnectOnClose);
        d->receiverToDisconnectOnClose = 0;
    }
    d->memberToDisconnectOnClose.clear();
}

QT_END_NAMESPACE

#include "qcolordialog.moc"
#include "moc_qcolordialog.cpp"

#endif // QT_NO_COLORDIALOG
<|MERGE_RESOLUTION|>--- conflicted
+++ resolved
@@ -2186,12 +2186,8 @@
     // QTBUG-39792, do not change standard, custom color selectors while moving as
     // otherwise it is not possible to pre-select a custom cell for assignment.
     setCurrentColor(color, ShowColor);
-<<<<<<< HEAD
     updateColorLabelText(globalPos);
 
-=======
-    lblScreenColorInfo->setText(QColorDialog::tr("Cursor at %1, %2, color: %3\nPress ESC to cancel")
-                                .arg(globalPos.x()).arg(globalPos.y()).arg(color.name()));
 }
 
 bool QColorDialogPrivate::handleColorPickingMouseMove(QMouseEvent *e)
@@ -2200,7 +2196,6 @@
     cp->setCrossVisible(!cp->geometry().contains(e->pos()));
 
     updateColorPicking(e->globalPos());
->>>>>>> 9087df6b
     return true;
 }
 
