--- conflicted
+++ resolved
@@ -1944,17 +1944,8 @@
                         qt_mac_set_drawer_preferred_edge(widget, toDockWidgetArea(dockPos));
                     } else
 #endif
-<<<<<<< HEAD
-                    if (!testing) {
-                        QRect r(x, y, w, h);
-                        r = QDockAreaLayout::constrainedRect(r, widget);
-                        widget->move(r.topLeft());
-                        widget->resize(r.size());
-                    }
-=======
                     if (!testing)
                         widget->setGeometry(QDockAreaLayout::constrainedRect(QRect(x, y, w, h), widget));
->>>>>>> ba8d3430
 
                     if (!testing) {
                         widget->setVisible(flags & StateFlagVisible);
