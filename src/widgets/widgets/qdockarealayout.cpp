--- conflicted
+++ resolved
@@ -1044,36 +1044,6 @@
     Q_ASSERT(item.widgetItem != 0);
     Q_ASSERT(item.flags & QDockAreaLayoutItem::GapItem);
     item.flags &= ~QDockAreaLayoutItem::GapItem;
-<<<<<<< HEAD
-=======
-
-    QRect result;
-
-#if QT_CONFIG(tabbar)
-    if (tabbed) {
-    } else
-#endif
-    {
-        int prev = this->prev(index);
-        int next = this->next(index);
-
-        if (prev != -1 && !(item_list.at(prev).flags & QDockAreaLayoutItem::GapItem)) {
-            item.pos += *sep;
-            item.size -= *sep;
-        }
-        if (next != -1 && !(item_list.at(next).flags & QDockAreaLayoutItem::GapItem))
-            item.size -= *sep;
-
-        QPoint pos;
-        rpick(o, pos) = item.pos;
-        rperp(o, pos) = perp(o, rect.topLeft());
-        QSize s;
-        rpick(o, s) = item.size;
-        rperp(o, s) = perp(o, rect.size());
-        result = QRect(pos, s);
-    }
-
->>>>>>> a96656a8
     return item.widgetItem;
 }
 
@@ -2451,21 +2421,12 @@
     QMainWindow::DockOptions opts = mainWindow->dockOptions();
     bool nestingEnabled = opts & QMainWindow::AllowNestedDocks;
     QDockAreaLayoutInfo::TabMode tabMode = QDockAreaLayoutInfo::NoTabs;
-<<<<<<< HEAD
-#ifndef QT_NO_TABBAR
+#if QT_CONFIG(tabbar)
     if (!disallowTabs) {
         if (opts & QMainWindow::AllowTabbedDocks || opts & QMainWindow::VerticalTabs)
             tabMode = QDockAreaLayoutInfo::AllowTabs;
         if (opts & QMainWindow::ForceTabbedDocks)
             tabMode = QDockAreaLayoutInfo::ForceTabs;
-=======
-#if QT_CONFIG(tabbar)
-    if (opts & QMainWindow::AllowTabbedDocks
-        || opts & QMainWindow::VerticalTabs)
-        tabMode = QDockAreaLayoutInfo::AllowTabs;
-    if (opts & QMainWindow::ForceTabbedDocks)
-        tabMode = QDockAreaLayoutInfo::ForceTabs;
->>>>>>> a96656a8
 
         if (tabMode == QDockAreaLayoutInfo::ForceTabs)
             nestingEnabled = false;
@@ -3341,7 +3302,6 @@
     return delta;
 }
 
-<<<<<<< HEAD
 int QDockAreaLayoutInfo::separatorMove(const QList<int> &separator, const QPoint &origin,
                                        const QPoint &dest)
 {
@@ -3355,10 +3315,7 @@
     return delta;
 }
 
-#ifndef QT_NO_TABBAR
-=======
-#if QT_CONFIG(tabbar)
->>>>>>> a96656a8
+#if QT_CONFIG(tabbar)
 // Sets the correct positions for the separator widgets
 // Allocates new sepearator widgets with getSeparatorWidget
 void QDockAreaLayout::updateSeparatorWidgets() const
@@ -3470,43 +3427,7 @@
     int index = path.last();
     if (index < 0 || index >= info->item_list.count())
         return QRect();
-<<<<<<< HEAD
     return info->itemRect(index, true);
-=======
-
-    QRect result;
-
-#if QT_CONFIG(tabbar)
-    if (info->tabbed) {
-        result = info->tabContentRect();
-    } else
-#endif
-    {
-        int pos = item.pos;
-        int size = item.size;
-
-        int prev = info->prev(index);
-        int next = info->next(index);
-
-        if (prev != -1 && !(item_list.at(prev).flags & QDockAreaLayoutItem::GapItem)) {
-            pos += sep;
-            size -= sep;
-        }
-        if (next != -1 && !(item_list.at(next).flags & QDockAreaLayoutItem::GapItem))
-            size -= sep;
-
-        QPoint p;
-        rpick(o, p) = pos;
-        rperp(o, p) = perp(o, info->rect.topLeft());
-        QSize s;
-        rpick(o, s) = size;
-        rperp(o, s) = perp(o, info->rect.size());
-
-        result = QRect(p, s);
-    }
-
-    return result;
->>>>>>> a96656a8
 }
 
 void QDockAreaLayout::keepSize(QDockWidget *w)
