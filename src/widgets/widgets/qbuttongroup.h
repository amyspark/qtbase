--- conflicted
+++ resolved
@@ -1,6 +1,6 @@
 /****************************************************************************
 **
-** Copyright (C) 2016 The Qt Company Ltd.
+** Copyright (C) 2020 The Qt Company Ltd.
 ** Contact: https://www.qt.io/licensing/
 **
 ** This file is part of the QtWidgets module of the Qt Toolkit.
@@ -81,23 +81,10 @@
     void buttonPressed(QAbstractButton *);
     void buttonReleased(QAbstractButton *);
     void buttonToggled(QAbstractButton *, bool);
-<<<<<<< HEAD
-=======
     void idClicked(int);
     void idPressed(int);
     void idReleased(int);
     void idToggled(int, bool);
-#if QT_DEPRECATED_SINCE(5, 15)
-    QT_DEPRECATED_VERSION_X_5_15("Use QButtonGroup::idClicked(int) instead")
-    void buttonClicked(int);
-    QT_DEPRECATED_VERSION_X_5_15("Use QButtonGroup::idPressed(int) instead")
-    void buttonPressed(int);
-    QT_DEPRECATED_VERSION_X_5_15("Use QButtonGroup::idReleased(int) instead")
-    void buttonReleased(int);
-    QT_DEPRECATED_VERSION_X_5_15("Use QButtonGroup::idToggled(int, bool) instead")
-    void buttonToggled(int, bool);
-#endif
->>>>>>> e10e5318
 
 private:
     Q_DISABLE_COPY(QButtonGroup)
