/****************************************************************************
**
** Copyright (C) 2013 Digia Plc and/or its subsidiary(-ies).
** Contact: http://www.qt-project.org/legal
**
** This file is part of the QtWidgets module of the Qt Toolkit.
**
** $QT_BEGIN_LICENSE:LGPL$
** Commercial License Usage
** Licensees holding valid commercial Qt licenses may use this file in
** accordance with the commercial license agreement provided with the
** Software or, alternatively, in accordance with the terms contained in
** a written agreement between you and Digia.  For licensing terms and
** conditions see http://qt.digia.com/licensing.  For further information
** use the contact form at http://qt.digia.com/contact-us.
**
** GNU Lesser General Public License Usage
** Alternatively, this file may be used under the terms of the GNU Lesser
** General Public License version 2.1 as published by the Free Software
** Foundation and appearing in the file LICENSE.LGPL included in the
** packaging of this file.  Please review the following information to
** ensure the GNU Lesser General Public License version 2.1 requirements
** will be met: http://www.gnu.org/licenses/old-licenses/lgpl-2.1.html.
**
** In addition, as a special exception, Digia gives you certain additional
** rights.  These rights are described in the Digia Qt LGPL Exception
** version 1.1, included in the file LGPL_EXCEPTION.txt in this package.
**
** GNU General Public License Usage
** Alternatively, this file may be used under the terms of the GNU
** General Public License version 3.0 as published by the Free Software
** Foundation and appearing in the file LICENSE.GPL included in the
** packaging of this file.  Please review the following information to
** ensure the GNU General Public License version 3.0 requirements will be
** met: http://www.gnu.org/copyleft/gpl.html.
**
**
** $QT_END_LICENSE$
**
****************************************************************************/

#include <QWidgetItem>
#include <QToolBar>
#include <QStyleOption>
#include <QApplication>
#include <qdebug.h>

#include "qtoolbararealayout_p.h"
#include "qmainwindowlayout_p.h"
#include "qwidgetanimator_p.h"
#include "qtoolbarlayout_p.h"
#include "qtoolbar_p.h"

/******************************************************************************
** QToolBarAreaLayoutItem
*/

#ifndef QT_NO_TOOLBAR

QT_BEGIN_NAMESPACE

// qmainwindow.cpp
extern QMainWindowLayout *qt_mainwindow_layout(const QMainWindow *mainWindow);

QSize QToolBarAreaLayoutItem::minimumSize() const
{
    if (skip())
        return QSize(0, 0);
    return qSmartMinSize(static_cast<QWidgetItem*>(widgetItem));
}

QSize QToolBarAreaLayoutItem::sizeHint() const
{
    if (skip())
        return QSize(0, 0);

    return realSizeHint();
}

//returns the real size hint not taking into account the visibility of the widget
QSize QToolBarAreaLayoutItem::realSizeHint() const
{
    QWidget *wid = widgetItem->widget();
    QSize s = wid->sizeHint().expandedTo(wid->minimumSizeHint());
    if (wid->sizePolicy().horizontalPolicy() == QSizePolicy::Ignored)
        s.setWidth(0);
    if (wid->sizePolicy().verticalPolicy() == QSizePolicy::Ignored)
        s.setHeight(0);
    s = s.boundedTo(wid->maximumSize())
        .expandedTo(wid->minimumSize());
    return s;
}

bool QToolBarAreaLayoutItem::skip() const
{
    if (gap)
        return false;
    return widgetItem == 0 || widgetItem->isEmpty();
}

/******************************************************************************
** QToolBarAreaLayoutLine
*/

QToolBarAreaLayoutLine::QToolBarAreaLayoutLine(Qt::Orientation orientation)
    : o(orientation)
{
}

QSize QToolBarAreaLayoutLine::sizeHint() const
{
    int a = 0, b = 0;
    for (int i = 0; i < toolBarItems.count(); ++i) {
        const QToolBarAreaLayoutItem &item = toolBarItems.at(i);
        if (item.skip())
            continue;

        QSize sh = item.sizeHint();
        a += item.preferredSize > 0 ? item.preferredSize : pick(o, sh);
        b = qMax(b, perp(o, sh));
    }

    QSize result;
    rpick(o, result) = a;
    rperp(o, result) = b;

    return result;
}

QSize QToolBarAreaLayoutLine::minimumSize() const
{
    int a = 0, b = 0;
    for (int i = 0; i < toolBarItems.count(); ++i) {
        const QToolBarAreaLayoutItem &item = toolBarItems[i];
        if (item.skip())
            continue;

        QSize ms = item.minimumSize();
        a += pick(o, ms);
        b = qMax(b, perp(o, ms));
    }

    QSize result;
    rpick(o, result) = a;
    rperp(o, result) = b;

    return result;
}

void QToolBarAreaLayoutLine::fitLayout()
{
    int last = -1;
    int min = pick(o, minimumSize());
    int space = pick(o, rect.size());
    int extra = qMax(0, space - min);

    for (int i = 0; i < toolBarItems.count(); ++i) {
        QToolBarAreaLayoutItem &item = toolBarItems[i];
        if (item.skip())
            continue;

        if (QToolBarLayout *tblayout = qobject_cast<QToolBarLayout*>(item.widgetItem->widget()->layout()))
            tblayout->checkUsePopupMenu();

        const int itemMin = pick(o, item.minimumSize());
        //preferredSize is the default if it is set, otherwise, we take the sizehint
        item.size = item.preferredSize > 0 ? item.preferredSize : pick(o, item.sizeHint());

        //the extraspace is the space above the item minimum sizehint
        const int extraSpace = qMin(item.size - itemMin, extra);
        item.size = itemMin + extraSpace; //that is the real size

        extra -= extraSpace;

        last = i;
    }

    // calculate the positions from the sizes
    int pos = 0;
    for (int i = 0; i < toolBarItems.count(); ++i) {
        QToolBarAreaLayoutItem &item = toolBarItems[i];
        if (item.skip())
            continue;

        item.pos = pos;
        if (i == last) // stretch the last item to the end of the line
            item.size = qMax(0, pick(o, rect.size()) - item.pos);
        pos += item.size;
    }
}

bool QToolBarAreaLayoutLine::skip() const
{
    for (int i = 0; i < toolBarItems.count(); ++i) {
        if (!toolBarItems.at(i).skip())
            return false;
    }
    return true;
}

/******************************************************************************
** QToolBarAreaLayoutInfo
*/

QToolBarAreaLayoutInfo::QToolBarAreaLayoutInfo(QInternal::DockPosition pos)
    : dockPos(pos), dirty(false)
{
    switch (pos) {
        case QInternal::LeftDock:
        case QInternal::RightDock:
            o = Qt::Vertical;
            break;
        case QInternal::TopDock:
        case QInternal::BottomDock:
            o = Qt::Horizontal;
            break;
        default:
            o = Qt::Horizontal;
            break;
    }
}

QSize QToolBarAreaLayoutInfo::sizeHint() const
{
    int a = 0, b = 0;
    for (int i = 0; i < lines.count(); ++i) {
        const QToolBarAreaLayoutLine &l = lines.at(i);
        if (l.skip())
            continue;

        QSize hint = l.sizeHint();
        a = qMax(a, pick(o, hint));
        b += perp(o, hint);
    }

    QSize result;
    rpick(o, result) = a;
    rperp(o, result) = b;

    return result;
}

QSize QToolBarAreaLayoutInfo::minimumSize() const
{
    int a = 0, b = 0;
    for (int i = 0; i < lines.count(); ++i) {
        const QToolBarAreaLayoutLine &l = lines.at(i);
        if (l.skip())
            continue;

        QSize m = l.minimumSize();
        a = qMax(a, pick(o, m));
        b += perp(o, m);
    }

    QSize result;
    rpick(o, result) = a;
    rperp(o, result) = b;

    return result;
}

void QToolBarAreaLayoutInfo::fitLayout()
{
    dirty = false;

    int b = 0;

    bool reverse = dockPos == QInternal::RightDock || dockPos == QInternal::BottomDock;

    int i = reverse ? lines.count() - 1 : 0;
    for (;;) {
        if ((reverse && i < 0) || (!reverse && i == lines.count()))
            break;

        QToolBarAreaLayoutLine &l = lines[i];
        if (!l.skip()) {
            if (o == Qt::Horizontal) {
                l.rect.setLeft(rect.left());
                l.rect.setRight(rect.right());
                l.rect.setTop(b + rect.top());
                b += l.sizeHint().height();
                l.rect.setBottom(b - 1 + rect.top());
            } else {
                l.rect.setTop(rect.top());
                l.rect.setBottom(rect.bottom());
                l.rect.setLeft(b + rect.left());
                b += l.sizeHint().width();
                l.rect.setRight(b - 1 + rect.left());
            }

            l.fitLayout();
        }

        i += reverse ? -1 : 1;
    }
}

QLayoutItem *QToolBarAreaLayoutInfo::insertToolBar(QToolBar *before, QToolBar *toolBar)
{
    toolBar->setOrientation(o);
    QLayoutItem *item = new QWidgetItemV2(toolBar);
    insertItem(before, item);
    return item;
}

void QToolBarAreaLayoutInfo::insertItem(QToolBar *before, QLayoutItem *item)
{
    if (before == 0) {
        if (lines.isEmpty())
            lines.append(QToolBarAreaLayoutLine(o));
        lines.last().toolBarItems.append(item);
        return;
    }

    for (int j = 0; j < lines.count(); ++j) {
        QToolBarAreaLayoutLine &line = lines[j];

        for (int k = 0; k < line.toolBarItems.count(); ++k) {
            if (line.toolBarItems.at(k).widgetItem->widget() == before) {
                line.toolBarItems.insert(k, item);
                return;
            }
        }
    }
}

void QToolBarAreaLayoutInfo::removeToolBar(QToolBar *toolBar)
{
    for (int j = 0; j < lines.count(); ++j) {
        QToolBarAreaLayoutLine &line = lines[j];

        for (int k = 0; k < line.toolBarItems.count(); ++k) {
            QToolBarAreaLayoutItem &item = line.toolBarItems[k];
            if (item.widgetItem->widget() == toolBar) {
                delete item.widgetItem;
                item.widgetItem = 0;
                line.toolBarItems.removeAt(k);

                if (line.toolBarItems.isEmpty() && j < lines.count() - 1)
                    lines.removeAt(j);

                return;
            }
        }
    }
}

void QToolBarAreaLayoutInfo::insertToolBarBreak(QToolBar *before)
{
    if (before == 0) {
        if (!lines.isEmpty() && lines.last().toolBarItems.isEmpty())
            return;
        lines.append(QToolBarAreaLayoutLine(o));
        return;
    }

    for (int j = 0; j < lines.count(); ++j) {
        QToolBarAreaLayoutLine &line = lines[j];

        for (int k = 0; k < line.toolBarItems.count(); ++k) {
            if (line.toolBarItems.at(k).widgetItem->widget() == before) {
                if (k == 0)
                    return;

                QToolBarAreaLayoutLine newLine(o);
                newLine.toolBarItems = line.toolBarItems.mid(k);
                line.toolBarItems = line.toolBarItems.mid(0, k);
                lines.insert(j + 1, newLine);

                return;
            }
        }
    }
}

void QToolBarAreaLayoutInfo::removeToolBarBreak(QToolBar *before)
{
    for (int j = 0; j < lines.count(); ++j) {
        const QToolBarAreaLayoutLine &line = lines.at(j);

        for (int k = 0; k < line.toolBarItems.count(); ++k) {
            if (line.toolBarItems.at(k).widgetItem->widget() == before) {
                if (k != 0)
                    return;
                if (j == 0)
                    return;

                lines[j - 1].toolBarItems += lines[j].toolBarItems;
                lines.removeAt(j);

                return;
            }
        }
    }
}

void QToolBarAreaLayoutInfo::moveToolBar(QToolBar *toolbar, int pos)
{
    if (dirty)
        fitLayout();

    dirty = true;

    if (o == Qt::Vertical)
        pos -= rect.top();

    //here we actually update the preferredSize for the line containing the toolbar so that we move it
    for (int j = 0; j < lines.count(); ++j) {
        QToolBarAreaLayoutLine &line = lines[j];

        int previousIndex = -1;
        int minPos = 0;
        for (int k = 0; k < line.toolBarItems.count(); ++k) {
            QToolBarAreaLayoutItem &current = line.toolBarItems[k];
            if (current.widgetItem->widget() == toolbar) {
                int newPos = current.pos;

                if (previousIndex >= 0) {
                    QToolBarAreaLayoutItem &previous = line.toolBarItems[previousIndex];
                    if (pos < current.pos) {
                        newPos = qMax(pos, minPos);
                    } else {
                        //we check the max value for the position (until everything at the right is "compressed")
                        int maxPos = pick(o, rect.size());
                        for(int l = k; l < line.toolBarItems.count(); ++l) {
                            const QToolBarAreaLayoutItem &item = line.toolBarItems.at(l);
                            if (!item.skip()) {
                                maxPos -= pick(o, item.minimumSize());
                            }
                        }
                        newPos = qMin(pos, maxPos);
                    }

                    //extra is the number of pixels to add to the previous toolbar
                    int extra = newPos - current.pos;

                    //we check if the previous is near its size hint
                    //in which case we try to stick to it
                    const int diff = pick(o, previous.sizeHint()) - (previous.size + extra);
                    if (qAbs(diff) < QApplication::startDragDistance()) {
                        //we stick to the default place and size
                        extra += diff;
                    }

                    //update for the current item
                    current.extendSize(line.o, -extra);

                    if (extra >= 0) {
                        previous.extendSize(line.o, extra);
                    } else {
                        //we need to push the toolbars on the left starting with previous
                        extra = -extra; // we just need to know the number of pixels
                        ///at this point we need to get extra pixels from the toolbars at the left
                        for(int l = previousIndex; l >=0; --l) {
                            QToolBarAreaLayoutItem &item = line.toolBarItems[l];
                            if (!item.skip()) {
                                const int minPreferredSize = pick(o, item.minimumSize());
                                const int margin =  item.size - minPreferredSize;
                                if (margin < extra) {
                                    item.resize(line.o, minPreferredSize);
                                    extra -= margin;
                                } else {
                                    item.extendSize(line.o, -extra);
                                    extra = 0;
                                }
                            }
                        }
                        Q_ASSERT(extra == 0);
                    }
                } else {
                    //the item is the first one, it should be at position 0
                }

                return;

            } else if (!current.skip()) {
                previousIndex = k;
                minPos += pick(o, current.minimumSize());
            }
        }
    }
}


QList<int> QToolBarAreaLayoutInfo::gapIndex(const QPoint &pos, int *minDistance) const
{
    if (rect.contains(pos)) {
        // <pos> is in QToolBarAreaLayout coordinates.
        // <item.pos> is in local dockarea coordinates (see ~20 lines below)
        // Since we're comparing p with item.pos, we put them in the same coordinate system.
        const int p = pick(o, pos - rect.topLeft());

        for (int j = 0; j < lines.count(); ++j) {
            const QToolBarAreaLayoutLine &line = lines.at(j);
            if (line.skip())
                continue;
            if (!line.rect.contains(pos))
                continue;

            int k = 0;
            for (; k < line.toolBarItems.count(); ++k) {
                const QToolBarAreaLayoutItem &item = line.toolBarItems.at(k);
                if (item.skip())
                    continue;

                int size = qMin(item.size, pick(o, item.sizeHint()));

                if (p > item.pos + size)
                    continue;
                if (p > item.pos + size/2)
                    ++k;
                break;
            }

            QList<int> result;
            result << j << k;
            *minDistance = 0; //we found a perfect match
            return result;
        }
    } else {
        const int dist = distance(pos);
        //it will only return a path if the minDistance is higher than the current distance
        if (dist >= 0 && *minDistance > dist) {
            *minDistance = dist;

            QList<int> result;
            result << lines.count() << 0;
            return result;
        }
    }

    return QList<int>();
}

bool QToolBarAreaLayoutInfo::insertGap(const QList<int> &path, QLayoutItem *item)
{
    Q_ASSERT(path.count() == 2);
    int j = path.first();
    if (j == lines.count())
        lines.append(QToolBarAreaLayoutLine(o));

    QToolBarAreaLayoutLine &line = lines[j];
    const int k = path.at(1);

    QToolBarAreaLayoutItem gap_item;
    gap_item.gap = true;
    gap_item.widgetItem = item;

    //update the previous item's preferred size
    for(int p = k - 1 ; p >= 0; --p) {
        QToolBarAreaLayoutItem &previous = line.toolBarItems[p];
        if (!previous.skip()) {
            //we found the previous one
            int previousSizeHint = pick(line.o, previous.sizeHint());
            int previousExtraSpace = previous.size - previousSizeHint;

            if (previousExtraSpace > 0) {
                //in this case we reset the space
                previous.preferredSize = -1;
                previous.size = previousSizeHint;

                gap_item.resize(o, previousExtraSpace);
            }

            break;
        }
    }

    line.toolBarItems.insert(k, gap_item);
    return true;

}

void QToolBarAreaLayoutInfo::clear()
{
    lines.clear();
    rect = QRect();
}

QRect QToolBarAreaLayoutInfo::itemRect(const QList<int> &path) const
{
    Q_ASSERT(path.count() == 2);
    int j = path.at(0);
    int k = path.at(1);

    const QToolBarAreaLayoutLine &line = lines.at(j);
    const QToolBarAreaLayoutItem &item = line.toolBarItems.at(k);

    QRect result = line.rect;

    if (o == Qt::Horizontal) {
        result.setLeft(item.pos + line.rect.left());
        result.setWidth(item.size);
    } else {
        result.setTop(item.pos + line.rect.top());
        result.setHeight(item.size);
    }

    return result;
}

int QToolBarAreaLayoutInfo::distance(const QPoint &pos) const
{
    switch (dockPos) {
        case QInternal::LeftDock:
            if (pos.y() < rect.bottom())
                return pos.x() - rect.right();
        case QInternal::RightDock:
            if (pos.y() < rect.bottom())
                return rect.left() - pos.x();
        case QInternal::TopDock:
            if (pos.x() < rect.right())
                return pos.y() - rect.bottom();
        case QInternal::BottomDock:
            if (pos.x() < rect.right())
                return rect.top() - pos.y();
        default:
            break;
    }
    return -1;
}

/******************************************************************************
** QToolBarAreaLayout
*/

QToolBarAreaLayout::QToolBarAreaLayout(const QMainWindow *win) : mainWindow(win), visible(true)
{
    for (int i = 0; i < QInternal::DockCount; ++i) {
        QInternal::DockPosition pos = static_cast<QInternal::DockPosition>(i);
        docks[i] = QToolBarAreaLayoutInfo(pos);
    }
}

QRect QToolBarAreaLayout::fitLayout()
{
    if (!visible)
        return rect;

    QSize left_hint = docks[QInternal::LeftDock].sizeHint();
    QSize right_hint = docks[QInternal::RightDock].sizeHint();
    QSize top_hint = docks[QInternal::TopDock].sizeHint();
    QSize bottom_hint = docks[QInternal::BottomDock].sizeHint();

    QRect center = rect.adjusted(left_hint.width(), top_hint.height(),
                                    -right_hint.width(), -bottom_hint.height());

    docks[QInternal::TopDock].rect = QRect(rect.left(), rect.top(),
                                rect.width(), top_hint.height());
    docks[QInternal::LeftDock].rect = QRect(rect.left(), center.top(),
                                left_hint.width(), center.height());
    docks[QInternal::RightDock].rect = QRect(center.right() + 1, center.top(),
                                    right_hint.width(), center.height());
    docks[QInternal::BottomDock].rect = QRect(rect.left(), center.bottom() + 1,
                                    rect.width(), bottom_hint.height());

    docks[QInternal::TopDock].fitLayout();
    docks[QInternal::LeftDock].fitLayout();
    docks[QInternal::RightDock].fitLayout();
    docks[QInternal::BottomDock].fitLayout();

    return center;
}

QSize QToolBarAreaLayout::minimumSize(const QSize &centerMin) const
{
    if (!visible)
        return centerMin;

    QSize result = centerMin;

    QSize left_min = docks[QInternal::LeftDock].minimumSize();
    QSize right_min = docks[QInternal::RightDock].minimumSize();
    QSize top_min = docks[QInternal::TopDock].minimumSize();
    QSize bottom_min = docks[QInternal::BottomDock].minimumSize();

    result.setWidth(qMax(top_min.width(), result.width()));
    result.setWidth(qMax(bottom_min.width(), result.width()));
    result.setHeight(qMax(left_min.height(), result.height()));
    result.setHeight(qMax(right_min.height(), result.height()));

    result.rwidth() += left_min.width() + right_min.width();
    result.rheight() += top_min.height() + bottom_min.height();

    return result;
}

QSize QToolBarAreaLayout::sizeHint(const QSize &centerHint) const
{
    if (!visible)
        return centerHint;

    QSize result = centerHint;

    QSize left_hint = docks[QInternal::LeftDock].sizeHint();
    QSize right_hint = docks[QInternal::RightDock].sizeHint();
    QSize top_hint = docks[QInternal::TopDock].sizeHint();
    QSize bottom_hint = docks[QInternal::BottomDock].sizeHint();

    result.setWidth(qMax(top_hint.width(), result.width()));
    result.setWidth(qMax(bottom_hint.width(), result.width()));
    result.setHeight(qMax(left_hint.height(), result.height()));
    result.setHeight(qMax(right_hint.height(), result.height()));

    result.rwidth() += left_hint.width() + right_hint.width();
    result.rheight() += top_hint.height() + bottom_hint.height();

    return result;
}

QRect QToolBarAreaLayout::rectHint(const QRect &r) const
{
    int coef = visible ? 1 : -1;

    QRect result = r;

    QSize left_hint = docks[QInternal::LeftDock].sizeHint();
    QSize right_hint = docks[QInternal::RightDock].sizeHint();
    QSize top_hint = docks[QInternal::TopDock].sizeHint();
    QSize bottom_hint = docks[QInternal::BottomDock].sizeHint();

    result.adjust(-left_hint.width()*coef, -top_hint.height()*coef,
                    right_hint.width()*coef, bottom_hint.height()*coef);

    return result;
}

QLayoutItem *QToolBarAreaLayout::itemAt(int *x, int index) const
{
    Q_ASSERT(x != 0);

    for (int i = 0; i < QInternal::DockCount; ++i) {
        const QToolBarAreaLayoutInfo &dock = docks[i];

        for (int j = 0; j < dock.lines.count(); ++j) {
            const QToolBarAreaLayoutLine &line = dock.lines.at(j);

            for (int k = 0; k < line.toolBarItems.count(); ++k) {
                if ((*x)++ == index)
                    return line.toolBarItems.at(k).widgetItem;
            }
        }
    }

    return 0;
}

QLayoutItem *QToolBarAreaLayout::takeAt(int *x, int index)
{
    Q_ASSERT(x != 0);

    for (int i = 0; i < QInternal::DockCount; ++i) {
        QToolBarAreaLayoutInfo &dock = docks[i];

        for (int j = 0; j < dock.lines.count(); ++j) {
            QToolBarAreaLayoutLine &line = dock.lines[j];

            for (int k = 0; k < line.toolBarItems.count(); ++k) {
                if ((*x)++ == index) {
                    QLayoutItem *result = line.toolBarItems.takeAt(k).widgetItem;
                    if (line.toolBarItems.isEmpty())
                        dock.lines.removeAt(j);
                    return result;
                }
            }
        }
    }

    return 0;
}

void QToolBarAreaLayout::deleteAllLayoutItems()
{
    for (int i = 0; i < QInternal::DockCount; ++i) {
        QToolBarAreaLayoutInfo &dock = docks[i];

        for (int j = 0; j < dock.lines.count(); ++j) {
            QToolBarAreaLayoutLine &line = dock.lines[j];

            for (int k = 0; k < line.toolBarItems.count(); ++k) {
                QToolBarAreaLayoutItem &item = line.toolBarItems[k];
                if (!item.gap)
                    delete item.widgetItem;
                item.widgetItem = 0;
            }
        }
    }
}

QInternal::DockPosition QToolBarAreaLayout::findToolBar(QToolBar *toolBar) const
{
    for (int i = 0; i < QInternal::DockCount; ++i) {
        const QToolBarAreaLayoutInfo &dock = docks[i];

        for (int j = 0; j < dock.lines.count(); ++j) {
            const QToolBarAreaLayoutLine &line = dock.lines.at(j);

            for (int k = 0; k < line.toolBarItems.count(); ++k) {
                if (line.toolBarItems.at(k).widgetItem->widget() == toolBar)
                    return static_cast<QInternal::DockPosition>(i);
            }
        }
    }

    return QInternal::DockCount;
}

QLayoutItem *QToolBarAreaLayout::insertToolBar(QToolBar *before, QToolBar *toolBar)
{
    QInternal::DockPosition pos = findToolBar(before);
    if (pos == QInternal::DockCount)
        return 0;

    return docks[pos].insertToolBar(before, toolBar);
}

void QToolBarAreaLayout::removeToolBar(QToolBar *toolBar)
{
    QInternal::DockPosition pos = findToolBar(toolBar);
    if (pos == QInternal::DockCount)
        return;
    docks[pos].removeToolBar(toolBar);
}

QLayoutItem *QToolBarAreaLayout::addToolBar(QInternal::DockPosition pos, QToolBar *toolBar)
{
    return docks[pos].insertToolBar(0, toolBar);
}

void QToolBarAreaLayout::insertToolBarBreak(QToolBar *before)
{
    QInternal::DockPosition pos = findToolBar(before);
    if (pos == QInternal::DockCount)
        return;
    docks[pos].insertToolBarBreak(before);
}

void QToolBarAreaLayout::removeToolBarBreak(QToolBar *before)
{
    QInternal::DockPosition pos = findToolBar(before);
    if (pos == QInternal::DockCount)
        return;
    docks[pos].removeToolBarBreak(before);
}

void QToolBarAreaLayout::addToolBarBreak(QInternal::DockPosition pos)
{
    docks[pos].insertToolBarBreak(0);
}

void QToolBarAreaLayout::moveToolBar(QToolBar *toolbar, int p)
{
    QInternal::DockPosition pos = findToolBar(toolbar);
    if (pos == QInternal::DockCount)
        return;
    docks[pos].moveToolBar(toolbar, p);
}


void QToolBarAreaLayout::insertItem(QInternal::DockPosition pos, QLayoutItem *item)
{
    if (docks[pos].lines.isEmpty())
        docks[pos].lines.append(QToolBarAreaLayoutLine(docks[pos].o));
    docks[pos].lines.last().toolBarItems.append(item);
}

void QToolBarAreaLayout::insertItem(QToolBar *before, QLayoutItem *item)
{
    QInternal::DockPosition pos = findToolBar(before);
    if (pos == QInternal::DockCount)
        return;

    docks[pos].insertItem(before, item);
}

void QToolBarAreaLayout::apply(bool animate)
{
    QMainWindowLayout *layout = qt_mainwindow_layout(mainWindow);
    Q_ASSERT(layout != 0);

    Qt::LayoutDirection dir = mainWindow->layoutDirection();

    for (int i = 0; i < QInternal::DockCount; ++i) {
        const QToolBarAreaLayoutInfo &dock = docks[i];

        for (int j = 0; j < dock.lines.count(); ++j) {
            const QToolBarAreaLayoutLine &line = dock.lines.at(j);
            if (line.skip())
                continue;

            for (int k = 0; k < line.toolBarItems.count(); ++k) {
                const QToolBarAreaLayoutItem &item = line.toolBarItems.at(k);
                if (item.skip() || item.gap)
                    continue;

                QRect geo;
                if (visible) {
                    if (line.o == Qt::Horizontal) {
                        geo.setTop(line.rect.top());
                        geo.setBottom(line.rect.bottom());
                        geo.setLeft(line.rect.left() + item.pos);
                        geo.setRight(line.rect.left() + item.pos + item.size - 1);
                    } else {
                        geo.setLeft(line.rect.left());
                        geo.setRight(line.rect.right());
                        geo.setTop(line.rect.top() + item.pos);
                        geo.setBottom(line.rect.top() + item.pos + item.size - 1);
                    }
                }

                QWidget *widget = item.widgetItem->widget();
                if (QToolBar *toolBar = qobject_cast<QToolBar*>(widget)) {
                    QToolBarLayout *tbl = qobject_cast<QToolBarLayout*>(toolBar->layout());
                    if (tbl->expanded) {
                        QPoint tr = geo.topRight();
                        QSize size = tbl->expandedSize(geo.size());
                        geo.setSize(size);
                        geo.moveTopRight(tr);
                        if (geo.bottom() > rect.bottom())
                            geo.moveBottom(rect.bottom());
                        if (geo.right() > rect.right())
                            geo.moveRight(rect.right());
                        if (geo.left() < 0)
                            geo.moveLeft(0);
                        if (geo.top() < 0)
                            geo.moveTop(0);
                    }
                }

                if (visible && dock.o == Qt::Horizontal)
                    geo = QStyle::visualRect(dir, line.rect, geo);

                layout->widgetAnimator.animate(widget, geo, animate);
            }
        }
    }
}

bool QToolBarAreaLayout::toolBarBreak(QToolBar *toolBar) const
{
    for (int i = 0; i < QInternal::DockCount; ++i) {
        const QToolBarAreaLayoutInfo &dock = docks[i];

        for (int j = 0; j < dock.lines.count(); ++j) {
            const QToolBarAreaLayoutLine &line = dock.lines.at(j);

            for (int k = 0; k < line.toolBarItems.count(); ++k) {
                if (line.toolBarItems.at(k).widgetItem->widget() == toolBar)
                    return j > 0 && k == 0;
            }
        }
    }

    return false;
}

void QToolBarAreaLayout::getStyleOptionInfo(QStyleOptionToolBar *option, QToolBar *toolBar) const
{
    for (int i = 0; i < QInternal::DockCount; ++i) {
        const QToolBarAreaLayoutInfo &dock = docks[i];

        for (int j = 0; j < dock.lines.count(); ++j) {
            const QToolBarAreaLayoutLine &line = dock.lines.at(j);

            for (int k = 0; k < line.toolBarItems.count(); ++k) {
                if (line.toolBarItems.at(k).widgetItem->widget() == toolBar) {
                    if (line.toolBarItems.count() == 1)
                        option->positionWithinLine = QStyleOptionToolBar::OnlyOne;
                    else if (k == 0)
                        option->positionWithinLine = QStyleOptionToolBar::Beginning;
                    else if (k == line.toolBarItems.count() - 1)
                        option->positionWithinLine = QStyleOptionToolBar::End;
                    else
                        option->positionWithinLine = QStyleOptionToolBar::Middle;

                    if (dock.lines.count() == 1)
                        option->positionOfLine = QStyleOptionToolBar::OnlyOne;
                    else if (j == 0)
                        option->positionOfLine = QStyleOptionToolBar::Beginning;
                    else if (j == dock.lines.count() - 1)
                        option->positionOfLine = QStyleOptionToolBar::End;
                    else
                        option->positionOfLine = QStyleOptionToolBar::Middle;

                    return;
                }
            }
        }
    }
}

QList<int> QToolBarAreaLayout::indexOf(QWidget *toolBar) const
{
    QList<int> result;

    bool found = false;

    for (int i = 0; i < QInternal::DockCount; ++i) {
        const QToolBarAreaLayoutInfo &dock = docks[i];

        for (int j = 0; j < dock.lines.count(); ++j) {
            const QToolBarAreaLayoutLine &line = dock.lines.at(j);

            for (int k = 0; k < line.toolBarItems.count(); ++k) {
                const QToolBarAreaLayoutItem &item = line.toolBarItems.at(k);
                if (!item.gap && item.widgetItem->widget() == toolBar) {
                    found = true;
                    result.prepend(k);
                    break;
                }
            }

            if (found) {
                result.prepend(j);
                break;
            }
        }

        if (found) {
            result.prepend(i);
            break;
        }
    }

    return result;
}

//this functions returns the path to the possible gapindex for the position pos
QList<int> QToolBarAreaLayout::gapIndex(const QPoint &pos) const
{
    Qt::LayoutDirection dir = mainWindow->layoutDirection();
    int minDistance = 80; // when a dock area is empty, how "wide" is it?
    QList<int> ret; //return value
    for (int i = 0; i < QInternal::DockCount; ++i) {
        QPoint p = pos;
        if (docks[i].o == Qt::Horizontal)
            p = QStyle::visualPos(dir, docks[i].rect, p);
        QList<int> result = docks[i].gapIndex(p, &minDistance);
        if (!result.isEmpty()) {
            result.prepend(i);
            ret = result;
        }
    }

    return ret;
}

QList<int> QToolBarAreaLayout::currentGapIndex() const
{
    for (int i = 0; i < QInternal::DockCount; ++i) {
        const QToolBarAreaLayoutInfo &dock = docks[i];

        for (int j = 0; j < dock.lines.count(); ++j) {
            const QToolBarAreaLayoutLine &line = dock.lines[j];

            for (int k = 0; k < line.toolBarItems.count(); k++) {
                if (line.toolBarItems[k].gap) {
                    QList<int> result;
                    result << i << j << k;
                    return result;
                }
            }
        }
    }
    return QList<int>();
}

bool QToolBarAreaLayout::insertGap(const QList<int> &path, QLayoutItem *item)
{
    Q_ASSERT(path.count() == 3);
    const int i = path.first();
    Q_ASSERT(i >= 0 && i < QInternal::DockCount);
    return docks[i].insertGap(path.mid(1), item);
}

void QToolBarAreaLayout::remove(const QList<int> &path)
{
    Q_ASSERT(path.count() == 3);
    docks[path.at(0)].lines[path.at(1)].toolBarItems.removeAt(path.at(2));
}

void QToolBarAreaLayout::remove(QLayoutItem *item)
{
    for (int i = 0; i < QInternal::DockCount; ++i) {
        QToolBarAreaLayoutInfo &dock = docks[i];

        for (int j = 0; j < dock.lines.count(); ++j) {
            QToolBarAreaLayoutLine &line = dock.lines[j];

            for (int k = 0; k < line.toolBarItems.count(); k++) {
                if (line.toolBarItems[k].widgetItem == item) {
                    line.toolBarItems.removeAt(k);
                    if (line.toolBarItems.isEmpty())
                        dock.lines.removeAt(j);
                    return;
                }
            }
        }
    }
}

void QToolBarAreaLayout::clear()
{
    for (int i = 0; i < QInternal::DockCount; ++i)
        docks[i].clear();
    rect = QRect();
}

QToolBarAreaLayoutItem &QToolBarAreaLayout::item(const QList<int> &path)
{
    Q_ASSERT(path.count() == 3);

    Q_ASSERT(path.at(0) >= 0 && path.at(0) < QInternal::DockCount);
    QToolBarAreaLayoutInfo &info = docks[path.at(0)];
    Q_ASSERT(path.at(1) >= 0 && path.at(1) < info.lines.count());
    QToolBarAreaLayoutLine &line = info.lines[path.at(1)];
    Q_ASSERT(path.at(2) >= 0 && path.at(2) < line.toolBarItems.count());
    return line.toolBarItems[path.at(2)];
}

QRect QToolBarAreaLayout::itemRect(const QList<int> &path) const
{
    const int i = path.first();

    QRect r = docks[i].itemRect(path.mid(1));
    if (docks[i].o == Qt::Horizontal)
        r = QStyle::visualRect(mainWindow->layoutDirection(),
                                docks[i].rect, r);
    return r;
}

QLayoutItem *QToolBarAreaLayout::plug(const QList<int> &path)
{
    QToolBarAreaLayoutItem &item = this->item(path);
    Q_ASSERT(item.gap);
    Q_ASSERT(item.widgetItem != 0);
    item.gap = false;
    return item.widgetItem;
}

QLayoutItem *QToolBarAreaLayout::unplug(const QList<int> &path, QToolBarAreaLayout *other)
{
    //other needs to be update as well
    Q_ASSERT(path.count() == 3);
    QToolBarAreaLayoutItem &item = this->item(path);

    //update the leading space here
    QToolBarAreaLayoutInfo &info = docks[path.at(0)];
    QToolBarAreaLayoutLine &line = info.lines[path.at(1)];
    if (item.size != pick(line.o, item.realSizeHint())) {
        //the item doesn't have its default size
        //so we'll give this to the next item
        int newExtraSpace = 0;
        //let's iterate over the siblings of the current item that pare placed before it
        //we need to find just the one before
        for (int i = path.at(2) - 1; i >= 0; --i) {
            QToolBarAreaLayoutItem &previous = line.toolBarItems[i];
            if (!previous.skip()) {
                //we need to check if it has a previous element and a next one
                //the previous will get its size changed
                for (int j = path.at(2) + 1; j < line.toolBarItems.count(); ++j) {
                    const QToolBarAreaLayoutItem &next = line.toolBarItems.at(j);
                    if (!next.skip()) {
                        newExtraSpace = next.pos - previous.pos - pick(line.o, previous.sizeHint());
                        previous.resize(line.o, next.pos - previous.pos);
                        break;
                    }
                }
                break;
            }
        }

        if (other) {
            QToolBarAreaLayoutInfo &info = other->docks[path.at(0)];
            QToolBarAreaLayoutLine &line = info.lines[path.at(1)];
            for (int i = path.at(2) - 1; i >= 0; --i) {
                QToolBarAreaLayoutItem &previous = line.toolBarItems[i];
                if (!previous.skip()) {
                    previous.resize(line.o, pick(line.o, previous.sizeHint()) + newExtraSpace);
                    break;
                }
            }

        }
    }

    Q_ASSERT(!item.gap);
    item.gap = true;
    return item.widgetItem;
}

static QRect unpackRect(uint geom0, uint geom1, bool *floating)
{
    *floating = geom0 & 1;
    if (!*floating)
        return QRect();

    geom0 >>= 1;

    int x = (int)(geom0 & 0x0000ffff) - 0x7FFF;
    int y = (int)(geom1 & 0x0000ffff) - 0x7FFF;

    geom0 >>= 16;
    geom1 >>= 16;

    int w = geom0 & 0x0000ffff;
    int h = geom1 & 0x0000ffff;

    return QRect(x, y, w, h);
}

static void packRect(uint *geom0, uint *geom1, const QRect &rect, bool floating)
{
    *geom0 = 0;
    *geom1 = 0;

    if (!floating)
        return;

    // The 0x7FFF is half of 0xFFFF. We add it so we can handle negative coordinates on
    // dual monitors. It's subtracted when unpacking.

    *geom0 |= qMax(0, rect.width()) & 0x0000ffff;
    *geom1 |= qMax(0, rect.height()) & 0x0000ffff;

    *geom0 <<= 16;
    *geom1 <<= 16;

    *geom0 |= qMax(0, rect.x() + 0x7FFF) & 0x0000ffff;
    *geom1 |= qMax(0, rect.y() + 0x7FFF) & 0x0000ffff;

    // yeah, we chop one bit off the width, but it still has a range up to 32512

    *geom0 <<= 1;
    *geom0 |= 1;
}


void QToolBarAreaLayout::saveState(QDataStream &stream) const
{
    // save toolbar state
    stream << (uchar) ToolBarStateMarkerEx;

    int lineCount = 0;
    for (int i = 0; i < QInternal::DockCount; ++i)
        lineCount += docks[i].lines.count();

    stream << lineCount;

    for (int i = 0; i < QInternal::DockCount; ++i) {
        const QToolBarAreaLayoutInfo &dock = docks[i];

        for (int j = 0; j < dock.lines.count(); ++j) {
            const QToolBarAreaLayoutLine &line = dock.lines.at(j);

            stream << i << line.toolBarItems.count();

            for (int k = 0; k < line.toolBarItems.count(); ++k) {
                const QToolBarAreaLayoutItem &item = line.toolBarItems.at(k);
                QWidget *widget = const_cast<QLayoutItem*>(item.widgetItem)->widget();
                QString objectName = widget->objectName();
                if (objectName.isEmpty()) {
                    qWarning("QMainWindow::saveState(): 'objectName' not set for QToolBar %p '%s'",
                                widget, widget->windowTitle().toLocal8Bit().constData());
                }
                stream << objectName;
                // we store information as:
                // 1st bit: 1 if shown
                // 2nd bit: 1 if orientation is vertical (default is horizontal)
                uchar shownOrientation = (uchar)!widget->isHidden();
                if (QToolBar * tb= qobject_cast<QToolBar*>(widget)) {
                    if (tb->orientation() == Qt::Vertical)
                        shownOrientation |= 2;
                }
                stream << shownOrientation;
                stream << item.pos;
                //we store the preferred size. If the use rdidn't resize the toolbars it will be -1
                stream << item.preferredSize;

                uint geom0, geom1;
                packRect(&geom0, &geom1, widget->geometry(), widget->isWindow());
                stream << geom0 << geom1;
            }
        }
    }
}

static inline int getInt(QDataStream &stream, Qt::Orientation o, bool pre43)
{
    if (pre43) {
        QPoint p;
        stream >> p;
        return pick(o, p);
    } else {
        int x;
        stream >> x;
        return x;
    }
}


bool QToolBarAreaLayout::restoreState(QDataStream &stream, const QList<QToolBar*> &_toolBars, uchar tmarker, bool pre43, bool testing)
{
    QList<QToolBar*> toolBars = _toolBars;
    int lines;
    stream >> lines;
<<<<<<< HEAD
    if (!testing)
        testing = mainWindow->unifiedTitleAndToolBarOnMac();
=======
>>>>>>> 65bd80eb

    for (int j = 0; j < lines; ++j) {
        int pos;
        stream >> pos;
        if (pos < 0 || pos >= QInternal::DockCount)
            return false;
        int cnt;
        stream >> cnt;

        QToolBarAreaLayoutInfo &dock = docks[pos];
<<<<<<< HEAD
        const bool applyingLayout = !testing && !(pos == QInternal::TopDock && mainWindow->unifiedTitleAndToolBarOnMac());
=======
        const bool applyingLayout = !testing;
>>>>>>> 65bd80eb
        QToolBarAreaLayoutLine line(dock.o);

        for (int k = 0; k < cnt; ++k) {
            QToolBarAreaLayoutItem item;

            QString objectName;
            stream >> objectName;
            uchar shown;
            stream >> shown;
            item.pos = getInt(stream, dock.o, pre43);
            item.size = getInt(stream, dock.o, pre43);

            /*
               4.3.0 added floating toolbars, but failed to add the ability to restore them.
               We need to store there geometry (four ints). We cannot change the format in a
               patch release (4.3.1) by adding ToolBarStateMarkerEx2 to signal extra data. So
               for now we'll pack it in the two legacy ints we no longer used in Qt4.3.0.
               In 4.4, we should add ToolBarStateMarkerEx2 and fix this properly.
            */

            QRect rect;
            bool floating = false;
            uint geom0, geom1;
            geom0 = getInt(stream, dock.o, pre43);
            if (tmarker == ToolBarStateMarkerEx) {
                geom1 = getInt(stream, dock.o, pre43);
                rect = unpackRect(geom0, geom1, &floating);
            }

            QToolBar *toolBar = 0;
            for (int x = 0; x < toolBars.count(); ++x) {
                if (toolBars.at(x)->objectName() == objectName) {
                    toolBar = toolBars.takeAt(x);
                    break;
                }
            }
            if (toolBar == 0) {
                continue;
            }

            if (applyingLayout) {
                item.widgetItem = new QWidgetItemV2(toolBar);
                toolBar->setOrientation(floating ? ((shown & 2) ? Qt::Vertical : Qt::Horizontal) : dock.o);
                toolBar->setVisible(shown & 1);
                toolBar->d_func()->setWindowState(floating, true, rect);

                item.preferredSize = item.size;
                line.toolBarItems.append(item);
            }
        }

        if (applyingLayout) {
            dock.lines.append(line);
        }
    }


    return stream.status() == QDataStream::Ok;
}

bool QToolBarAreaLayout::isEmpty() const
{
    for (int i = 0; i < QInternal::DockCount; ++i) {
        if (!docks[i].lines.isEmpty())
            return false;
    }
    return true;
}

QT_END_NAMESPACE

#endif // QT_NO_TOOLBAR<|MERGE_RESOLUTION|>--- conflicted
+++ resolved
@@ -1305,11 +1305,6 @@
     QList<QToolBar*> toolBars = _toolBars;
     int lines;
     stream >> lines;
-<<<<<<< HEAD
-    if (!testing)
-        testing = mainWindow->unifiedTitleAndToolBarOnMac();
-=======
->>>>>>> 65bd80eb
 
     for (int j = 0; j < lines; ++j) {
         int pos;
@@ -1320,11 +1315,7 @@
         stream >> cnt;
 
         QToolBarAreaLayoutInfo &dock = docks[pos];
-<<<<<<< HEAD
-        const bool applyingLayout = !testing && !(pos == QInternal::TopDock && mainWindow->unifiedTitleAndToolBarOnMac());
-=======
         const bool applyingLayout = !testing;
->>>>>>> 65bd80eb
         QToolBarAreaLayoutLine line(dock.o);
 
         for (int k = 0; k < cnt; ++k) {
