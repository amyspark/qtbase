--- conflicted
+++ resolved
@@ -244,39 +244,6 @@
 };
 Q_DECLARE_TYPEINFO(QLineEditPrivate::SideWidgetEntry, Q_PRIMITIVE_TYPE);
 
-<<<<<<< HEAD
-=======
-static bool isSideWidgetVisible(const QLineEditPrivate::SideWidgetEntry &e)
-{
-   return e.widget->isVisible();
-}
-
-inline int QLineEditPrivate::effectiveLeftTextMargin() const
-{
-    int result = leftTextMargin;
-    if (!leftSideWidgetList().isEmpty()) {
-        const SideWidgetParameters p = sideWidgetParameters();
-        result += (p.margin + p.widgetWidth)
-            * int(std::count_if(leftSideWidgetList().constBegin(), leftSideWidgetList().constEnd(),
-                                isSideWidgetVisible));
-    }
-    return result;
-}
-
-inline int QLineEditPrivate::effectiveRightTextMargin() const
-{
-    int result = rightTextMargin;
-    if (!rightSideWidgetList().isEmpty()) {
-        const SideWidgetParameters p = sideWidgetParameters();
-        result += (p.margin + p.widgetWidth)
-            * int(std::count_if(rightSideWidgetList().constBegin(), rightSideWidgetList().constEnd(),
-                                isSideWidgetVisible));
-    }
-    return result;
-}
-
-
->>>>>>> 64044188
 #endif // QT_NO_LINEEDIT
 
 QT_END_NAMESPACE
