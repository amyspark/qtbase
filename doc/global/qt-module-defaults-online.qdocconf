#The online onfiguration for a Qt 5 module, including Add-Ons and Tools.
#Include this file for a standard Qt 5 module; builds with the online style.

# Start of footer - the rest is defined in qt-html-templates-online.qdocconf
HTML.footer = \
    "   </div>\n" \
    "   <p class=\"copy-notice\">\n" \
    "   <acronym title=\"Copyright\">&copy;</acronym> 2015 The Qt Company Ltd.\n" \
    "   Documentation contributions included herein are the copyrights of\n" \
    "   their respective owners. " \
    "   The documentation provided herein is licensed under the terms of the" \
    "   <a href=\"http://www.gnu.org/licenses/fdl.html\">GNU Free Documentation" \
    "   License version 1.3</a> as published by the Free Software Foundation. " \
<<<<<<< HEAD
    "   The Qt Company, Qt and their respective logos are trademarks of The Qt Company Ltd " \
=======
    "   Qt and respective logos are trademarks of The Qt Company Ltd. " \
>>>>>>> fc3733cb
    "   in Finland and/or other countries worldwide. All other trademarks are property\n" \
    "   of their respective owners. </p>\n"

#include standard set of macros and C++ defines and ignores
include(macros.qdocconf)
include(qt-cpp-defines.qdocconf)
include(compat.qdocconf)
include(manifest-meta.qdocconf)
include(fileextensions.qdocconf)
include(qt-html-templates-online.qdocconf)

#extra configuration data DITA information
include(config.qdocconf)

# single-directory output mode
HTML.nosubdirs = "true"
HTML.outputsubdir = "html"<|MERGE_RESOLUTION|>--- conflicted
+++ resolved
@@ -11,11 +11,7 @@
     "   The documentation provided herein is licensed under the terms of the" \
     "   <a href=\"http://www.gnu.org/licenses/fdl.html\">GNU Free Documentation" \
     "   License version 1.3</a> as published by the Free Software Foundation. " \
-<<<<<<< HEAD
-    "   The Qt Company, Qt and their respective logos are trademarks of The Qt Company Ltd " \
-=======
     "   Qt and respective logos are trademarks of The Qt Company Ltd. " \
->>>>>>> fc3733cb
     "   in Finland and/or other countries worldwide. All other trademarks are property\n" \
     "   of their respective owners. </p>\n"
 
