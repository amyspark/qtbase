#####################################################################
# Main projectfile
#####################################################################

load(qt_parts)

<<<<<<< HEAD
SUBDIRS += qmake/qmake-aux.pro
=======
SUBDIRS += qmake/qmake-docs.pro doc
>>>>>>> d2b4a789

cross_compile: CONFIG += nostrip

confclean.depends += distclean
confclean.commands = echo The confclean target is obsolete. Please use distclean instead.
QMAKE_EXTRA_TARGETS += confclean

qmake-clean.commands += (cd qmake && $(MAKE) clean)
QMAKE_EXTRA_TARGETS += qmake-clean
CLEAN_DEPS += qmake-clean

# We don't distclean qmake, as it may be needed for rebuilding Makefiles as a
# recursive distclean proceeds, including beyond qtbase.
DISTCLEAN_DEPS += qmake-clean

# Files created by configure.
# config.status (and configure.cache, which is the same for Windows)
# are omitted for convenience of rebuilds.
QMAKE_DISTCLEAN += \
    config.summary \
    config.tests/.qmake.cache \
    mkspecs/qconfig.pri \
    mkspecs/qdevice.pri \
    mkspecs/qhost.pri \
    mkspecs/qmodule.pri \
    src/corelib/global/qconfig.h \
    src/corelib/global/qconfig.cpp \
    bin/qt.conf

CONFIG -= qt

### installations ####

#licheck
licheck.path = $$[QT_HOST_BINS]
licheck.files = $$PWD/bin/$$QT_LICHECK
!isEmpty(QT_LICHECK): INSTALLS += licheck

#fixqt4headers.pl
fixqt4headers.path = $$[QT_HOST_BINS]
fixqt4headers.files = $$PWD/bin/fixqt4headers.pl
INSTALLS += fixqt4headers

#syncqt
syncqt.path = $$[QT_HOST_BINS]
syncqt.files = $$PWD/bin/syncqt.pl
INSTALLS += syncqt

# If we are doing a prefix build, create a "module" pri which enables
# qtPrepareTool() to find the non-installed syncqt.
prefix_build|!equals(PWD, $$OUT_PWD) {

    cmd = perl -w $$system_path($$PWD/bin/syncqt.pl)

    TOOL_PRI = $$OUT_PWD/mkspecs/modules/qt_tool_syncqt.pri

    TOOL_PRI_CONT = "QT_TOOL.syncqt.binary = $$val_escape(cmd)"
    write_file($$TOOL_PRI, TOOL_PRI_CONT)|error("Aborting.")

    # Then, inject the new tool into the current cache state
    !contains(QMAKE_INTERNAL_INCLUDED_FILES, $$TOOL_PRI) { # before the actual include()!
        added = $$TOOL_PRI
        cache(QMAKE_INTERNAL_INCLUDED_FILES, add transient, added)
    }
    include($$TOOL_PRI)
    cache(QT_TOOL.syncqt.binary, transient)

}

# Generate qfeatures.h
features =
lines = $$cat("src/corelib/global/qfeatures.txt", lines)
for (line, lines) {
    t = $$replace(line, "^Feature: (\\S+)\\s*$", "\\1")
    !isEqual(t, $$line) {
        feature = $$t
        features += $$t
    } else {
        t = $$replace(line, "^Requires: (.*)$", "\\1")
        !isEqual(t, $$line) {
            features.$${feature}.depends = $$replace(t, \\s+$, )
        } else {
            t = $$replace(line, "^Name: (.*)$", "\\1")
            !isEqual(t, $$line) {
                features.$${feature}.name = $$replace(t, \\s+$, )
            }
        }
    }
}
features = $$sort_depends(features, features.)
features = $$reverse(features)
FEATURES_H = \
    "/*" \
    " * All feature dependencies." \
    " *" \
    " * This list is generated by qmake from <qtbase>/src/corelib/global/qfeatures.txt" \
    " */"
FEATURES_PRI =
for (ft, features) {
    !isEmpty(features.$${ft}.depends) {
        FEATURES_H += \
            "$${LITERAL_HASH}if !defined(QT_NO_$$ft) && ($$join($$list($$split(features.$${ft}.depends)), ") || defined(QT_NO_", "defined(QT_NO_", ")"))" \
            "$${LITERAL_HASH}  define QT_NO_$$ft" \
            "$${LITERAL_HASH}endif"
        FEATURES_PRI += \
            "contains(QT_DISABLED_FEATURES, "$$lower($$join($$list($$replace(features.$${ft}.depends, _, -)), "|"))"): \\" \
            "    QT_DISABLED_FEATURES += $$lower($$replace(ft, _, -))"
    }
}
write_file($$OUT_PWD/src/corelib/global/qfeatures.h, FEATURES_H)|error("Aborting.")
# Create forwarding header
FWD_FEATURES_H = \
    '$${LITERAL_HASH}include "../../src/corelib/global/qfeatures.h"'
write_file($$OUT_PWD/include/QtCore/qfeatures.h, FWD_FEATURES_H)|error("Aborting.")

no_features =
lines = $$cat($$absolute_path($$QT_QCONFIG_PATH, $$PWD/src/corelib/global), lines)
for (line, lines) {
    # We ignore all defines that don't follow the #ifndef + indent pattern.
    # This makes it possible to have unchecked defines which are no features.
    t = $$replace(line, "^$${LITERAL_HASH}  define QT_NO_(\\S+)\\s*$", "\\1")
    !isEqual(t, $$line) {
        isEmpty(features.$${t}.name): \
            error("$$QT_QCONFIG_PATH disables unknown feature $$t")
        no_features += $$t
    }
}
for (def, QT_NO_DEFINES) {
    !isEmpty(features.$${def}.name): \
        no_features += $$def
}
no_features = $$unique(no_features)

# Don't simply add these to QT_CONFIG, as then one might expect them to be there without load(qfeatures).
# And we don't want to do that automatically, as the dynamic dependency resolution is somewhat expensive.
FEATURES_PRI = \
    "$${LITERAL_HASH} Features disabled by configure:" \
    "QT_DISABLED_FEATURES =$$lower($$join($$list($$replace(no_features, _, -)), " ", " "))" \
    "$$escape_expand(\\n)$${LITERAL_HASH} Dependencies derived from <qtbase>/src/corelib/global/qfeatures.txt:" \
    $$FEATURES_PRI \
    "QT_DISABLED_FEATURES = \$\$unique(QT_DISABLED_FEATURES)"
write_file($$OUT_PWD/mkspecs/qfeatures.pri, FEATURES_PRI)|error("Aborting.")

# Create forwarding headers for qconfig.h
FWD_QCONFIG_H = \
    '$${LITERAL_HASH}include "../../src/corelib/global/qconfig.h"'
write_file($$OUT_PWD/include/QtCore/qconfig.h, FWD_QCONFIG_H)|error("Aborting.")
FWD_QTCONFIG = \
    '$${LITERAL_HASH}include "qconfig.h"'
write_file($$OUT_PWD/include/QtCore/QtConfig, FWD_QTCONFIG)|error("Aborting.")

# Files created by us
QMAKE_DISTCLEAN += \
    src/corelib/global/qfeatures.h \
    include/QtCore/qfeatures.h \
    mkspecs/qfeatures.pri \
    include/QtCore/qconfig.h \
    include/QtCore/QtConfig

#mkspecs
mkspecs.path = $$[QT_HOST_DATA]/mkspecs
mkspecs.files = \
    $$OUT_PWD/mkspecs/qconfig.pri $$OUT_PWD/mkspecs/qmodule.pri $$OUT_PWD/mkspecs/qfeatures.pri \
    $$OUT_PWD/mkspecs/qdevice.pri $$OUT_PWD/mkspecs/qhost.pri \
    $$files($$PWD/mkspecs/*)
mkspecs.files -= $$PWD/mkspecs/modules $$PWD/mkspecs/modules-inst
INSTALLS += mkspecs

OTHER_FILES += \
    configure \
    header.BSD \
    header.FDL \
    header.LGPL \
    header.LGPL-ONLY \
    sync.profile<|MERGE_RESOLUTION|>--- conflicted
+++ resolved
@@ -4,11 +4,7 @@
 
 load(qt_parts)
 
-<<<<<<< HEAD
-SUBDIRS += qmake/qmake-aux.pro
-=======
-SUBDIRS += qmake/qmake-docs.pro doc
->>>>>>> d2b4a789
+SUBDIRS += qmake/qmake-aux.pro doc
 
 cross_compile: CONFIG += nostrip
 
