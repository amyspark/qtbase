--- conflicted
+++ resolved
@@ -19,9 +19,5 @@
    DEPLOYMENT_PLUGIN += qjpeg qgif qtiff
 }
 
-<<<<<<< HEAD
 QT += widgets
-maemo5: include($$QT_SOURCE_TREE/examples/maemo5pkgrules.pri)
-=======
 maemo5: CONFIG += qt_example
->>>>>>> db37aa10
