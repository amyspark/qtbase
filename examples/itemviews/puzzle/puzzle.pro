--- conflicted
+++ resolved
@@ -19,8 +19,5 @@
    DEPLOYMENT_PLUGIN += qjpeg qgif qtiff
 }
 
-<<<<<<< HEAD
 QT += widgets
-=======
 maemo5: include($$QT_SOURCE_TREE/examples/maemo5pkgrules.pri)
->>>>>>> f9f395c2
