--- conflicted
+++ resolved
@@ -13,9 +13,5 @@
     TARGET.UID3 = 0xA000C615
     CONFIG += qt_example
 }
-<<<<<<< HEAD
 QT += widgets
-maemo5: include($$QT_SOURCE_TREE/examples/maemo5pkgrules.pri)
-=======
-maemo5: CONFIG += qt_example
->>>>>>> db37aa10
+maemo5: CONFIG += qt_example