/****************************************************************************
**
** Copyright (C) 2017 The Qt Company Ltd.
** Contact: https://www.qt.io/licensing/
**
** This file is part of the examples of the Qt Toolkit.
**
** $QT_BEGIN_LICENSE:BSD$
** Commercial License Usage
** Licensees holding valid commercial Qt licenses may use this file in
** accordance with the commercial license agreement provided with the
** Software or, alternatively, in accordance with the terms contained in
** a written agreement between you and The Qt Company. For licensing terms
** and conditions see https://www.qt.io/terms-conditions. For further
** information use the contact form at https://www.qt.io/contact-us.
**
** BSD License Usage
** Alternatively, you may use this file under the terms of the BSD license
** as follows:
**
** "Redistribution and use in source and binary forms, with or without
** modification, are permitted provided that the following conditions are
** met:
**   * Redistributions of source code must retain the above copyright
**     notice, this list of conditions and the following disclaimer.
**   * Redistributions in binary form must reproduce the above copyright
**     notice, this list of conditions and the following disclaimer in
**     the documentation and/or other materials provided with the
**     distribution.
**   * Neither the name of The Qt Company Ltd nor the names of its
**     contributors may be used to endorse or promote products derived
**     from this software without specific prior written permission.
**
**
** THIS SOFTWARE IS PROVIDED BY THE COPYRIGHT HOLDERS AND CONTRIBUTORS
** "AS IS" AND ANY EXPRESS OR IMPLIED WARRANTIES, INCLUDING, BUT NOT
** LIMITED TO, THE IMPLIED WARRANTIES OF MERCHANTABILITY AND FITNESS FOR
** A PARTICULAR PURPOSE ARE DISCLAIMED. IN NO EVENT SHALL THE COPYRIGHT
** OWNER OR CONTRIBUTORS BE LIABLE FOR ANY DIRECT, INDIRECT, INCIDENTAL,
** SPECIAL, EXEMPLARY, OR CONSEQUENTIAL DAMAGES (INCLUDING, BUT NOT
** LIMITED TO, PROCUREMENT OF SUBSTITUTE GOODS OR SERVICES; LOSS OF USE,
** DATA, OR PROFITS; OR BUSINESS INTERRUPTION) HOWEVER CAUSED AND ON ANY
** THEORY OF LIABILITY, WHETHER IN CONTRACT, STRICT LIABILITY, OR TORT
** (INCLUDING NEGLIGENCE OR OTHERWISE) ARISING IN ANY WAY OUT OF THE USE
** OF THIS SOFTWARE, EVEN IF ADVISED OF THE POSSIBILITY OF SUCH DAMAGE."
**
** $QT_END_LICENSE$
**
****************************************************************************/

#include <QtWidgets>
#include <QtNetwork>

#include "client.h"

//! [0]
Client::Client(QWidget *parent)
    : QDialog(parent)
    , hostCombo(new QComboBox)
    , portLineEdit(new QLineEdit)
    , getFortuneButton(new QPushButton(tr("Get Fortune")))
    , tcpSocket(new QTcpSocket(this))
<<<<<<< HEAD
    , networkSession(nullptr)
=======
>>>>>>> ac35f9c4
{
    setWindowFlags(windowFlags() & ~Qt::WindowContextHelpButtonHint);
//! [0]
    hostCombo->setEditable(true);
    // find out name of this machine
    QString name = QHostInfo::localHostName();
    if (!name.isEmpty()) {
        hostCombo->addItem(name);
        QString domain = QHostInfo::localDomainName();
        if (!domain.isEmpty())
            hostCombo->addItem(name + QChar('.') + domain);
    }
    if (name != QLatin1String("localhost"))
        hostCombo->addItem(QString("localhost"));
    // find out IP addresses of this machine
    QList<QHostAddress> ipAddressesList = QNetworkInterface::allAddresses();
    // add non-localhost addresses
    for (int i = 0; i < ipAddressesList.size(); ++i) {
        if (!ipAddressesList.at(i).isLoopback())
            hostCombo->addItem(ipAddressesList.at(i).toString());
    }
    // add localhost addresses
    for (int i = 0; i < ipAddressesList.size(); ++i) {
        if (ipAddressesList.at(i).isLoopback())
            hostCombo->addItem(ipAddressesList.at(i).toString());
    }

    portLineEdit->setValidator(new QIntValidator(1, 65535, this));

    auto hostLabel = new QLabel(tr("&Server name:"));
    hostLabel->setBuddy(hostCombo);
    auto portLabel = new QLabel(tr("S&erver port:"));
    portLabel->setBuddy(portLineEdit);

    statusLabel = new QLabel(tr("This examples requires that you run the "
                                "Fortune Server example as well."));

    getFortuneButton->setDefault(true);
    getFortuneButton->setEnabled(false);

    auto quitButton = new QPushButton(tr("Quit"));

    auto buttonBox = new QDialogButtonBox;
    buttonBox->addButton(getFortuneButton, QDialogButtonBox::ActionRole);
    buttonBox->addButton(quitButton, QDialogButtonBox::RejectRole);

//! [1]
    in.setDevice(tcpSocket);
    in.setVersion(QDataStream::Qt_4_0);
//! [1]

    connect(hostCombo, &QComboBox::editTextChanged,
            this, &Client::enableGetFortuneButton);
    connect(portLineEdit, &QLineEdit::textChanged,
            this, &Client::enableGetFortuneButton);
    connect(getFortuneButton, &QAbstractButton::clicked,
            this, &Client::requestNewFortune);
    connect(quitButton, &QAbstractButton::clicked, this, &QWidget::close);
//! [2] //! [3]
    connect(tcpSocket, &QIODevice::readyRead, this, &Client::readFortune);
//! [2] //! [4]
    connect(tcpSocket, QOverload<QAbstractSocket::SocketError>::of(&QAbstractSocket::error),
//! [3]
            this, &Client::displayError);
//! [4]

    QGridLayout *mainLayout = nullptr;
    if (QGuiApplication::styleHints()->showIsFullScreen() || QGuiApplication::styleHints()->showIsMaximized()) {
        auto outerVerticalLayout = new QVBoxLayout(this);
        outerVerticalLayout->addItem(new QSpacerItem(0, 0, QSizePolicy::Ignored, QSizePolicy::MinimumExpanding));
        auto outerHorizontalLayout = new QHBoxLayout;
        outerHorizontalLayout->addItem(new QSpacerItem(0, 0, QSizePolicy::MinimumExpanding, QSizePolicy::Ignored));
        auto groupBox = new QGroupBox(QGuiApplication::applicationDisplayName());
        mainLayout = new QGridLayout(groupBox);
        outerHorizontalLayout->addWidget(groupBox);
        outerHorizontalLayout->addItem(new QSpacerItem(0, 0, QSizePolicy::MinimumExpanding, QSizePolicy::Ignored));
        outerVerticalLayout->addLayout(outerHorizontalLayout);
        outerVerticalLayout->addItem(new QSpacerItem(0, 0, QSizePolicy::Ignored, QSizePolicy::MinimumExpanding));
    } else {
        mainLayout = new QGridLayout(this);
    }
    mainLayout->addWidget(hostLabel, 0, 0);
    mainLayout->addWidget(hostCombo, 0, 1);
    mainLayout->addWidget(portLabel, 1, 0);
    mainLayout->addWidget(portLineEdit, 1, 1);
    mainLayout->addWidget(statusLabel, 2, 0, 1, 2);
    mainLayout->addWidget(buttonBox, 3, 0, 1, 2);

    setWindowTitle(QGuiApplication::applicationDisplayName());
    portLineEdit->setFocus();

    QNetworkConfigurationManager manager;
    if (manager.capabilities() & QNetworkConfigurationManager::NetworkSessionRequired) {
        // Get saved network configuration
        QSettings settings(QSettings::UserScope, QLatin1String("QtProject"));
        settings.beginGroup(QLatin1String("QtNetwork"));
        const QString id = settings.value(QLatin1String("DefaultNetworkConfiguration")).toString();
        settings.endGroup();

        // If the saved network configuration is not currently discovered use the system default
        QNetworkConfiguration config = manager.configurationFromIdentifier(id);
        if ((config.state() & QNetworkConfiguration::Discovered) !=
            QNetworkConfiguration::Discovered) {
            config = manager.defaultConfiguration();
        }

        networkSession = new QNetworkSession(config, this);
        connect(networkSession, &QNetworkSession::opened, this, &Client::sessionOpened);

        getFortuneButton->setEnabled(false);
        statusLabel->setText(tr("Opening network session."));
        networkSession->open();
    }
//! [5]
}
//! [5]

//! [6]
void Client::requestNewFortune()
{
    getFortuneButton->setEnabled(false);
    tcpSocket->abort();
//! [7]
    tcpSocket->connectToHost(hostCombo->currentText(),
                             portLineEdit->text().toInt());
//! [7]
}
//! [6]

//! [8]
void Client::readFortune()
{
    in.startTransaction();

    QString nextFortune;
    in >> nextFortune;

    if (!in.commitTransaction())
        return;

    if (nextFortune == currentFortune) {
        QTimer::singleShot(0, this, &Client::requestNewFortune);
        return;
    }

    currentFortune = nextFortune;
    statusLabel->setText(currentFortune);
    getFortuneButton->setEnabled(true);
}
//! [8]

//! [13]
void Client::displayError(QAbstractSocket::SocketError socketError)
{
    switch (socketError) {
    case QAbstractSocket::RemoteHostClosedError:
        break;
    case QAbstractSocket::HostNotFoundError:
        QMessageBox::information(this, tr("Fortune Client"),
                                 tr("The host was not found. Please check the "
                                    "host name and port settings."));
        break;
    case QAbstractSocket::ConnectionRefusedError:
        QMessageBox::information(this, tr("Fortune Client"),
                                 tr("The connection was refused by the peer. "
                                    "Make sure the fortune server is running, "
                                    "and check that the host name and port "
                                    "settings are correct."));
        break;
    default:
        QMessageBox::information(this, tr("Fortune Client"),
                                 tr("The following error occurred: %1.")
                                 .arg(tcpSocket->errorString()));
    }

    getFortuneButton->setEnabled(true);
}
//! [13]

void Client::enableGetFortuneButton()
{
    getFortuneButton->setEnabled((!networkSession || networkSession->isOpen()) &&
                                 !hostCombo->currentText().isEmpty() &&
                                 !portLineEdit->text().isEmpty());

}

void Client::sessionOpened()
{
    // Save the used configuration
    QNetworkConfiguration config = networkSession->configuration();
    QString id;
    if (config.type() == QNetworkConfiguration::UserChoice)
        id = networkSession->sessionProperty(QLatin1String("UserChoiceConfiguration")).toString();
    else
        id = config.identifier();

    QSettings settings(QSettings::UserScope, QLatin1String("QtProject"));
    settings.beginGroup(QLatin1String("QtNetwork"));
    settings.setValue(QLatin1String("DefaultNetworkConfiguration"), id);
    settings.endGroup();

    statusLabel->setText(tr("This examples requires that you run the "
                            "Fortune Server example as well."));

    enableGetFortuneButton();
}
<|MERGE_RESOLUTION|>--- conflicted
+++ resolved
@@ -60,10 +60,6 @@
     , portLineEdit(new QLineEdit)
     , getFortuneButton(new QPushButton(tr("Get Fortune")))
     , tcpSocket(new QTcpSocket(this))
-<<<<<<< HEAD
-    , networkSession(nullptr)
-=======
->>>>>>> ac35f9c4
 {
     setWindowFlags(windowFlags() & ~Qt::WindowContextHelpButtonHint);
 //! [0]
