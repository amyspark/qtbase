--- conflicted
+++ resolved
@@ -12,11 +12,7 @@
     TARGET.UID3 = 0xA000CF66
     CONFIG += qt_example
 }
-<<<<<<< HEAD
 QT += widgets
-maemo5: include($$QT_SOURCE_TREE/examples/maemo5pkgrules.pri)
-=======
 maemo5: CONFIG += qt_example
->>>>>>> db37aa10
 
 simulator: warning(This example might not fully work on Simulator platform)