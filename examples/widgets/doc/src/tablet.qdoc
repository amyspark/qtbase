/****************************************************************************
**
** Copyright (C) 2015 The Qt Company Ltd.
** Contact: http://www.qt.io/licensing/
**
** This file is part of the documentation of the Qt Toolkit.
**
** $QT_BEGIN_LICENSE:FDL$
** Commercial License Usage
** Licensees holding valid commercial Qt licenses may use this file in
** accordance with the commercial license agreement provided with the
** Software or, alternatively, in accordance with the terms contained in
** a written agreement between you and The Qt Company. For licensing terms
** and conditions see http://www.qt.io/terms-conditions. For further
** information use the contact form at http://www.qt.io/contact-us.
**
** GNU Free Documentation License Usage
** Alternatively, this file may be used under the terms of the GNU Free
** Documentation License version 1.3 as published by the Free Software
** Foundation and appearing in the file included in the packaging of
** this file. Please review the following information to ensure
** the GNU Free Documentation License version 1.3 requirements
** will be met: http://www.gnu.org/copyleft/fdl.html.
** $QT_END_LICENSE$
**
****************************************************************************/

/*!
    \example widgets/tablet
    \title Tablet Example
    \ingroup examples-widgets
    \brief This example shows how to use a Wacom tablet in Qt applications.

    \image tabletexample.png

    When you use a tablet with Qt applications, \l{QTabletEvent}s are
    generated. You need to reimplement the \l{QWidget::}{tabletEvent()} event
    handler if you want to handle tablet events. Events are generated when the
    tool (stylus) used for drawing enters and leaves the proximity of the
    tablet (i.e., when it is close but not pressed down on it), when the tool
    is pressed down and released from it, when the tool is moved across the
    tablet, and when one of the buttons on the tool is pressed or released.

    The information available in QTabletEvent depends on the device used.
    This example can handle a tablet with up to three different drawing tools:
    a stylus, an airbrush, and an art pen. For any of these the event will
    contain the position of the tool, pressure on the tablet, button status,
    vertical tilt, and horizontal tilt (i.e, the angle between the device and
    the perpendicular of the tablet, if the tablet hardware can provide it).
    The airbrush has a finger wheel; the position of this is also available
    in the tablet event. The art pen provides rotation around the axis
    perpendicular to the tablet surface, so that it can be used for calligraphy.

    In this example we implement a drawing program. You can use the stylus to
    draw on the tablet as you use a pencil on paper. When you draw with the
    airbrush you get a spray of virtual paint; the finger wheel is used to
    change the density of the spray. When you draw with the art pen, you get a
    a line whose width and endpoint angle depend on the rotation of the pen.
    The pressure and tilt can also be assigned to change the alpha and
    saturation values of the color and the width of the stroke.

    The example consists of the following:

    \list
    \li The \c MainWindow class inherits QMainWindow, creates
        the menus, and connects their slots and signals.
    \li The \c TabletCanvas class inherits QWidget and
        receives tablet events. It uses the events to paint onto an
        offscreen pixmap, and then renders it.
    \li The \c TabletApplication class inherits QApplication. This
        class handles tablet proximity events.
    \li The \c main() function creates a \c MainWindow and shows it
        as a top level window.
    \endlist


    \section1 MainWindow Class Definition

    The \c MainWindow creates a \c TabletCanvas and sets it as its
    center widget.

    \snippet widgets/tablet/mainwindow.h 0

    \c createMenus() sets up the menus with the actions. We have one
    QActionGroup for the actions that alter the alpha channel, color saturation
    and line width respectively. The action groups are connected to the
    \c setAlphaValuator(), \c setSaturationValuator(), and
    \c setLineWidthValuator() slots, which call functions in \c TabletCanvas.

    \section1 MainWindow Class Implementation

    We start with a look at the constructor \c MainWindow():

    \snippet widgets/tablet/mainwindow.cpp 0

    In the constructor we call \c createMenus() to create all the actions and
    menus, and set the canvas as the center widget.

    \snippet widgets/tablet/mainwindow.cpp 8

    At the beginning of \c createMenus() we populate the \b File menu.
    We use an overload of \l{QMenu::}{addAction()}, introduced in Qt 5.6, to create
    a menu item with a shortcut (and optionally an icon), add it to its menu,
    and connect it to a slot, all with one line of code. We use QKeySequence to
    get the platform-specific standard key shortcuts for these common menu items.

    We also populate the \b Brush menu. The command to change a brush does not
    normally have a standard shortcut, so we use \l{QObject::}{tr()} to enable
    translating the shortcut along with the language translation of the application.

    Now we will look at the creation of one group of mutually-exclusive actions
    in a submenu of the \b Tablet menu, for selecting which property of each
    QTabletEvent will be used to vary the translucency (alpha channel) of the
    line being drawn or color being airbrushed.
    (See the \l{Application Example}{application example} if you want a
    high-level introduction to QActions.)

    \snippet widgets/tablet/mainwindow.cpp 9

    We want the user to be able to choose whether the drawing color's alpha
    component should be modulated by the tablet pressure, tilt, or the position
    of the thumbwheel on the airbrush tool. We have one action for each choice,
    and an additional action to choose not to change the alpha, that is, to keep
    the color opaque. We make the actions checkable; the \c alphaChannelGroup
    will then ensure that only one of the actions are checked at any time. The
    \c triggered() signal is emitted from the group when an action is checked,
    so we connect that to \c MainWindow::setAlphaValuator(). It will need to know
    which property (valuator) of the QTabletEvent to pay attention to from now
    on, so we use the QAction::data property to pass this information along.
    (In order for this to be possible, the enum \c Valuator must be a registered
    metatype, so that it can be inserted into a QVariant. That is accomplished
    by the \c Q_ENUM declaration in tabletcanvas.h.)

    Here is the implementation of \c setAlphaValuator():

    \snippet widgets/tablet/mainwindow.cpp 2

    It simply needs to retrieve the \c Valuator enum from QAction::data(), and
    pass that to \c TabletCanvas::setAlphaChannelValuator(). If we were not
    using the \c data property, we would instead need to compare the QAction
    pointer itself, for example in a switch statement. But that would require
    keeping pointers to each QAction in class variables, for comparison purposes.

    Here is the implementation of \c setBrushColor():

    \snippet widgets/tablet/mainwindow.cpp 1

    We do lazy initialization of a QColorDialog the first time the user
    chooses \b {Brush color...} from the menu or via the action shortcut.
    While the dialog is open, each time the user chooses a different color,
    \c TabletCanvas::setColor() will be called to change the drawing color.
    Because it is a non-modal dialog, the user is free to leave the color
    dialog open, so as to be able to conveniently and frequently change colors,
    or close it and re-open it later.

    Here is the implementation of \c save():

    \snippet widgets/tablet/mainwindow.cpp 5

    We use the QFileDialog to let the user select a file to save the drawing,
    and then call \c TabletCanvas::saveImage() to actually write it to the
    file.

    Here is the implementation of \c load():

    \snippet widgets/tablet/mainwindow.cpp 6

    We let the user select the image file to be opened with a QFileDialog; we
    then ask the canvas to load the image with \c loadImage().

    Here is the implementation of \c about():

    \snippet widgets/tablet/mainwindow.cpp 7

    We show a message box with a short description of the example.


    \section1 TabletCanvas Class Definition

    The \c TabletCanvas class provides a surface on which the
    user can draw with a tablet.

    \snippet widgets/tablet/tabletcanvas.h 0

    The canvas can change the alpha channel, color saturation, and line width
    of the stroke. We have an enum listing the QTabletEvent properties with
    which it is possible to modulate them. We keep a private variable for each:
    \c m_alphaChannelValuator, \c m_colorSaturationValuator and
    \c m_lineWidthValuator, and we provide accessor functions for them.

    We draw on a QPixmap with \c m_pen and \c m_brush using \c m_color.
    Each time a QTabletEvent is received, the stroke is drawn from
    \c lastPoint to the point given in the current QTabletEvent,
    and then the position and rotation are saved in \c lastPoint for next time.
    The \c saveImage() and \c loadImage() functions save and load the QPixmap to disk.
    The pixmap is drawn on the widget in \c paintEvent().

    The interpretation of events from the tablet is done in \c tabletEvent(), and
    \c paintPixmap(), \c updateBrush(), and \c updateCursor() are helper
    functions used by \c tabletEvent().


    \section1 TabletCanvas Class Implementation

    We start with a look at the constructor:

    \snippet widgets/tablet/tabletcanvas.cpp 0

    In the constructor we initialize our class variables. We need
    to draw the background of our pixmap, as the default is gray.

    Here is the implementation of \c saveImage():

    \snippet widgets/tablet/tabletcanvas.cpp 1

    QPixmap implements functionality to save itself to disk, so we
    simply call \l{QPixmap::}{save()}.

    Here is the implementation of \c loadImage():

    \snippet widgets/tablet/tabletcanvas.cpp 2

    We simply call \l{QPixmap::}{load()}, which loads the image from \a file.

    Here is the implementation of \c tabletEvent():

    \snippet widgets/tablet/tabletcanvas.cpp 3

    We get three kind of events to this function: \c TabletPress, \c TabletRelease,
    and \c TabletMove, which are generated when a drawing tool is pressed down on,
    lifed up from, or moved across the tablet. We set \c m_deviceDown to \c true
    when a device is pressed down on the tablet; we then know that we should
    draw when we receive move events. We have implemented \c updateBrush()
    to update \c m_brush and \c m_pen depending on which of the tablet event
    properties the user has chosen to pay attention to.  The \c updateCursor()
    function selects a cursor to represent the drawing tool in use, so that
    as you hover with the tool in proximity of the tablet, you can see what
    kind of stroke you are about to make.

    \snippet widgets/tablet/tabletcanvas.cpp 12

    If an art pen (\c RotationStylus) is in use, \c updateCursor()
    is also called for each \c TabletMove event, and renders a rotated cursor
    so that you can see the angle of the pen tip.

    Here is the implementation of \c paintEvent():

    \snippet widgets/tablet/tabletcanvas.cpp 4

    We simply draw the pixmap to the top left of the widget.

    Here is the implementation of \c paintPixmap():

    \snippet widgets/tablet/tabletcanvas.cpp 5

<<<<<<< HEAD
    In this function we draw on the pixmap based on the movement of the device.
    If the device used on the tablet is a stylus, we want to draw a line from
=======
    In this function we draw on the pixmap based on the movement of the tool.
    If the tool used on the tablet is a stylus, we want to draw a line from
>>>>>>> ba8d3430
    the last-known position to the current position. We also assume that this
    is a reasonable handling of any unknown device, but update the status bar
    with a warning. If it is an airbrush, we want to draw a circle filled with
    a soft gradient, whose density can depend on various event parameters.
    By default it depends on the tangential pressure, which is the position of
<<<<<<< HEAD
    the finger wheel on the airbrush.  If it is a rotation stylus, we simulate
    a felt marker by drawing trapezoidal strokes.

    \snippet widgets/tablet/tabletcanvas.cpp 6

    In \c updateBrush() we set the pen and brush used for drawing
    to match \c alphaChannelType, \c lineWidthType, \c
    colorSaturationType, and \c myColor. We will examine the code to
    set up \c myBrush and \c myPen for each of these variables:
=======
    the finger wheel on the airbrush.  If the tool is a rotation stylus, we
    simulate a felt marker by drawing trapezoidal stroke segments.

    \snippet widgets/tablet/tabletcanvas.cpp 6

    In \c updateBrush() we set the pen and brush used for drawing to match
    \c m_alphaChannelValuator, \c m_lineWidthValuator, \c m_colorSaturationValuator,
    and \c m_color. We will examine the code to set up \c m_brush and
    \c m_pen for each of these variables:
>>>>>>> ba8d3430

    \snippet widgets/tablet/tabletcanvas.cpp 7

    We fetch the current drawingcolor's hue, saturation, value,
    and alpha values. \c hValue and \c vValue are set to the
    horizontal and vertical tilt as a number from 0 to 255. The
    original values are in degrees from -60 to 60, i.e., 0 equals
    -60, 127 equals 0, and 255 equals 60 degrees. The angle measured
    is between the device and the perpendicular of the tablet (see
    QTabletEvent for an illustration).

    \snippet widgets/tablet/tabletcanvas.cpp 8

    The alpha channel of QColor is given as a number between 0 and 255 where 0
    is transparent and 255 is opaque, or as a floating-point number where 0 is
    transparent and 1.0 is opaque. \l{QTabletEvent::}{pressure()} returns the
    pressure as a qreal between 0.0 and 1.0. We get the smallest alpha values
    (i.e., the color is most transparent) when the pen is perpendicular to the
    tablet. We select the largest of the vertical and horizontal tilt values.

    \snippet widgets/tablet/tabletcanvas.cpp 9

    The color saturation in the HSV color model can be given as an integer
    between 0 and 255 or as a floating-point value between 0 and 1. We chose to
    represent alpha as an integer, so we call \l{QColor::}{setHsv()} with
    integer values. That means we need to multiply the pressure to a number
    between 0 and 255.

    \snippet widgets/tablet/tabletcanvas.cpp 10

    The width of the pen stroke can increase with pressure, if so chosen.
    But when the pen width is controlled by tilt, we let the width increase
    with the angle between the tool and the perpendicular of the tablet.

    \snippet widgets/tablet/tabletcanvas.cpp 11

    We finally check whether the pointer is the stylus or the eraser.
    If it is the eraser, we set the color to the background color of
    the pixmap and let the pressure decide the pen width, else we set
    the colors we have decided previously in the function.


    \section1 TabletApplication Class Definition

    We inherit QApplication in this class because we want to
    reimplement the \l{QApplication::}{event()} function.

    \snippet widgets/tablet/tabletapplication.h 0

    \c TabletApplication exists as a subclass of QApplication in order to
    receive tablet proximity events and forward them to \c TabletCanvas.
    The \c TabletEnterProximity and \c TabletLeaveProximity events are sent to
    the QApplication object, while other tablet events are sent to the QWidget's
    \c event() hander, which sends them on to \l{QWidget::}{tabletEvent()}.


    \section1 TabletApplication Class Implementation

    Here is the implementation of \c event():

    \snippet widgets/tablet/tabletapplication.cpp 0

    We use this function to handle the \c TabletEnterProximity and
    \c TabletLeaveProximity events, which are generated when a drawing
    tool enters or leaves the proximity of the tablet.  Here we call
    \c TabletCanvas::setTabletDevice(), which then calls \c updateCursor(),
    which will set an appropriate cursor.  This is the only reason we
    need the proximity events; for the purpose of correct drawing, it is
    enough for \c TabletCanvas to observe the \l{QTabletEvent::}{device()} and
    \l{QTabletEvent::}{pointerType()} in each event that it receives.


    \section1 The \c main() function

    Here is the example's \c main() function:

    \snippet widgets/tablet/main.cpp 0

    Here we create a \c MainWindow and display it as a top level window. We use
    the \c TabletApplication class. We need to set the canvas after the
    application is created. We cannot use classes that implement event handling
    before an QApplication object is instantiated.
*/<|MERGE_RESOLUTION|>--- conflicted
+++ resolved
@@ -253,29 +253,13 @@
 
     \snippet widgets/tablet/tabletcanvas.cpp 5
 
-<<<<<<< HEAD
-    In this function we draw on the pixmap based on the movement of the device.
-    If the device used on the tablet is a stylus, we want to draw a line from
-=======
     In this function we draw on the pixmap based on the movement of the tool.
     If the tool used on the tablet is a stylus, we want to draw a line from
->>>>>>> ba8d3430
     the last-known position to the current position. We also assume that this
     is a reasonable handling of any unknown device, but update the status bar
     with a warning. If it is an airbrush, we want to draw a circle filled with
     a soft gradient, whose density can depend on various event parameters.
     By default it depends on the tangential pressure, which is the position of
-<<<<<<< HEAD
-    the finger wheel on the airbrush.  If it is a rotation stylus, we simulate
-    a felt marker by drawing trapezoidal strokes.
-
-    \snippet widgets/tablet/tabletcanvas.cpp 6
-
-    In \c updateBrush() we set the pen and brush used for drawing
-    to match \c alphaChannelType, \c lineWidthType, \c
-    colorSaturationType, and \c myColor. We will examine the code to
-    set up \c myBrush and \c myPen for each of these variables:
-=======
     the finger wheel on the airbrush.  If the tool is a rotation stylus, we
     simulate a felt marker by drawing trapezoidal stroke segments.
 
@@ -285,7 +269,6 @@
     \c m_alphaChannelValuator, \c m_lineWidthValuator, \c m_colorSaturationValuator,
     and \c m_color. We will examine the code to set up \c m_brush and
     \c m_pen for each of these variables:
->>>>>>> ba8d3430
 
     \snippet widgets/tablet/tabletcanvas.cpp 7
 
