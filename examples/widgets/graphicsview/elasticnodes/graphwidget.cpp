--- conflicted
+++ resolved
@@ -174,11 +174,7 @@
 
     bool itemsMoved = false;
     foreach (Node *node, nodes) {
-<<<<<<< HEAD
-        if (node->advanceNext())
-=======
         if (node->advancePosition())
->>>>>>> da32360f
             itemsMoved = true;
     }
 
