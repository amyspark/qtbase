--- conflicted
+++ resolved
@@ -2410,7 +2410,7 @@
  *  -xcb ............... Compile Xcb support.
 
     -no-eglfs .......... Do not compile EGLFS (EGL Full Screen/Single Surface) support.
- *  -eglfs ............. Compile EGLFS support (Requires OpenGL ES 2 support).
+ *  -eglfs ............. Compile EGLFS support.
 
     -no-directfb ....... Do not compile DirectFB support.
  *  -directfb .......... Compile DirectFB support.
@@ -2419,7 +2419,7 @@
  *  -linuxfb ........... Compile Linux Framebuffer support.
 
     -no-kms ............ Do not compile KMS support.
- *  -kms ............... Compile KMS support (Requires EGL and OpenGL ES 2 support).
+ *  -kms ............... Compile KMS support (Requires EGL).
 
     -qpa <name> ......... Sets the default QPA platform (e.g xcb, cocoa, windows).
 
@@ -3375,17 +3375,12 @@
     DeviceVar set GCC_MACHINE_DUMP $($TEST_COMPILER -dumpmachine)
 fi
 
-<<<<<<< HEAD
- $EGLFSN  -no-eglfs .......... Do not compile EGLFS (EGL Full Screen/Single Surface) support.
- $EGLFSY  -eglfs ............. Compile EGLFS support.
-=======
 if [ -n "$CFG_SYSROOT" ] && [ "$CFG_GCC_SYSROOT" = "yes" ]; then
     SYSROOT_FLAG="--sysroot=$CFG_SYSROOT"
 else
     SYSROOT_FLAG=
 fi
 export SYSROOT_FLAG    # used by config.tests/unix/{compile.test,arch.test}
->>>>>>> 54b8c27e
 
 # auto-detect precompiled header support
 if [ "$CFG_PRECOMPILE" = "auto" ]; then
@@ -3415,10 +3410,6 @@
     fi
 fi
 
-<<<<<<< HEAD
- $KMSN  -no-kms ............ Do not compile KMS support.
- $KMSY  -kms ............... Compile KMS support (Requires EGL).
-=======
 # auto-detect -fvisibility support
 if [ "$CFG_REDUCE_EXPORTS" != "no" ]; then
     if "$unixtests/fvisibility.test" "$TEST_COMPILER" "$OPT_VERBOSE"; then
@@ -3432,7 +3423,6 @@
        CFG_REDUCE_EXPORTS=yes
     fi
 fi
->>>>>>> 54b8c27e
 
 # auto-detect -fstack-protector-strong support (for QNX only currently)
 if [ "$XPLATFORM_QNX" = "yes" ]; then
