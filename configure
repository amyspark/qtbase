#!/bin/sh
#############################################################################
##
## Copyright (C) 2013 Digia Plc and/or its subsidiary(-ies).
## Copyright (C) 2013 Intel Corporation.
## Contact: http://www.qt-project.org/legal
##
## This file is the build configuration utility of the Qt Toolkit.
##
## $QT_BEGIN_LICENSE:LGPL$
## Commercial License Usage
## Licensees holding valid commercial Qt licenses may use this file in
## accordance with the commercial license agreement provided with the
## Software or, alternatively, in accordance with the terms contained in
## a written agreement between you and Digia.  For licensing terms and
## conditions see http://qt.digia.com/licensing.  For further information
## use the contact form at http://qt.digia.com/contact-us.
##
## GNU Lesser General Public License Usage
## Alternatively, this file may be used under the terms of the GNU Lesser
## General Public License version 2.1 as published by the Free Software
## Foundation and appearing in the file LICENSE.LGPL included in the
## packaging of this file.  Please review the following information to
## ensure the GNU Lesser General Public License version 2.1 requirements
## will be met: http://www.gnu.org/licenses/old-licenses/lgpl-2.1.html.
##
## In addition, as a special exception, Digia gives you certain additional
## rights.  These rights are described in the Digia Qt LGPL Exception
## version 1.1, included in the file LGPL_EXCEPTION.txt in this package.
##
## GNU General Public License Usage
## Alternatively, this file may be used under the terms of the GNU
## General Public License version 3.0 as published by the Free Software
## Foundation and appearing in the file LICENSE.GPL included in the
## packaging of this file.  Please review the following information to
## ensure the GNU General Public License version 3.0 requirements will be
## met: http://www.gnu.org/copyleft/gpl.html.
##
##
## $QT_END_LICENSE$
##
#############################################################################

#-------------------------------------------------------------------------------
# script initialization
#-------------------------------------------------------------------------------

# the name of this script
relconf=`basename $0`
# the directory of this script is the "source tree"
relpath=`dirname $0`
relpath=`(cd "$relpath"; /bin/pwd)`
# the current directory is the "build tree" or "object tree"
outpath=`/bin/pwd`

# where to find which..
unixtests="$relpath/config.tests/unix"
mactests="$relpath/config.tests/mac"
WHICH="$unixtests/which.test"

PERL=`$WHICH perl 2>/dev/null`

# find out which awk we want to use, prefer gawk, then nawk, then regular awk
AWK=
for e in gawk nawk awk; do
    if "$WHICH" $e >/dev/null 2>&1 && ( $e -f /dev/null /dev/null ) >/dev/null 2>&1; then
        AWK=$e
        break
    fi
done

# find a make command
if [ -z "$MAKE" ]; then
    MAKE=
    for mk in gmake make; do
        if "$WHICH" $mk >/dev/null 2>&1; then
            MAKE=`"$WHICH" $mk`
            break
        fi
    done
    if [ -z "$MAKE" ]; then
        echo >&2 "You don't seem to have 'make' or 'gmake' in your PATH."
        echo >&2 "Cannot proceed."
        exit 1
    fi
    # export MAKE, we need it later in the config.tests
    export MAKE
fi

# do this early so we don't store it in config.status
CFG_TOPLEVEL=
if [ x"$1" = x"-top-level" ]; then
    CFG_TOPLEVEL=yes
    shift
fi

# later cache the command line in config.status
OPT_CMDLINE=`echo $@ | sed "s,-v ,,g; s,-v$,,g"`

# initialize global variables
QMAKE_SWITCHES=
QMAKE_VARS=
QMAKE_CONFIG=
QTCONFIG_CONFIG=
QT_CONFIG=
SUPPORTED=
QMAKE_VARS_FILE=.qmake.vars
DEVICE_VARS_FILE=.device.vars

:> "$QMAKE_VARS_FILE"
:> "$DEVICE_VARS_FILE"

#-------------------------------------------------------------------------------
# utility functions
#-------------------------------------------------------------------------------

shellEscape()
{
    echo "$@" | sed 's/ /\ /g'
}

shellQuoteLines()
{
    # The call of the outer echo makes the shell word-split the output of
    # the nested pipe, thus effectively converting newlines to spaces.
    echo `echo "$1" | sed 's,^[^ ]* .*$,"&",'`
}

# Adds a new qmake variable to the cache
# Usage: QMakeVar mode varname contents
#   where mode is one of: set, add, del
QMakeVar()
{
    case "$1" in
	set)
	    eq="="
	    ;;
	add)
	    eq="+="
	    ;;
	del)
	    eq="-="
	    ;;
	*)
	    echo >&2 "BUG: wrong command to QMakeVar: $1"
	    ;;
    esac

    echo "$2" "$eq" "$3" >> "$QMAKE_VARS_FILE"
}

shellArgumentListToQMakeListHelper()
{
    local retval
    for arg in "$@"; do retval="$retval \"$arg\""; done
    echo "$retval"
}

# Convert a string usable on a shell command line into word-by-word quoted
# qmake list.
shellArgumentListToQMakeList()
{
    # eval is needed for the shell to interpret the backslash escape sequences
    eval shellArgumentListToQMakeListHelper "$@"
}

# Helper function for getQMakeConf. It parses include statements in
# qmake.conf and prints out the expanded file
expandQMakeConf()
{
    while read line; do case "$line" in
        include*)
	    inc_file=`echo "$line" | sed -n -e "/^include.*(.*)/s/include.*(\(.*\)).*$/\1/p"`
	    current_dir=`dirname "$1"`
	    conf_file="$current_dir/$inc_file"
	    if [ ! -f  "$conf_file" ]; then
                echo "WARNING: Unable to find file $conf_file" >&2
                continue
            fi
            expandQMakeConf "$conf_file"
        ;;
        *load\(device_config\)*)
            conf_file="$DEVICE_VARS_FILE"
            if [ ! -f  "$conf_file" ]; then
                echo "WARNING: Unable to find file $conf_file" >&2
                continue
            fi
            expandQMakeConf "$conf_file"
        ;;
        *)
            echo "$line"
        ;;
    esac; done < "$1"
}

extractQMakeVariables()
{
    $AWK '
BEGIN {
    values["LITERAL_WHITESPACE"] = " "
    values["LITERAL_DOLLAR"] = "$"
}
/^!?host_build:/ {
    scopeStart = index($0, ":") + 1
    condition = substr($0, 0, scopeStart - 2)
    if (condition != "'"$1"'") { next }
    $0 = substr($0, scopeStart)
}
/^[_A-Z0-9.]+[ \t]*\+?=/ {
    valStart = index($0, "=") + 1

    append = 0
    if (substr($0, valStart - 2, 1) == "+") {
        append = 1
    }

    variable = substr($0, 0, valStart - 2 - append)
    value = substr($0, valStart)
    gsub("[ \t]+", "", variable)
    gsub("^[ \t]+", "", value)
    gsub("[ \t]+$", "", value)

    ovalue = ""
    while (match(value, /\$\$(\{[_A-Z0-9.]+\}|[_A-Z0-9.]+)/)) {
        ovalue = ovalue substr(value, 1, RSTART - 1)
        var = substr(value, RSTART + 2, RLENGTH - 2)
        value = substr(value, RSTART + RLENGTH)
        if (var ~ /^\{/) {
            var = substr(var, 2, length(var) - 2)
        }
        ovalue = ovalue values[var]
    }
    value = ovalue value

    ovalue = ""
    while (match(value, /\$\$system\(("[^"]*"|[^)]*)\)/)) {
        ovalue = ovalue substr(value, 1, RSTART - 1)
        cmd = substr(value, RSTART + 9, RLENGTH - 10)
        gsub(/^"|"$/, "", cmd)
        value = substr(value, RSTART + RLENGTH)
        while ((cmd | getline line) > 0) {
            ovalue = ovalue line
        }
        close(cmd)
    }
    value = ovalue value

    combinedValue = values[variable]
    if (append == 1 && length(combinedValue) > 0) {
        combinedValue = combinedValue " " value
    } else {
        combinedValue = value
    }
    values[variable] = combinedValue
}
END {
    for (var in values) {
        print var "=" values[var]
    }
}
'
}

getSingleQMakeVariable()
{
    echo "$2" | $AWK "/^($1)=/ { print substr(\$0, index(\$0, \"=\") + 1) }"
}

macSDKify()
{
    # Normally we take care of sysrootifying in sdk.prf, but configure extracts some
    # values before qmake is even built, so we have to duplicate the logic here.

    sdk=$(getSingleQMakeVariable "QMAKE_MAC_SDK" "$1")
    if [ -z "$sdk" ]; then echo "QMAKE_MAC_SDK must be set when building on Mac" >&2; exit 1; fi
    sysroot=$(/usr/bin/xcodebuild -sdk $sdk -version Path 2>/dev/null)
    if [ -z "$sysroot" ]; then echo "Failed to resolve SDK path for '$sdk'" >&2; exit 1; fi

    case "$sdk" in
        macosx*)
            version_min_flag="-mmacosx-version-min=$(getSingleQMakeVariable QMAKE_MACOSX_DEPLOYMENT_TARGET "$1")"
        ;;
        iphoneos*)
            version_min_flag="-miphoneos-version-min=$(getSingleQMakeVariable QMAKE_IOS_DEPLOYMENT_TARGET "$1")"
        ;;
        iphonesimulator*)
            version_min_flag="-mios-simulator-version-min=$(getSingleQMakeVariable QMAKE_IOS_DEPLOYMENT_TARGET "$1")"
        ;;
        *)
        ;;
    esac

    echo "$1" | while read line; do
        case "$line" in
            QMAKE_CC=*|QMAKE_CXX=*|QMAKE_FIX_RPATH=*|QMAKE_AR=*|QMAKE_RANLIB=*|QMAKE_LINK=*|QMAKE_LINK_SHLIB=*)
                # Prefix tool with toolchain path
                var=$(echo "$line" | cut -d '=' -f 1)
                val=$(echo "$line" | cut -d '=' -f 2-)
                sdk_val=$(/usr/bin/xcrun -sdk $sdk -find $(echo $val | cut -d ' ' -f 1))
                val=$(echo $sdk_val $(echo $val | cut -s -d ' ' -f 2-))
                echo "$var=$val"
            ;;
            QMAKE_CFLAGS=*|QMAKE_CXXFLAGS=*|QMAKE_OBJECTIVE_CFLAGS=*)
                echo "$line -isysroot $sysroot $version_min_flag"
            ;;
            QMAKE_LFLAGS=*)
                echo "$line -Wl,-syslibroot,$sysroot $version_min_flag"
            ;;
            *)
                echo "$line"
            ;;
        esac
    done
}

# relies on $QMAKESPEC being set correctly. parses include statements in
# qmake.conf and prints out the expanded file
getQMakeConf()
{
    if [ -z "$specvals" ]; then
        specvals=`expandQMakeConf "$QMAKESPEC/qmake.conf" | extractQMakeVariables "host_build"`
        if [ "$BUILD_ON_MAC" = "yes" ]; then specvals=$(macSDKify "$specvals"); fi
    fi
    getSingleQMakeVariable "$1" "$specvals"
}

getXQMakeConf()
{
    if [ -z "$xspecvals" ]; then
        xspecvals=`expandQMakeConf "$XQMAKESPEC/qmake.conf" | extractQMakeVariables "!host_build"`
        if [ "$XPLATFORM_MAC" = "yes" ]; then xspecvals=$(macSDKify "$xspecvals"); fi
    fi
    getSingleQMakeVariable "$1" "$xspecvals"
}

compilerSupportsFlag()
{
    cat >conftest.cpp <<EOF
int main() { return 0; }
EOF
    "$@" -o conftest-out.o conftest.cpp
    ret=$?
    rm -f conftest.cpp conftest-out.o
    return $ret
}

linkerSupportsFlag()
{
    compiler=$1
    shift
    lflags=-Wl
    for flag
    do
	safe_flag=`shellEscape "$flag"`
	lflags=$lflags,$safe_flag
    done
    compilerSupportsFlag $compiler $lflags >/dev/null 2>&1
}

# $1: newline-separated list of default paths
# stdin: input path
# stdout: input path or nothing
filterDefaultPaths()
{
    local path
    path=`cat`
    echo "$1" | grep "^$path\$" > /dev/null || echo "$path"
}

filterIncludePath()
{
    filterDefaultPaths "$DEFAULT_INCDIRS"
}

filterLibraryPath()
{
    filterDefaultPaths "$DEFAULT_LIBDIRS"
}

filterPathOptionsHelper()
{
    local flag defpaths sep p path
    flag=$1; shift
    defpaths=$1; shift
    sep=
    for p in "$@"; do
        path=${p#$flag}
        if [ "x$path" != "x$p" ]; then
            path=`echo "$path" | filterDefaultPaths "$defpaths"`
            test -z "$path" && continue
        fi
        # Re-quote for shell & qmake
        p=`echo "$p" | sed 's,[^ ]* .*,"&",g'`
        printf "%s%s" "$sep" "$p"
        sep=" "
    done
    echo
}

# $1: flag
# $2: newline-separated list of default paths
# stdin: list of command line options
# sdout: stdin without the options naming default paths
filterPathOptions()
{
    # The eval does escape interpretation for us
    eval filterPathOptionsHelper $1 "\"$2\"" "`cat`"
}

filterIncludeOptions()
{
    filterPathOptions -I "$DEFAULT_INCDIRS"
}

filterLibraryOptions()
{
    filterPathOptions -L "$DEFAULT_LIBDIRS"
}

substPrefix()
{
    base=${1#$QT_SYSROOT_PREFIX}
    if [ x"$base" != x"$1" ]; then
        echo "$QT_EXT_PREFIX$base"
    else
        echo "$1"
    fi
}

#-------------------------------------------------------------------------------
# device options
#-------------------------------------------------------------------------------
DeviceVar()
{
    case "$1" in
        set)
            eq="="
            ;;
        *)
            echo >&2 "BUG: wrong command to QMakeVar: $1"
            ;;
    esac

    echo "$2" "$eq" "$3" >> "$DEVICE_VARS_FILE"
}

resolveDeviceMkspec()
{
    result=$(find "$relpath/mkspecs/devices/" -type d -name "*$1*" | sed "s,^$relpath/mkspecs/,,")
    match_count=$(echo "$result" | wc -w)
    if [ "$match_count" -gt 1 ]; then
        echo >&2 "Error: Multiple matches for device '$1'. Candidates are:"
        tabbed_result=$(echo "$result" | sed "s,^,    ,")
        echo >&2 "$tabbed_result"
        echo "undefined"
    elif [ "$match_count" -eq 0 ]; then
        echo >&2 "Error: No device matching '$1'"
        echo "undefined"
    else
        echo "$result"
    fi
}

#-------------------------------------------------------------------------------
# operating system detection
#-------------------------------------------------------------------------------

# need that throughout the script
UNAME_MACHINE=`(uname -m) 2>/dev/null` || UNAME_MACHINE=unknown
UNAME_RELEASE=`(uname -r) 2>/dev/null` || UNAME_RELEASE=unknown
UNAME_SYSTEM=`(uname -s) 2>/dev/null`  || UNAME_SYSTEM=unknown
UNAME_VERSION=`(uname -v) 2>/dev/null` || UNAME_VERSION=unknown

# detect the "echo without newline" style. usage: echo $ECHO_N "<string>$ECHO_C"
if echo '\c' | grep '\c' >/dev/null; then
    ECHO_N=-n
else
    ECHO_C='\c'
fi

#-------------------------------------------------------------------------------
# window system detection
#-------------------------------------------------------------------------------

BUILD_ON_MAC=no
if [ -d /System/Library/Frameworks/Carbon.framework ]; then
    BUILD_ON_MAC=yes
fi
BUILD_ON_MSYS=no
HOST_DIRLIST_SEP=":"
DEV_NULL=/dev/null
if [ "$OSTYPE" = "msys" ]; then
    HOST_DIRLIST_SEP=";"
    BUILD_ON_MSYS=yes
    DEV_NULL=/tmp/empty-file
    echo "" > $DEV_NULL
    relpath=`(cd "$relpath"; pwd -W)`
    outpath=`pwd -W`
fi

#-------------------------------------------------------------------------------
# Verify Xcode installation on Mac OS
#-------------------------------------------------------------------------------

if [ "$BUILD_ON_MAC" = "yes" ]; then
    if ! /usr/bin/xcode-select --print-path >/dev/null 2>&1; then
        echo >&2
        echo "   No Xcode is selected. Use xcode-select -switch to choose an Xcode" >&2
        echo "   version. See the xcode-select man page for more information." >&2
        echo >&2
        exit 2
    fi

    if ! /usr/bin/xcrun -find xcrun >/dev/null 2>&1; then
        echo >&2
        echo "   Xcode not set up properly. You may need to confirm the license" >&2
        echo "   agreement by running /usr/bin/xcodebuild without arguments." >&2
        echo >&2
        exit 2
    fi
fi

#-----------------------------------------------------------------------------
# Qt version detection
#-----------------------------------------------------------------------------
QT_VERSION=`grep '^# *define *QT_VERSION_STR' "$relpath"/src/corelib/global/qglobal.h`
QT_MAJOR_VERSION=
QT_MINOR_VERSION=0
QT_PATCH_VERSION=0
if [ -n "$QT_VERSION" ]; then
   QT_VERSION=`echo $QT_VERSION | sed 's,^# *define *QT_VERSION_STR *"*\([^ ]*\)"$,\1,'`
   MAJOR=`echo $QT_VERSION | sed 's,^\([0-9]*\)\.\([0-9]*\)\.\([0-9]*\).*,\1,'`
   if [ -n "$MAJOR" ]; then
     MINOR=`echo $QT_VERSION | sed 's,^\([0-9]*\)\.\([0-9]*\)\.\([0-9]*\).*,\2,'`
      PATCH=`echo $QT_VERSION | sed 's,^\([0-9]*\)\.\([0-9]*\)\.\([0-9]*\).*,\3,'`
      QT_MAJOR_VERSION="$MAJOR"
      [ -z "$MINOR" ] || QT_MINOR_VERSION="$MINOR"
      [ -z "$PATCH" ] || QT_PATCH_VERSION="$PATCH"
   fi
fi
if [ -z "$QT_MAJOR_VERSION" ]; then
   echo "Cannot process version from qglobal.h: $QT_VERSION"
   echo "Cannot proceed."
   exit 1
fi

#-------------------------------------------------------------------------------
# initalize variables
#-------------------------------------------------------------------------------

SYSTEM_VARIABLES="RANLIB STRIP OBJDUMP LD CC CXX CFLAGS CXXFLAGS LDFLAGS"
for varname in $SYSTEM_VARIABLES; do
    qmakevarname="${varname}"
    # use LDFLAGS for autoconf compat, but qmake uses QMAKE_LFLAGS
    if [ "${varname}" = "LDFLAGS" ]; then
        qmakevarname="LFLAGS"
    elif [ "${varname}" = "LD" ]; then
        qmakevarname="LINK"
    fi
    cmd=`echo \
'if [ -n "\$'${varname}'" ]; then
    QMakeVar set QMAKE_'${qmakevarname}' "\$'${varname}'"
fi'`
    eval "$cmd"
done
# Use CC/CXX to run config.tests
mkdir -p "$outpath/config.tests"
rm -f "$outpath/config.tests/.qmake.cache"
cp "$QMAKE_VARS_FILE" "$outpath/config.tests/.qmake.cache"

QMakeVar add styles "mac fusion windows"

# QTDIR may be set and point to an old or system-wide Qt installation
unset QTDIR

# the minimum version of libdbus-1 that we require:
MIN_DBUS_1_VERSION=1.2

# initalize internal variables
CFG_CONFIGURE_EXIT_ON_ERROR=yes
CFG_PROFILE=no
CFG_STRIP=yes
CFG_GUI=auto # (yes|no|auto)
CFG_WIDGETS=yes
CFG_QCONFIG=full
CFG_DEBUG=auto
CFG_MYSQL_CONFIG=
CFG_DEBUG_RELEASE=no
CFG_FORCEDEBUGINFO=no
CFG_SHARED=yes
CFG_SM=auto
CFG_XSHAPE=auto
CFG_XSYNC=auto
CFG_XVIDEO=auto
CFG_XINERAMA=runtime
CFG_XFIXES=runtime
CFG_ZLIB=auto
CFG_SQLITE=qt
CFG_GIF=auto
CFG_PNG=yes
CFG_LIBPNG=auto
CFG_JPEG=auto
CFG_LIBJPEG=auto
CFG_XCURSOR=runtime
CFG_XRANDR=runtime
CFG_XRENDER=auto
CFG_MITSHM=auto
CFG_OPENGL=auto
CFG_OPENVG=auto
CFG_OPENVG_LC_INCLUDES=no
CFG_OPENVG_SHIVA=auto
CFG_OPENVG_ON_OPENGL=auto
CFG_EGL=auto
CFG_SSE=auto
CFG_FONTCONFIG=auto
CFG_FREETYPE=auto
CFG_HARFBUZZ=no
CFG_SQL_AVAILABLE=
QT_ALL_BUILD_PARTS=" libs tools examples tests "
QT_DEFAULT_BUILD_PARTS="libs tools examples"
CFG_BUILD_PARTS=""
CFG_NOBUILD_PARTS=""
CFG_SKIP_MODULES=""
CFG_COMPILE_EXAMPLES=yes
CFG_RELEASE_QMAKE=no
CFG_AUDIO_BACKEND=auto
CFG_QML_DEBUG=yes
CFG_JAVASCRIPTCORE_JIT=auto
CFG_PKGCONFIG=auto
CFG_STACK_PROTECTOR_STRONG=auto
CFG_SLOG2=auto
CFG_PPS=auto
CFG_SYSTEM_PROXIES=no

<<<<<<< HEAD
    # Key verification
    echo "$LicenseKeyExt" | grep ".....*-....*-....*-....*-.....*-.....*-...." >/dev/null 2>&1 \
        && LicenseValid="yes" \
        || LicenseValid="no"
    if [ "$LicenseValid" != "yes" ]; then
        echo
        echo "Invalid license key. Please check the license key."
        exit 1
    fi
    ProductCode=`echo $LicenseKeyExt | cut -f 1 -d - | cut -b 1`
    PlatformCode=`echo $LicenseKeyExt | cut -f 2 -d -`
    LicenseTypeCode=`echo $LicenseKeyExt | cut -f 3 -d -`
    LicenseFeatureCode=`echo $LicenseKeyExt | cut -f 4 -d - | cut -b 1`

    # determine which edition we are licensed to use
    case "$LicenseTypeCode" in
    F4M)
        LicenseType="Commercial"
        case $ProductCode in
        F)
            Edition="Universal"
            QT_EDITION="QT_EDITION_UNIVERSAL"
            ;;
        B)
            Edition="FullFramework"
            EditionString="Full Framework"
            QT_EDITION="QT_EDITION_DESKTOP"
            ;;
        L)
            Edition="GUIFramework"
            EditionString="GUI Framework"
            QT_EDITION="QT_EDITION_DESKTOPLIGHT"
            ;;
        esac
        ;;
    Z4M|R4M|Q4M)
        LicenseType="Evaluation"
        QMakeVar add DEFINES QT_EVAL
        case $ProductCode in
         B)
            Edition="Evaluation"
            QT_EDITION="QT_EDITION_EVALUATION"
            ;;
        esac
        ;;
    esac
    if [ -z "$LicenseType" -o -z "$Edition" -o -z "$QT_EDITION" ]; then
        echo
        echo "Invalid license key. Please check the license key."
        exit 1
    fi

    # verify that we are licensed to use Qt on this platform
    LICENSE_EXTENSION=
    case "$PlatformCode" in
	*L)
	    CFG_RTOS_ENABLED=yes
	    PlatformCode=`echo "$PlatformCode" | sed 'h;y/8NPQRTZ/UCWX9M7/;x;G;s/\(.\)....\(.\)./\1\2/'`
	    ;;
	*)
	    CFG_RTOS_ENABLED=no
	    PlatformCode=`echo "$PlatformCode" | sed 's/.$//'`
	    ;;
    esac
    ### EMBEDDED_QPA logic missing ###
    case "$PlatformCode,$PLATFORM_MAC" in
        X9,* | XC,* | XU,* | XW,* | XM,*)
            # Qt All-OS
            LICENSE_EXTENSION="-ALLOS"
            ;;
        8M,* | KM,* | S9,* | SC,* | SM,* | SU,* | SW,* | X9,* | XC,* | XU,* | XW,*)
            # Qt for Embedded Linux
            LICENSE_EXTENSION="-EMBEDDED"
            ;;
        6M,* | N7,* | N9,* | NX,*)
            # Embedded no-deploy
            LICENSE_EXTENSION="-EMBEDDED"
            ;;
        FM,* | LM,yes | ZM,no)
            # Desktop
            LICENSE_EXTENSION="-DESKTOP"
            ;;
        *)
            Platform=Linux/X11
            [ "$PLATFORM_MAC" = "yes" ] && Platform='Mac OS X'
            echo
            echo "You are not licensed for the $Platform platform."
            echo
            echo "Please use the contact form at http://qt.digia.com/contact-us"
            echo "to upgrade your license to include the $Platform platform, or install"
            echo "the Qt Open Source Edition if you intend to develop free software."
            exit 1
            ;;
    esac

    if test -r "$relpath/.LICENSE"; then
	# Generic, non-final license
	LICENSE_EXTENSION=""
	line=`sed 'y/a-z/A-Z/;q' "$relpath"/.LICENSE`
	case "$line" in
	    *BETA*)
		Edition=Beta
		;;
	    *TECHNOLOGY?PREVIEW*)
		Edition=Preview
		;;
	    *EVALUATION*)
		Edition=Evaluation
		;;
	    *)
		echo >&2 "Invalid license files; cannot continue"
		exit 1
		;;
	esac
	Licensee="$Edition"
	EditionString="$Edition"
	QT_EDITION="QT_EDITION_DESKTOP"
    fi

    case "$LicenseFeatureCode" in
    B|G|L|Y)
        # US
        case "$LicenseType" in
        Commercial)
            cp -f "$relpath/.LICENSE${LICENSE_EXTENSION}-US" "$outpath/LICENSE"
            ;;
        Evaluation)
            cp -f "$relpath/.LICENSE-EVALUATION-US" "$outpath/LICENSE"
            ;;
        esac
        ;;
    2|4|5|F)
        # non-US
        case "$LicenseType" in
        Commercial)
            cp -f "$relpath/.LICENSE${LICENSE_EXTENSION}" "$outpath/LICENSE"
            ;;
        Evaluation)
            cp -f "$relpath/.LICENSE-EVALUATION" "$outpath/LICENSE"
            ;;
        esac
        ;;
    *)
        echo
        echo "Invalid license key. Please check the license key."
        exit 1
        ;;
    esac
    case "$LicenseFeatureCode" in
	4|B|F|Y)
	    CFG_RTOS_ENABLED=yes
	    ;;
	2|5|G|L)
	    CFG_RTOS_ENABLED=no
	    ;;
    esac
    if [ '!' -f "$outpath/LICENSE" ]; then
        echo "The LICENSE, LICENSE.GPL3 LICENSE.LGPL file shipped with"
        echo "this software has disappeared."
        echo
        echo "Sorry, you are not licensed to use this software."
        echo "Try re-installing."
        echo
        exit 1
    fi
elif [ $COMMERCIAL_USER = "no" ]; then
    # Open Source edition - may only be used under the terms of the GPL or LGPL.
    [ "$PLATFORM_MAC" = "maybe" ] && PLATFORM_MAC=yes
    Licensee="Open Source"
    Edition="OpenSource"
    EditionString="Open Source"
    QT_EDITION="QT_EDITION_OPENSOURCE"
fi

#-------------------------------------------------------------------------------
# initalize variables
#-------------------------------------------------------------------------------

SYSTEM_VARIABLES="RANLIB STRIP OBJDUMP LD CC CXX CFLAGS CXXFLAGS LDFLAGS"
for varname in $SYSTEM_VARIABLES; do
    qmakevarname="${varname}"
    # use LDFLAGS for autoconf compat, but qmake uses QMAKE_LFLAGS
    if [ "${varname}" = "LDFLAGS" ]; then
        qmakevarname="LFLAGS"
    elif [ "${varname}" = "LD" ]; then
        qmakevarname="LINK"
    fi
    cmd=`echo \
'if [ -n "\$'${varname}'" ]; then
    QMakeVar set QMAKE_'${qmakevarname}' "\$'${varname}'"
fi'`
    eval "$cmd"
done
# Use CC/CXX to run config.tests
mkdir -p "$outpath/config.tests"
rm -f "$outpath/config.tests/.qmake.cache"
cp "$QMAKE_VARS_FILE" "$outpath/config.tests/.qmake.cache"

QMakeVar add styles "mac fusion windows"

# QTDIR may be set and point to an old or system-wide Qt installation
unset QTDIR

# the minimum version of libdbus-1 that we require:
MIN_DBUS_1_VERSION=1.2

# initalize internal variables
CFG_CONFIGURE_EXIT_ON_ERROR=yes
CFG_PROFILE=no
CFG_STRIP=yes
CFG_GUI=auto # (yes|no|auto)
CFG_WIDGETS=yes
CFG_QCONFIG=full
CFG_DEBUG=auto
CFG_MYSQL_CONFIG=
CFG_DEBUG_RELEASE=no
CFG_FORCEDEBUGINFO=no
CFG_SHARED=yes
CFG_SM=auto
CFG_XSHAPE=auto
CFG_XSYNC=auto
CFG_XVIDEO=auto
CFG_XINERAMA=runtime
CFG_XFIXES=runtime
CFG_ZLIB=auto
CFG_SQLITE=qt
CFG_GIF=auto
CFG_PNG=yes
CFG_LIBPNG=auto
CFG_JPEG=auto
CFG_LIBJPEG=auto
CFG_XCURSOR=runtime
CFG_XRANDR=runtime
CFG_XRENDER=auto
CFG_MITSHM=auto
CFG_OPENGL=auto
CFG_OPENVG=auto
CFG_OPENVG_LC_INCLUDES=no
CFG_OPENVG_SHIVA=auto
CFG_OPENVG_ON_OPENGL=auto
CFG_EGL=auto
CFG_SSE=auto
CFG_FONTCONFIG=auto
CFG_FREETYPE=auto
CFG_HARFBUZZ=no
CFG_SQL_AVAILABLE=
QT_ALL_BUILD_PARTS=" libs tools examples tests "
QT_DEFAULT_BUILD_PARTS="libs tools examples"
CFG_BUILD_PARTS=""
CFG_NOBUILD_PARTS=""
CFG_SKIP_MODULES=""
CFG_COMPILE_EXAMPLES=yes
CFG_RELEASE_QMAKE=no
CFG_AUDIO_BACKEND=auto
CFG_QML_DEBUG=yes
CFG_JAVASCRIPTCORE_JIT=auto
CFG_PKGCONFIG=auto
CFG_STACK_PROTECTOR_STRONG=auto
CFG_SLOG2=auto
CFG_QNX_IMF=auto
CFG_SYSTEM_PROXIES=no

=======
>>>>>>> 1c2be58f
# Target architecture
CFG_ARCH=
CFG_CPUFEATURES=
# Host architecture, same as CFG_ARCH when not cross-compiling
CFG_HOST_ARCH=
CFG_HOST_CPUFEATURES=
# Set when the -arch or -host-arch arguments are used
OPT_OBSOLETE_HOST_ARG=no

CFG_USE_GNUMAKE=no
CFG_XINPUT2=auto
CFG_XINPUT=runtime
CFG_XKB=auto
CFG_XKBCOMMON=auto
CFG_XCB=auto
CFG_XCB_GLX=no
CFG_EGLFS=auto
CFG_DIRECTFB=auto
CFG_LINUXFB=auto
CFG_KMS=auto
CFG_LIBUDEV=auto
CFG_OBSOLETE_WAYLAND=no
CFG_EVDEV=auto
CFG_TSLIB=no
CFG_NIS=auto
CFG_CUPS=auto
CFG_ICONV=auto
CFG_DBUS=auto
CFG_GLIB=auto
CFG_QGTKSTYLE=auto
CFG_LARGEFILE=auto
CFG_OPENSSL=auto
CFG_PRECOMPILE=auto
CFG_SEPARATE_DEBUG_INFO=no
CFG_SEPARATE_DEBUG_INFO_NOCOPY=no
CFG_REDUCE_EXPORTS=auto
CFG_SSE2=auto
CFG_SSE3=auto
CFG_SSSE3=auto
CFG_SSE4_1=auto
CFG_SSE4_2=auto
CFG_AVX=auto
CFG_AVX2=auto
CFG_REDUCE_RELOCATIONS=auto
CFG_ACCESSIBILITY=auto
CFG_ACCESSIBILITY_ATSPI_BRIDGE=no # will be enabled depending on dbus and accessibility being enabled
CFG_IWMMXT=no
CFG_NEON=auto
CFG_MIPS_DSP=auto
CFG_MIPS_DSPR2=auto
CFG_CLOCK_GETTIME=auto
CFG_CLOCK_MONOTONIC=auto
CFG_MREMAP=auto
CFG_GETADDRINFO=auto
CFG_IPV6IFNAME=auto
CFG_GETIFADDRS=auto
CFG_INOTIFY=auto
CFG_EVENTFD=auto
CFG_RPATH=yes
CFG_FRAMEWORK=auto
DEFINES=
D_FLAGS=
I_FLAGS=
L_FLAGS=
RPATH_FLAGS=
W_FLAGS=
QCONFIG_FLAGS=
XPLATFORM=              # This seems to be the QMAKESPEC, like "linux-g++"
XPLATFORM_MAC=no
XPLATFORM_IOS=no
XPLATFORM_ANDROID=no
XPLATFORM_MINGW=no      # Whether target platform is MinGW (win32-g++*)
XPLATFORM_MAEMO=no
XPLATFORM_QNX=no
PLATFORM=$QMAKESPEC
QT_CROSS_COMPILE=no
OPT_CONFIRM_LICENSE=no
OPT_SHADOW=maybe
OPT_VERBOSE=no
OPT_HELP=
CFG_SILENT=no
CFG_ALSA=auto
CFG_PULSEAUDIO=auto
CFG_COREWLAN=auto
CFG_PROCESS=yes
CFG_ICU=auto
CFG_FORCE_ASSERTS=no
CFG_PCRE=auto
QPA_PLATFORM_GUARD=yes
CFG_CXX11=auto
CFG_DIRECTWRITE=no
CFG_WERROR=auto
CFG_QREAL=double
OPT_MAC_SDK=
COMMERCIAL_USER=ask
LICENSE_FILE=
CFG_DEV=no

# initalize variables used for installation
QT_INSTALL_PREFIX=
QT_INSTALL_DOCS=
QT_INSTALL_HEADERS=
QT_INSTALL_LIBS=
QT_INSTALL_BINS=
QT_INSTALL_LIBEXECS=
QT_INSTALL_PLUGINS=
QT_INSTALL_IMPORTS=
QT_INSTALL_QML=
QT_INSTALL_ARCHDATA=
QT_INSTALL_DATA=
QT_INSTALL_TRANSLATIONS=
QT_INSTALL_SETTINGS=
QT_INSTALL_EXAMPLES=
QT_INSTALL_TESTS=
CFG_SYSROOT=
CFG_GCC_SYSROOT="yes"
QT_HOST_PREFIX=
QT_HOST_BINS=
QT_HOST_LIBS=
QT_HOST_DATA=
QT_EXT_PREFIX=

#flags for SQL drivers
QT_CFLAGS_PSQL=
QT_LFLAGS_PSQL=
QT_CFLAGS_MYSQL=
QT_LFLAGS_MYSQL=
QT_LFLAGS_MYSQL_R=
QT_CFLAGS_SQLITE=
QT_LFLAGS_SQLITE=
QT_LFLAGS_ODBC="-lodbc"
QT_LFLAGS_TDS=

# flags for libdbus-1
QT_CFLAGS_DBUS=
QT_LIBS_DBUS=

# flags for Glib (X11 only)
QT_CFLAGS_GLIB=
QT_LIBS_GLIB=

# default qpa platform
QT_QPA_DEFAULT_PLATFORM=

# Android vars
CFG_DEFAULT_ANDROID_NDK_ROOT=$ANDROID_NDK_ROOT
CFG_DEFAULT_ANDROID_SDK_ROOT=$ANDROID_SDK_ROOT
CFG_DEFAULT_ANDROID_PLATFORM=android-9
CFG_DEFAULT_ANDROID_TARGET_ARCH=armeabi-v7a
CFG_DEFAULT_ANDROID_NDK_TOOLCHAIN_VERSION=4.8
CFG_DEFAULT_ANDROID_NDK_HOST=$ANDROID_NDK_HOST

#-------------------------------------------------------------------------------
# check SQL drivers available in this package
#-------------------------------------------------------------------------------

# opensource version removes some drivers, so force them to be off
CFG_SQL_tds=no
CFG_SQL_oci=no
CFG_SQL_db2=no

CFG_SQL_AVAILABLE=
if [ -d "$relpath/src/plugins/sqldrivers" ]; then
  for a in "$relpath/src/plugins/sqldrivers/"*; do
     if [ -d "$a" ]; then
	 base_a=`basename "$a"`
  	 CFG_SQL_AVAILABLE="${CFG_SQL_AVAILABLE} ${base_a}"
	 eval "CFG_SQL_${base_a}=auto"
     fi
  done
fi

CFG_IMAGEFORMAT_PLUGIN_AVAILABLE=
if [ -d "$relpath/src/plugins/imageformats" ]; then
    for a in "$relpath/src/plugins/imageformats/"*; do
        if [ -d "$a" ]; then
            base_a=`basename "$a"`
            CFG_IMAGEFORMAT_PLUGIN_AVAILABLE="${CFG_IMAGEFORMAT_PLUGIN_AVAILABLE} ${base_a}"
        fi
    done
fi

#-------------------------------------------------------------------------------
# parse command line arguments
#-------------------------------------------------------------------------------

# parse the arguments, setting things to "yes" or "no"
while [ "$#" -gt 0 ]; do
    CURRENT_OPT="$1"
    UNKNOWN_ARG=no
    case "$1" in
    #Autoconf style options
    --enable-*)
        VAR=`echo $1 | sed "s,^--enable-\(.*\),\1,"`
        VAL=yes
        ;;
    --disable-*)
        VAR=`echo $1 | sed "s,^--disable-\(.*\),\1,"`
        VAL=no
        ;;
    --*=*)
        VAR=`echo $1 | sed "s,^--\(.*\)=.*,\1,"`
        VAL=`echo $1 | sed "s,^--.*=\(.*\),\1,"`
        ;;
    --no-*)
        VAR=`echo $1 | sed "s,^--no-\(.*\),\1,"`
        VAL=no
        ;;
    --*)
        VAR=`echo $1 | sed "s,^--\(.*\),\1,"`
        VAL=yes
        ;;
    #Qt plugin options
    -no-*-*|-plugin-*-*|-qt-*-*)
        VAR=`echo $1 | sed "s,^-[^-]*-\(.*\),\1,"`
        VAL=`echo $1 | sed "s,^-\([^-]*\).*,\1,"`
        ;;
    #Qt style no options
    -no-*)
        VAR=`echo $1 | sed "s,^-no-\(.*\),\1,"`
        VAL=no
        ;;
    #Qt style options that pass an argument
    -prefix| \
    -docdir| \
    -headerdir| \
    -plugindir| \
    -importdir| \
    -qmldir| \
    -archdatadir| \
    -datadir| \
    -libdir| \
    -bindir| \
    -libexecdir| \
    -translationdir| \
    -sysconfdir| \
    -examplesdir| \
    -testsdir| \
    -hostdatadir| \
    -hostbindir| \
    -hostlibdir| \
    -extprefix| \
    -sysroot| \
    -depths| \
    -make| \
    -nomake| \
    -skip| \
    -platform| \
    -xplatform| \
    -device| \
    -device-option| \
    -sdk| \
    -arch| \
    -host-arch| \
    -mysql_config| \
    -qpa| \
    -qconfig| \
    -qreal| \
    -android-sdk| \
    -android-ndk| \
    -android-ndk-platform| \
    -android-ndk-host| \
    -android-arch| \
    -android-toolchain-version)
        VAR=`echo $1 | sed "s,^-\(.*\),\1,"`
        shift
        VAL="$1"
        ;;
    #Qt style complex options in one command
    -enable-*|-disable-*)
        VAR=`echo $1 | sed "s,^-\([^-]*\)-.*,\1,"`
        VAL=`echo $1 | sed "s,^-[^-]*-\(.*\),\1,"`
        ;;
    -system-proxies)
        VAR=system-proxies
        VAL=yes
        ;;
    -no-system-proxies)
        VAR=system-proxies
        VAL=no
        ;;
    #Qt Builtin/System style options
    -no-*|-system-*|-qt-*)
        VAR=`echo $1 | sed "s,^-[^-]*-\(.*\),\1,"`
        VAL=`echo $1 | sed "s,^-\([^-]*\)-.*,\1,"`
        ;;
    #Options that cannot be generalized
    -k|-continue)
        VAR=fatal_error
        VAL=no
        ;;
    -opengl)
        VAR=opengl
        # this option may or may not be followed by an argument
        if [ -z "$2" ] || echo "$2" | grep '^-' >/dev/null 2>&1; then
            VAL=yes
        else
            shift;
            VAL=$1
        fi
	;;
    -openvg)
        VAR=openvg
        # this option may or may not be followed by an argument
        if [ -z "$2" ] || echo "$2" | grep '^-' >/dev/null 2>&1; then
            VAL=yes
        else
            shift;
            VAL=$1
        fi
	;;
    -hostprefix)
        VAR=`echo $1 | sed "s,^-\(.*\),\1,"`
        # this option may or may not be followed by an argument
        if [ -z "$2" ] || echo "$2" | grep '^-' >/dev/null 2>&1; then
            VAL=$outpath
        else
            shift;
            VAL=$1
        fi
        ;;
    -qtnamespace)
        VAR="qtnamespace"
        shift
        VAL="$1"
        ;;
    -qtlibinfix)
        VAR="qtlibinfix"
        shift
        VAL="$1"
        ;;
    -D?*|-D)
        VAR="add_define"
        if [ "$1" = "-D" ]; then
            shift
            VAL="$1"
        else
            VAL=`echo $1 | sed 's,-D,,'`
        fi
        ;;
    -fpu)
        VAR="fpu"
        # this option may or may not be followed by an argument
        if [ -z "$2" ] || echo "$2" | grep '^-' >/dev/null 2>&1; then
            VAL=no
        else
            shift
            VAL=$1
        fi
        ;;
    -I?*|-I)
        VAR="add_ipath"
        if [ "$1" = "-I" ]; then
            shift
            VAL="$1"
        else
            VAL=`echo $1 | sed 's,-I,,'`
        fi
        ;;
    -L?*|-L)
        VAR="add_lpath"
        if [ "$1" = "-L" ]; then
            shift
            VAL="$1"
        else
            VAL=`echo $1 | sed 's,-L,,'`
        fi
        ;;
    -R?*|-R)
        VAR="add_rpath"
        if [ "$1" = "-R" ]; then
            shift
            VAL="$1"
        else
            VAL=`echo $1 | sed 's,-R,,'`
        fi
        ;;
    -l)  # -lfoo is handled differently
        VAR="add_link"
        shift
        VAL="$1"
        ;;
    -F?*|-F)
        VAR="add_fpath"
        if [ "$1" = "-F" ]; then
            shift
            VAL="$1"
        else
            VAL=`echo $1 | sed 's,-F,,'`
        fi
        ;;
    -fw)  # -fwfoo is handled differently
        VAR="add_framework"
        shift
        VAL="$1"
        ;;
    -W*)
        VAR="add_warn"
        VAL="$1"
        ;;
    #General options, including Qt style yes options
    -*)
        VAR=`echo $1 | sed "s,^-\(.*\),\1,"`
        VAL="yes"
        ;;
    *)
        UNKNOWN_ARG=yes
        ;;
    esac
    if [ "$UNKNOWN_ARG" = "yes" ]; then
        echo "$1: unknown argument"
        ERROR=yes
        shift
        continue
     fi
    shift

    UNKNOWN_OPT=no
    case "$VAR" in
    accessibility)
        if [ "$VAL" = "yes" ] || [ "$VAL" = "no" ]; then
            CFG_ACCESSIBILITY="$VAL"
        else
            UNKNOWN_OPT=yes
        fi
        ;;
    license)
	LICENSE_FILE="$VAL"
	;;
    gnumake)
        CFG_USE_GNUMAKE="$VAL"
        ;;
    mysql_config)
	CFG_MYSQL_CONFIG="$VAL"
	;;
    prefix)
        QT_INSTALL_PREFIX="$VAL"
        ;;
    hostprefix)
	QT_HOST_PREFIX="$VAL"
	;;
    hostdatadir)
        QT_HOST_DATA="$VAL"
        ;;
    hostbindir)
        QT_HOST_BINS="$VAL"
        ;;
    hostlibdir)
        QT_HOST_LIBS="$VAL"
        ;;
    extprefix)
        QT_EXT_PREFIX="$VAL"
        ;;
    pkg-config)
        if [ "$VAL" = "yes" ] || [ "$VAL" = "no" ]; then
            CFG_PKGCONFIG="$VAL"
        else
            UNKNOWN_OPT=yes
        fi
        ;;
    force-pkg-config)
        CFG_PKGCONFIG="force"
        ;;
    docdir)
        QT_INSTALL_DOCS="$VAL"
        ;;
    headerdir)
        QT_INSTALL_HEADERS="$VAL"
        ;;
    plugindir)
        QT_INSTALL_PLUGINS="$VAL"
        ;;
    importdir)
        QT_INSTALL_IMPORTS="$VAL"
        ;;
    qmldir)
        QT_INSTALL_QML="$VAL"
        ;;
    archdatadir)
        QT_INSTALL_ARCHDATA="$VAL"
        ;;
    datadir)
        QT_INSTALL_DATA="$VAL"
        ;;
    libdir)
        QT_INSTALL_LIBS="$VAL"
        ;;
    qtnamespace)
        QT_NAMESPACE="$VAL"
        ;;
    qtlibinfix)
        QT_LIBINFIX="$VAL"
        ;;
    translationdir)
        QT_INSTALL_TRANSLATIONS="$VAL"
        ;;
    sysconfdir|settingsdir)
        QT_INSTALL_SETTINGS="$VAL"
        ;;
    examplesdir)
        QT_INSTALL_EXAMPLES="$VAL"
        ;;
    testsdir)
        QT_INSTALL_TESTS="$VAL"
        ;;
    qconfig)
        CFG_QCONFIG="$VAL"
        ;;
    qreal)
        CFG_QREAL="$VAL"
        ;;
    sysroot)
        CFG_SYSROOT="$VAL"
        ;;
    gcc-sysroot)
        CFG_GCC_SYSROOT="$VAL"
        ;;
    bindir)
        QT_INSTALL_BINS="$VAL"
        ;;
    libexecdir)
        QT_INSTALL_LIBEXECS="$VAL"
        ;;
    sse)
        if [ "$VAL" = "yes" ] || [ "$VAL" = "no" ]; then
            CFG_SSE="$VAL"
        else
            UNKNOWN_OPT=yes
        fi
	;;
    opengl)
        if  [ "$VAL" = "auto" ] || [ "$VAL" = "desktop" ] ||
            [ "$VAL" = "yes" ] || [ "$VAL" = "no" ] ||
            [ "$VAL" = "es2" ]; then
            CFG_OPENGL="$VAL"
        else
            UNKNOWN_OPT=yes
        fi
        ;;
    openvg)
        if [ "$VAL" = "auto" ] || [ "$VAL" = "yes" ] || [ "$VAL" = "no" ]; then
            CFG_OPENVG="$VAL"
        else
            UNKNOWN_OPT=yes
        fi
        ;;
    nomake)
        if [ -n "${QT_ALL_BUILD_PARTS%%* $VAL *}" ]; then
            echo "Unknown part $VAL passed to -nomake." >&2
            exit 1
        fi
	CFG_NOBUILD_PARTS="$CFG_NOBUILD_PARTS $VAL"
        ;;
    make)
        if [ "$VAL" = "no" ]; then
            UNKNOWN_OPT=yes
        else
            if [ -n "${QT_ALL_BUILD_PARTS%%* $VAL *}" ]; then
                echo "Unknown part $VAL passed to -make." >&2
                exit 1
            fi
            CFG_BUILD_PARTS="$CFG_BUILD_PARTS $VAL"
        fi
        ;;
    skip)
        VAL=qt${VAL#qt}
        if ! [ -d $relpath/../$VAL ]; then
            echo "Attempting to skip non-existent module $VAL." >&2
            exit 1
        fi
        CFG_SKIP_MODULES="$CFG_SKIP_MODULES $VAL"
        ;;
    compile-examples)
        if [ "$VAL" = "yes" ] || [ "$VAL" = "no" ]; then
            CFG_COMPILE_EXAMPLES="$VAL"
        else
            UNKNOWN_OPT=yes
        fi
        ;;
    sdk)
        if [ "$BUILD_ON_MAC" = "yes" ]; then
            DeviceVar set !host_build:QMAKE_MAC_SDK "$VAL"
            OPT_MAC_SDK="$VAL"
        else
            UNKNOWN_OPT=yes
        fi
	;;
    arch|host-arch)
        OPT_OBSOLETE_HOST_ARG=yes
        ;;
    harfbuzz)
        [ "$VAL" = "yes" ] && VAL=qt
        if [ "$VAL" = "qt" ] || [ "$VAL" = "no" ] || [ "$VAL" = "system" ]; then
            CFG_HARFBUZZ="$VAL"
        else
            UNKNOWN_OPT=yes
        fi
        ;;

    framework)
        if [ "$BUILD_ON_MAC" = "yes" ]; then
            CFG_FRAMEWORK="$VAL"
        else
            UNKNOWN_OPT=yes
        fi
        ;;
    profile)
        if [ "$VAL" = "yes" ]; then
            CFG_PROFILE=yes
	    QMakeVar add QMAKE_CFLAGS -pg
	    QMakeVar add QMAKE_CXXFLAGS -pg
	    QMakeVar add QMAKE_LFLAGS -pg
            QMAKE_VARS="$QMAKE_VARS CONFIG+=nostrip"
        else
            UNKNOWN_OPT=yes
        fi
        ;;
    strip)
        if [ "$VAL" = "yes" ] || [ "$VAL" = "no" ]; then
            CFG_STRIP=$VAL
        else
            UNKNOWN_OPT=yes
        fi
        ;;
    testcocoon)
        if [ "$VAL" = "yes" ]; then
            QTCONFIG_CONFIG="$QTCONFIG_CONFIG testcocoon"
        fi
        ;;
    gcov)
        if [ "$VAL" = "yes" ]; then
            QTCONFIG_CONFIG="$QTCONFIG_CONFIG gcov"
        fi
        ;;
    platform)
        PLATFORM="$VAL"
        # keep compatibility with old platform names
        case $PLATFORM in
        aix-64)
            PLATFORM=aix-xlc-64
            ;;
        hpux-o64)
            PLATFORM=hpux-acc-o64
            ;;
        hpux-n64)
            PLATFORM=hpux-acc-64
            ;;
        hpux-acc-n64)
            PLATFORM=hpux-acc-64
            ;;
        irix-n32)
            PLATFORM=irix-cc
            ;;
        irix-64)
            PLATFORM=irix-cc-64
            ;;
        irix-cc-n64)
            PLATFORM=irix-cc-64
            ;;
        reliant-64)
            PLATFORM=reliant-cds-64
            ;;
        solaris-64)
            PLATFORM=solaris-cc-64
            ;;
        openunix-cc)
            PLATFORM=unixware-cc
            ;;
        openunix-g++)
            PLATFORM=unixware-g++
            ;;
        unixware7-cc)
            PLATFORM=unixware-cc
            ;;
        unixware7-g++)
            PLATFORM=unixware-g++
            ;;
        macx-g++-64)
            PLATFORM=macx-g++
	    NATIVE_64_ARCH=
            case `uname -p` in
            i386) NATIVE_64_ARCH="x86_64" ;;
            powerpc) NATIVE_64_ARCH="ppc64" ;;
            *)   echo "WARNING: Can't detect CPU architecture for macx-g++-64" ;;
            esac
	    if [ ! -z "$NATIVE_64_ARCH" ]; then
		QTCONFIG_CONFIG="$QTCONFIG_CONFIG $NATIVE_64_ARCH"
            fi
            ;;
        esac
        ;;
    xplatform)
        XPLATFORM="$VAL"
        case `basename "$XPLATFORM"` in win32-g++*)
            XPLATFORM_MINGW=yes
            CFG_RPATH=no
            CFG_REDUCE_EXPORTS=no
            ;;
        esac
        ;;
    device)
        XPLATFORM=`resolveDeviceMkspec $VAL`
        [ "$XPLATFORM" = "undefined" ] && exit 101
        ;;
    device-option)
        DEV_VAR=`echo $VAL | cut -d '=' -f 1`
        DEV_VAL=`echo $VAL | cut -d '=' -f 2-`
        DeviceVar set $DEV_VAR "$DEV_VAL"
        ;;
    qpa)
        QT_QPA_DEFAULT_PLATFORM="$VAL"
        ;;
    debug-and-release)
        if [ "$VAL" = "yes" ] || [ "$VAL" = "no" ]; then
            CFG_DEBUG_RELEASE="$VAL"
        else
            UNKNOWN_OPT=yes
        fi
        ;;
    optimized-qmake)
        if [ "$VAL" = "yes" ] || [ "$VAL" = "no" ]; then
            CFG_RELEASE_QMAKE="$VAL"
        else
            UNKNOWN_OPT=yes
        fi
        ;;
    release)
        if [ "$VAL" = "yes" ]; then
            CFG_DEBUG=no
        elif [ "$VAL" = "no" ]; then
            CFG_DEBUG=yes
        else
            UNKNOWN_OPT=yes
        fi
        ;;
    debug)
        CFG_DEBUG="$VAL"
        ;;
    force-debug-info)
        CFG_FORCEDEBUGINFO="$VAL"
        ;;
    developer-build)
        CFG_DEV="yes"
        ;;
    commercial)
        COMMERCIAL_USER="yes"
        ;;
    opensource)
        COMMERCIAL_USER="no"
        ;;
    static)
        if [ "$VAL" = "yes" ]; then
            CFG_SHARED=no
        elif [ "$VAL" = "no" ]; then
            CFG_SHARED=yes
        else
            UNKNOWN_OPT=yes
        fi
        ;;
    fatal_error)
        if [ "$VAL" = "yes" ] || [ "$VAL" = "no" ]; then
            CFG_CONFIGURE_EXIT_ON_ERROR="$VAL"
        else
            UNKNOWN_OPT=yes
        fi
        ;;
    feature-*)
            FEATURE=`echo $VAR | sed "s,^[^-]*-\([^-]*\),\1," | tr 'abcdefghijklmnopqrstuvwxyz-' 'ABCDEFGHIJKLMNOPQRSTUVWXYZ_'`
            if [ "$VAL" = "no" ]; then
                QCONFIG_FLAGS="$QCONFIG_FLAGS QT_NO_$FEATURE"
            elif [ "$VAL" = "yes" ] || [ "$VAL" = "unknown" ]; then
                QCONFIG_FLAGS="$QCONFIG_FLAGS QT_$FEATURE"
            else
                UNKNOWN_OPT=yes
            fi
        ;;
    shared)
        if [ "$VAL" = "yes" ] || [ "$VAL" = "no" ]; then
            CFG_SHARED="$VAL"
        else
            UNKNOWN_OPT=yes
        fi
        ;;
    gif)
        if [ "$VAL" = "no" ]; then
            CFG_GIF="$VAL"
        else
            UNKNOWN_OPT=yes
        fi
        ;;
    sm)
        if [ "$VAL" = "yes" ] || [ "$VAL" = "no" ]; then
            CFG_SM="$VAL"
        else
            UNKNOWN_OPT=yes
        fi

        ;;
    xinerama)
        if [ "$VAL" = "yes" ] || [ "$VAL" = "no" ] || [ "$VAL" = "runtime" ]; then
            CFG_XINERAMA="$VAL"
        else
            UNKNOWN_OPT=yes
        fi
        ;;
    xshape)
        if [ "$VAL" = "yes" ] || [ "$VAL" = "no" ]; then
            CFG_XSHAPE="$VAL"
        else
            UNKNOWN_OPT=yes
        fi
        ;;
    xvideo)
        if [ "$VAL" = "yes" ] || [ "$VAL" = "no" ]; then
            CFG_XVIDEO="$VAL"
        else
            UNKNOWN_OPT=yes
        fi
        ;;
    xsync)
        if [ "$VAL" = "yes" ] || [ "$VAL" = "no" ]; then
            CFG_XSYNC="$VAL"
        else
            UNKNOWN_OPT=yes
        fi
        ;;
     xinput2)
        if [ "$VAL" = "yes" ] || [ "$VAL" = "no" ]; then
            CFG_XINPUT2="$VAL"
        else
            UNKNOWN_OPT=yes
        fi
        ;;
    xinput)
        if [ "$VAL" = "yes" ] || [ "$VAL" = "no" ] || [ "$VAL" = "runtime" ]; then
            CFG_XINPUT="$VAL"
        else
            UNKNOWN_OPT=yes
        fi
        ;;
    egl)
        if [ "$VAL" = "yes" ] || [ "$VAL" = "no" ]; then
            CFG_EGL="$VAL"
        else
            UNKNOWN_OPT=yes
        fi
        ;;
    pch)
        if [ "$VAL" = "yes" ] || [ "$VAL" = "no" ]; then
            CFG_PRECOMPILE="$VAL"
        else
            UNKNOWN_OPT=yes
        fi
        ;;
    separate-debug-info)
        if [ "$VAL" = "yes" ] || [ "$VAL" = "no" ]; then
            CFG_SEPARATE_DEBUG_INFO="$VAL"
        elif [ "$VAL" = "nocopy" ] ; then
            CFG_SEPARATE_DEBUG_INFO="yes"
            CFG_SEPARATE_DEBUG_INFO_NOCOPY="yes"
        else
            UNKNOWN_OPT=yes
        fi
        ;;
    reduce-exports)
        if [ "$VAL" = "yes" ] || [ "$VAL" = "no" ]; then
            CFG_REDUCE_EXPORTS="$VAL"
        else
            UNKNOWN_OPT=yes
        fi
        ;;
    sse2)
        if [ "$VAL" = "no" ]; then
            CFG_SSE2="$VAL"
        else
            UNKNOWN_OPT=yes
        fi
        ;;
    sse3)
        if [ "$VAL" = "no" ]; then
            CFG_SSE3="$VAL"
        else
            UNKNOWN_OPT=yes
        fi
        ;;
    ssse3)
        if [ "$VAL" = "no" ]; then
            CFG_SSSE3="$VAL"
        else
            UNKNOWN_OPT=yes
        fi
        ;;
    sse4.1)
        if [ "$VAL" = "no" ]; then
            CFG_SSE4_1="$VAL"
        else
            UNKNOWN_OPT=yes
        fi
        ;;
    sse4.2)
        if [ "$VAL" = "no" ]; then
            CFG_SSE4_2="$VAL"
        else
            UNKNOWN_OPT=yes
        fi
        ;;
    avx)
        if [ "$VAL" = "no" ]; then
            CFG_AVX="$VAL"
        else
            UNKNOWN_OPT=yes
        fi
        ;;
    avx2)
        if [ "$VAL" = "no" ]; then
            CFG_AVX2="$VAL"
        else
            UNKNOWN_OPT=yes
        fi
        ;;
    iwmmxt)
	CFG_IWMMXT="yes"
	;;
    neon)
        if [ "$VAL" = "no" ]; then
            CFG_NEON="$VAL"
        else
            UNKNOWN_OPT=yes
        fi
        ;;
    mips_dsp)
        if [ "$VAL" = "no" ]; then
            CFG_MIPS_DSP="$VAL"
        else
            UNKNOWN_OPT=yes
        fi
        ;;
    mips_dspr2)
        if [ "$VAL" = "no" ]; then
            CFG_MIPS_DSPR2="$VAL"
        else
            UNKNOWN_OPT=yes
        fi
        ;;
    reduce-relocations)
        if [ "$VAL" = "yes" ] || [ "$VAL" = "no" ]; then
            CFG_REDUCE_RELOCATIONS="$VAL"
        else
            UNKNOWN_OPT=yes
        fi
        ;;
    zlib)
        [ "$VAL" = "qt" ] && VAL=yes
        if [ "$VAL" = "yes" ] || [ "$VAL" = "no" ] || [ "$VAL" = "system" ]; then
            CFG_ZLIB="$VAL"
        else
            UNKNOWN_OPT=yes
        fi
        # No longer supported:
        #[ "$VAL" = "no" ] && CFG_LIBPNG=no
        ;;
    sqlite)
        if [ "$VAL" = "system" ]; then
            CFG_SQLITE=system
        else
            UNKNOWN_OPT=yes
        fi
        ;;
    libpng)
        [ "$VAL" = "yes" ] && VAL=qt
        if [ "$VAL" = "qt" ] || [ "$VAL" = "no" ] || [ "$VAL" = "system" ]; then
            CFG_LIBPNG="$VAL"
        else
            UNKNOWN_OPT=yes
        fi
        ;;
    libjpeg)
        [ "$VAL" = "yes" ] && VAL=qt
        if [ "$VAL" = "qt" ] || [ "$VAL" = "no" ] || [ "$VAL" = "system" ]; then
            CFG_LIBJPEG="$VAL"
        else
            UNKNOWN_OPT=yes
        fi
        ;;
    xcursor)
        if [ "$VAL" = "yes" ] || [ "$VAL" = "no" ] || [ "$VAL" = "runtime" ]; then
            CFG_XCURSOR="$VAL"
        else
            UNKNOWN_OPT=yes
        fi
        ;;
    xfixes)
        if [ "$VAL" = "yes" ] || [ "$VAL" = "no" ] || [ "$VAL" = "runtime" ]; then
            CFG_XFIXES="$VAL"
        else
            UNKNOWN_OPT=yes
        fi
        ;;
    xrandr)
        if [ "$VAL" = "yes" ] || [ "$VAL" = "no" ] || [ "$VAL" = "runtime" ]; then
            CFG_XRANDR="$VAL"
        else
            UNKNOWN_OPT=yes
        fi
        ;;
    xrender)
        if [ "$VAL" = "yes" ] || [ "$VAL" = "no" ]; then
            CFG_XRENDER="$VAL"
        else
            UNKNOWN_OPT=yes
        fi
        ;;
    mitshm)
        if [ "$VAL" = "yes" ] || [ "$VAL" = "no" ]; then
            CFG_MITSHM="$VAL"
        else
            UNKNOWN_OPT=yes
        fi
        ;;
    fontconfig)
        if [ "$VAL" = "yes" ] || [ "$VAL" = "no" ]; then
            CFG_FONTCONFIG="$VAL"
        else
            UNKNOWN_OPT=yes
        fi
        ;;
    freetype)
        [ "$VAL" = "yes" ] && VAL=qt
        if [ "$VAL" = "qt" ] || [ "$VAL" = "no" ] || [ "$VAL" = "system" ]; then
            CFG_FREETYPE="$VAL"
        else
            UNKNOWN_OPT=yes
        fi
        ;;
    xkb)
        if [ "$VAL" = "yes" ] || [ "$VAL" = "no" ]; then
            CFG_XKB="$VAL"
        else
            UNKNOWN_OPT=yes
        fi
        ;;
    xkbcommon)
        if [ "$VAL" = "yes" ] || [ "$VAL" = "no" ] || [ "$VAL" = "qt" ] || [ "$VAL" = "system" ]; then
            CFG_XKBCOMMON="$VAL"
        else
            UNKNOWN_OPT=yes
        fi
        ;;
    xcb)
        if [ "$VAL" = "yes" ] || [ "$VAL" = "no" ] || [ "$VAL" = "system" ] || [ "$VAL" = "qt" ]; then
            CFG_XCB="$VAL"
            if [ "$VAL" = "yes" ]; then
                CFG_XCB="system"
            fi
        else
            UNKNOWN_OPT=yes
        fi
        ;;
    wayland)
        CFG_OBSOLETE_WAYLAND=yes
        ;;
    eglfs)
        if [ "$VAL" = "yes" ] || [ "$VAL" = "no" ]; then
            CFG_EGLFS="$VAL"
        else
            UNKNOWN_OPT=yes
        fi
        ;;
    directfb)
        if [ "$VAL" = "yes" ] || [ "$VAL" = "no" ]; then
            CFG_DIRECTFB="$VAL"
        else
            UNKNOWN_OPT=yes
        fi
        ;;
    linuxfb)
        if [ "$VAL" = "yes" ] || [ "$VAL" = "no" ]; then
            CFG_LINUXFB="$VAL"
        else
            UNKNOWN_OPT=yes
        fi
        ;;
    kms)
        if [ "$VAL" = "yes" ] || [ "$VAL" = "no" ]; then
            CFG_KMS="$VAL"
        else
            UNKNOWN_OPT=yes
        fi
        ;;
    libudev)
        if [ "$VAL" = "yes" ] || [ "$VAL" = "no" ]; then
            CFG_LIBUDEV="$VAL"
        else
            UNKNOWN_OPT=yes
        fi
        ;;
    evdev)
        if [ "$VAL" = "yes" ] || [ "$VAL" = "no" ]; then
            CFG_EVDEV="$VAL"
        else
            UNKNOWN_OPT=yes
        fi
        ;;
    tslib)
        if [ "$VAL" = "yes" ] || [ "$VAL" = "no" ]; then
            CFG_TSLIB="$VAL"
        else
            UNKNOWN_OPT=yes
        fi
        ;;
    cups)
        if [ "$VAL" = "yes" ] || [ "$VAL" = "no" ]; then
            CFG_CUPS="$VAL"
        else
            UNKNOWN_OPT=yes
        fi
        ;;
    iconv)
        if [ "$VAL" = "yes" ] || [ "$VAL" = "no" ]; then
            CFG_ICONV="$VAL"
        else
            UNKNOWN_OPT=yes
        fi
        ;;
    glib)
        if [ "$VAL" = "yes" ] || [ "$VAL" = "no" ]; then
            CFG_GLIB="$VAL"
        else
            UNKNOWN_OPT=yes
        fi
        ;;
    slog2)
        if [ "$VAL" = "yes" ] || [ "$VAL" = "no" ]; then
            CFG_SLOG2="$VAL"
        else
            UNKNOWN_OPT=yes
        fi
        ;;
<<<<<<< HEAD
    imf)
        if [ "$VAL" = "yes" ] || [ "$VAL" = "no" ]; then
            CFG_QNX_IMF="$VAL"
        else
            UNKNOWN_OPT=yes
        fi
        ;;
    gstreamer)
=======
    pps)
>>>>>>> 1c2be58f
        if [ "$VAL" = "yes" ] || [ "$VAL" = "no" ]; then
            CFG_PPS="$VAL"
        else
            UNKNOWN_OPT=yes
        fi
        ;;
    gtkstyle)
        if [ "$VAL" = "yes" ] || [ "$VAL" = "no" ]; then
            CFG_QGTKSTYLE="$VAL"
        else
            UNKNOWN_OPT=yes
        fi
        ;;
    gui)
        if [ "$VAL" = "yes" ] || [ "$VAL" = "auto" ]; then
            CFG_GUI="yes"
        else
            if [ "$VAL" = "no" ]; then
                CFG_GUI="no"
            else
                UNKNOWN_OPT=yes
            fi
        fi
        ;;
    widgets)
        if [ "$VAL" = "yes" ] || [ "$VAL" = "auto" ]; then
            CFG_WIDGETS="yes"
        elif [ "$VAL" = "no" ]; then
            CFG_WIDGETS="no"
        else
            UNKNOWN_OPT=yes
        fi
        ;;
    qpa-platform-guard)
        if [ "$VAL" = "yes" ] || [ "$VAL" = "no" ]; then
            QPA_PLATFORM_GUARD="$VAL"
        else
            UNKNOWN_OPT=yes
        fi
        ;;
    dbus)
        if [ "$VAL" = "yes" ] || [ "$VAL" = "no" ] || [ "$VAL" = "linked" ]; then
            CFG_DBUS="$VAL"
	elif [ "$VAL" = "runtime" ]; then
	    CFG_DBUS="yes"
        else
            UNKNOWN_OPT=yes
        fi
        ;;
    dbus-linked)
        if [ "$VAL" = "yes" ]; then
	    CFG_DBUS="linked"
	else
            UNKNOWN_OPT=yes
        fi
        ;;
    nis)
        if [ "$VAL" = "yes" ] || [ "$VAL" = "no" ]; then
            CFG_NIS="$VAL"
        else
            UNKNOWN_OPT=yes
        fi
        ;;
    largefile)
        if [ "$VAL" = "yes" ] || [ "$VAL" = "no" ]; then
            CFG_LARGEFILE="$VAL"
        else
            UNKNOWN_OPT=yes
        fi
        ;;
    openssl)
        if [ "$VAL" = "yes" ] || [ "$VAL" = "no" ]; then
            CFG_OPENSSL="$VAL"
        else
            UNKNOWN_OPT=yes
        fi
        ;;
    openssl-linked)
        if [ "$VAL" = "yes" ]; then
            CFG_OPENSSL="linked"
        else
            UNKNOWN_OPT=yes
        fi
        ;;
    qml-debug)
        if [ "$VAL" = "yes" ]; then
            CFG_QML_DEBUG="yes"
        else
            if [ "$VAL" = "no" ]; then
                CFG_QML_DEBUG="no"
            else
                UNKNOWN_OPT=yes
            fi
        fi
        ;;
    javascript-jit)
        if [ "$VAL" = "yes" ] || [ "$VAL" = "auto" ] || [ "$VAL" = "no" ]; then
            CFG_JAVASCRIPTCORE_JIT="$VAL"
        else
            UNKNOWN_OPT=yes
        fi
        ;;
    confirm-license)
        if [ "$VAL" = "yes" ]; then
            OPT_CONFIRM_LICENSE="$VAL"
        else
            UNKNOWN_OPT=yes
        fi
        ;;
    h|help)
        if [ "$VAL" = "yes" ]; then
            OPT_HELP="$VAL"
        else
            UNKNOWN_OPT=yes
        fi
        ;;
    sql-*|imageformat-*)
        # if Qt style options were used, $VAL can be "no", "qt", or "plugin"
        # if autoconf style options were used, $VAL can be "yes" or "no"
        [ "$VAL" = "yes" ] && VAL=qt
        # now $VAL should be "no", "qt", or "plugin"... double-check
        if [ "$VAL" != "no" ] && [ "$VAL" != "qt" ] && [ "$VAL" != "plugin" ]; then
            UNKNOWN_OPT=yes
        fi
        # now $VAL is "no", "qt", or "plugin"
        OPT="$VAL"
        VAL=`echo $VAR | sed "s,^[^-]*-\([^-]*\).*,\1,"`
        VAR=`echo $VAR | sed "s,^\([^-]*\).*,\1,"`

        # Grab the available values
        case "$VAR" in
        sql)
            avail="$CFG_SQL_AVAILABLE"
            ;;
        imageformat)
            avail="$CFG_IMAGEFORMAT_PLUGIN_AVAILABLE"
            if [ "$OPT" != "plugin" ]; then
                # png is always built in
                avail="$avail png"
            fi
            ;;
        *)
            avail=""
            echo "BUG: Unhandled type $VAR used in $CURRENT_OPT"
            ;;
        esac

        # Check that that user's value is available.
        found=no
        for d in $avail; do
            if [ "$VAL" = "$d" ]; then
                found=yes
                break
            fi
        done
        if [ "$found" != "yes" ]; then
            echo "$CURRENT_OPT: unknown argument"
            ERROR=yes
            continue
        fi

        if [ "$VAR" = "sql" ]; then
            # set the CFG_SQL_driver
            eval "CFG_SQL_$VAL=\$OPT"
            continue
        elif [ "$VAR" = "imageformat" ]; then
            [ "$OPT" = "qt" ] && OPT=yes
            VAL="`echo $VAL |tr a-z A-Z`"
            eval "CFG_$VAL=$OPT"
            continue
        fi

        if [ "$OPT" = "plugin" ] || [ "$OPT" = "qt" ]; then
            if [ "$OPT" = "plugin" ]; then
                VAR="${VAR}-${OPT}"
            fi
	    QMakeVar add "${VAR}s" "${VAL}"
        elif [ "$OPT" = "no" ]; then
            PLUG_VAR="${VAR}-plugin"
            IN_VAR="${VAR}"
	    QMakeVar del "${IN_VAR}s" "$VAL"
	    QMakeVar del "${PLUG_VAR}s" "$VAL"
        fi
        ;;
    v|verbose)
        if [ "$VAL" = "yes" ]; then
            if [ "$OPT_VERBOSE" = "$VAL" ]; then            # takes two verboses to turn on qmake debugs
                QMAKE_SWITCHES="$QMAKE_SWITCHES -d"
            else
                OPT_VERBOSE=yes
            fi
        elif [ "$VAL" = "no" ]; then
            if [ "$OPT_VERBOSE" = "$VAL" ] && echo "$QMAKE_SWITCHES" | grep ' -d' >/dev/null 2>&1; then
                QMAKE_SWITCHES=`echo $QMAKE_SWITCHES | sed "s, -d,,"`
            else
                OPT_VERBOSE=no
            fi
        else
            UNKNOWN_OPT=yes
        fi
        ;;
    rpath)
        if [ "$VAL" = "yes" ] || [ "$VAL" = "no" ]; then
            CFG_RPATH="$VAL"
        else
            UNKNOWN_OPT=yes
        fi
        ;;
    add_define)
        DEFINES="$DEFINES \"$VAL\""
        D_FLAGS="$D_FLAGS -D\"$VAL\""
        ;;
    add_ipath)
        I_FLAGS="$I_FLAGS -I\"${VAL}\""
        ;;
    add_lpath)
        L_FLAGS="$L_FLAGS -L\"${VAL}\""
        ;;
    add_rpath)
        RPATH_FLAGS="$RPATH_FLAGS \"${VAL}\""
        ;;
    add_link)
        L_FLAGS="$L_FLAGS -l\"${VAL}\""
        ;;
    add_fpath)
        if [ "$BUILD_ON_MAC" = "yes" ]; then
            L_FLAGS="$L_FLAGS -F\"${VAL}\""
            I_FLAGS="$I_FLAGS -F\"${VAL}\""
        else
            UNKNOWN_OPT=yes
        fi
        ;;
    add_framework)
        if [ "$BUILD_ON_MAC" = "yes" ]; then
            L_FLAGS="$L_FLAGS -framework \"${VAL}\""
        else
            UNKNOWN_OPT=yes
        fi
        ;;
    add_warn)
        W_FLAGS="$W_FLAGS \"${VAL}\""
        ;;
    silent)
        CFG_SILENT="$VAL"
        ;;
    dont-process)
        CFG_PROCESS=no
        ;;
    process)
        CFG_PROCESS=partial
        ;;
    fully-process)
        CFG_PROCESS=full
        ;;
    audio-backend)
        if [ "$VAL" = "yes" ] || [ "$VAL" = "no" ]; then
            CFG_AUDIO_BACKEND="$VAL"
        else
            UNKNOWN_OPT=yes
        fi
        ;;
    icu)
        if [ "$VAL" = "yes" ] || [ "$VAL" = "no" ]; then
            CFG_ICU="$VAL"
        else
            UNKNOWN_OPT=yes
        fi
        ;;
    force-asserts)
        if [ "$VAL" = "yes" ] || [ "$VAL" = "no" ]; then
            CFG_FORCE_ASSERTS="$VAL"
        else
            UNKNOWN_OPT=yes
        fi
        ;;
    pcre)
        if [ "$VAL" = "qt" ] || [ "$VAL" = "system" ]; then
            CFG_PCRE="$VAL"
        else
            UNKNOWN_OPT=yes
        fi
        ;;
    c++11)
        if [ "$VAL" = "yes" ] || [ "$VAL" = "no" ]; then
            CFG_CXX11="$VAL"
        else
            UNKNOWN_OPT=yes
        fi
        ;;
    system-proxies)
        if [ "$VAL" = "yes" ] || [ "$VAL" = "no" ]; then
            CFG_SYSTEM_PROXIES="$VAL"
        else
            UNKNOWN_OPT=yes
        fi
        ;;
    directwrite)
        if [ "$XPLATFORM_MINGW" = "yes" ] ; then
            if [ "$VAL" = "yes" ] || [ "$VAL" = "no" ]; then
                CFG_DIRECTWRITE="$VAL"
            else
                UNKNOWN_OPT=yes
            fi
        else
            UNKNOWN_OPT=yes
        fi
        ;;
    warnings-are-errors|Werror)
        if [ "$VAL" = "yes" ] || [ "$VAL" = "no" ]; then
            CFG_WERROR="$VAL"
        else
            UNKNOWN_OPT=yes
        fi
        ;;
    android-sdk)
        CFG_DEFAULT_ANDROID_SDK_ROOT="$VAL"
        ;;
    android-ndk)
        CFG_DEFAULT_ANDROID_NDK_ROOT="$VAL"
        ;;
    android-ndk-platform)
        CFG_DEFAULT_ANDROID_PLATFORM="$VAL"
        ;;
    android-ndk-host)
        CFG_DEFAULT_ANDROID_NDK_HOST="$VAL"
        ;;
    android-arch)
        CFG_DEFAULT_ANDROID_TARGET_ARCH="$VAL"
        ;;
    android-toolchain-version)
        CFG_DEFAULT_ANDROID_NDK_TOOLCHAIN_VERSION="$VAL"
        ;;
    l*)  # -lfoo
        if [ "$VAL" = "yes" ]; then
            L_FLAGS="$L_FLAGS -l\"${VAR#l}\""
        else
            UNKNOWN_OPT=yes
        fi
        ;;
    fw*)  # -fwfoo
        if [ "$VAL" = "yes" ]; then
            if [ "$BUILD_ON_MAC" = "yes" ]; then
                L_FLAGS="$L_FLAGS -framework \"${VAR#fw}\""
            else
                UNKNOWN_OPT=yes
            fi
        else
            UNKNOWN_OPT=yes
        fi
        ;;
    *)
        UNKNOWN_OPT=yes
        ;;
    esac
    if [ "$UNKNOWN_OPT" = "yes" ]; then
        echo "${CURRENT_OPT}: invalid command-line switch"
        ERROR=yes
    fi
done
[ "x$ERROR" = "xyes" ] && exit 1

#-------------------------------------------------------------------------------
# help - interactive parts of the script _after_ this section please
#-------------------------------------------------------------------------------

if [ "$OPT_HELP" = "yes" ]; then
    cat <<EOF
Usage:  $relconf [options]

Installation options:

 These are optional, but you may specify install directories.

    -prefix <dir> ...... This will install everything relative to <dir>
                         (default /usr/local/Qt-${QT_VERSION}, \$PWD if -developer-build is active)

    -extprefix <dir> ... When -sysroot is used, install everything to <dir>,
                         rather than into SYSROOT/PREFIX.

    -hostprefix [dir] .. Tools and libraries needed when developing
                         applications are installed in [dir]. If [dir] is
                         not given, the current build directory will be used.
                         (default EXTPREFIX)

 You may use these to separate different parts of the install:

    -bindir <dir> ......... User executables will be installed to <dir>
                            (default PREFIX/bin)
    -headerdir <dir> ...... Headers will be installed to <dir>
                            (default PREFIX/include)
    -libdir <dir> ......... Libraries will be installed to <dir>
                            (default PREFIX/lib)
    -archdatadir <dir> .... Arch-dependent data used by Qt will be installed to <dir>
                            (default PREFIX)
    -plugindir <dir> ...... Plugins will be installed to <dir>
                            (default ARCHDATADIR/plugins)
    -libexecdir <dir> ..... Program executables will be installed to <dir>
                            (default ARCHDATADIR/libexec, ARCHDATADIR/bin for MinGW)
    -importdir <dir> ...... Imports for QML1 will be installed to <dir>
                            (default ARCHDATADIR/imports)
    -qmldir <dir> ......... Imports for QML2 will be installed to <dir>
                            (default ARCHDATADIR/qml)
    -datadir <dir> ........ Arch-independent data used by Qt will be installed to <dir>
                            (default PREFIX)
    -docdir <dir> ......... Documentation will be installed to <dir>
                            (default DATADIR/doc)
    -translationdir <dir> . Translations of Qt programs will be installed to <dir>
                            (default DATADIR/translations)
    -sysconfdir <dir> ..... Settings used by Qt programs will be looked for in <dir>
                            (default PREFIX/etc/xdg)
    -examplesdir <dir> .... Examples will be installed to <dir>
                            (default PREFIX/examples)
    -testsdir <dir> ....... Tests will be installed to <dir>
                            (default PREFIX/tests)

    -hostbindir <dir> .. Host executables will be installed to <dir>
                         (default HOSTPREFIX/bin)
    -hostlibdir <dir> .. Host libraries will be installed to <dir>
                         (default HOSTPREFIX/lib)
    -hostdatadir <dir> . Data used by qmake will be installed to <dir>
                         (default HOSTPREFIX)

Configure options:

 The defaults (*) are usually acceptable. A plus (+) denotes a default value
 that needs to be evaluated. If the evaluation succeeds, the feature is
 included. Here is a short explanation of each option:

 *  -release ........... Compile and link Qt with debugging turned off.
    -debug ............. Compile and link Qt with debugging turned on.
    -debug-and-release . Compile and link two versions of Qt, with and without
                         debugging turned on (Mac only).

    -force-debug-info .. Create symbol files for release builds.

    -developer-build ... Compile and link Qt with Qt developer options (including auto-tests exporting)

    -opensource ........ Compile and link the Open-Source Edition of Qt.
    -commercial ........ Compile and link the Commercial Edition of Qt.

    -confirm-license ... Automatically acknowledge the license (use with
                         either -opensource or -commercial)

    -no-c++11 .......... Do not compile Qt with C++11 support enabled.
 +  -c++11 ............. Compile Qt with C++11 support enabled.

 *  -shared ............ Create and use shared Qt libraries.
    -static ............ Create and use static Qt libraries.

 *  -process ........... Generate only a top-level Makefile.
    -fully-process ..... Generate Makefiles for the entire Qt tree.
    -dont-process ...... Do not generate any Makefiles.

    -no-largefile ...... Disables large file support.
 +  -largefile ......... Enables Qt to access files larger than 4 GB.

    -no-accessibility .. Do not compile Accessibility support.
                         Disabling accessibility is not recommended, as it will break QStyle
                         and may break other internal parts of Qt.
                         With this switch you create a source incompatible version of Qt,
                         which is unsupported.
 +  -accessibility ..... Compile Accessibility support.

    -no-sql-<driver> ... Disable SQL <driver> entirely.
    -qt-sql-<driver> ... Enable a SQL <driver> in the Qt SQL module, by default
                         none are turned on.
    -plugin-sql-<driver> Enable SQL <driver> as a plugin to be linked to
                         at run time.

                         Possible values for <driver>:
                         [$CFG_SQL_AVAILABLE ]

    -system-sqlite ..... Use sqlite from the operating system.

    -no-javascript-jit . Do not build the JavaScriptCore JIT compiler.
 +  -javascript-jit .... Build the JavaScriptCore JIT compiler.

    -no-qml-debug ...... Do not build the in-process QML debugging support.
 +  -qml-debug ......... Build the QML debugging support.

    -platform target ... The operating system and compiler you are building
                         on (default detected from host system).

                         See the README file for a list of supported
                         operating systems and compilers.

    -no-sse2 ........... Do not compile with use of SSE2 instructions.
    -no-sse3 ........... Do not compile with use of SSE3 instructions.
    -no-ssse3 .......... Do not compile with use of SSSE3 instructions.
    -no-sse4.1 ......... Do not compile with use of SSE4.1 instructions.
    -no-sse4.2 ......... Do not compile with use of SSE4.2 instructions.
    -no-avx ............ Do not compile with use of AVX instructions.
    -no-avx2 ........... Do not compile with use of AVX2 instructions.
    -no-neon ........... Do not compile with use of NEON instructions.
    -no-mips_dsp ....... Do not compile with use of MIPS DSP instructions.
    -no-mips_dspr2 ..... Do not compile with use of MIPS DSP rev2 instructions.

    -qtnamespace <name>  Wraps all Qt library code in 'namespace <name> {...}'.
    -qtlibinfix <infix>  Renames all libQt*.so to libQt*<infix>.so.

    -testcocoon ........ Instrument Qt with the TestCocoon code coverage tool.
    -gcov .............. Instrument Qt with the GCov code coverage tool.

    -D <string> ........ Add an explicit define to the preprocessor.
    -I <string> ........ Add an explicit include path.
    -L <string> ........ Add an explicit library path.

 +  -pkg-config ........ Use pkg-config to detect include and library paths. By default,
                         configure determines whether to use pkg-config or not with
                         some heuristics such as checking the environment variables.
    -no-pkg-config ..... Disable use of pkg-config.
    -force-pkg-config .. Force usage of pkg-config (skips pkg-config usability
                         detection heuristic).

    -help, -h .......... Display this information.

Third Party Libraries:

    -qt-zlib ........... Use the zlib bundled with Qt.
 +  -system-zlib ....... Use zlib from the operating system.
                         See http://www.gzip.org/zlib

    -no-gif ............ Do not compile GIF reading support.

    -no-libpng ......... Do not compile PNG support.
    -qt-libpng ......... Use the libpng bundled with Qt.
 +  -system-libpng ..... Use libpng from the operating system.
                         See http://www.libpng.org/pub/png

    -no-libjpeg ........ Do not compile JPEG support.
    -qt-libjpeg ........ Use the libjpeg bundled with Qt.
 +  -system-libjpeg .... Use libjpeg from the operating system.
                         See http://www.ijg.org

    -no-freetype ....... Do not compile in Freetype2 support.
    -qt-freetype ....... Use the libfreetype bundled with Qt.
 +  -system-freetype.... Use the libfreetype provided by the system (enabled if -fontconfig is active).
                         See http://www.freetype.org

 *  -no-harfbuzz ....... Do not compile HarfBuzz-NG support.
    -qt-harfbuzz ....... (experimental) Use HarfBuzz-NG bundled with Qt
                         to do text shaping. It can still be disabled
                         by setting QT_HARFBUZZ environment variable to "old".
    -system-harfbuzz ... (experimental) Use HarfBuzz-NG from the operating system
                         to do text shaping. It can still be disabled
                         by setting QT_HARFBUZZ environment variable to "old".

    -no-openssl ........ Do not compile support for OpenSSL.
 +  -openssl ........... Enable run-time OpenSSL support.
    -openssl-linked .... Enabled linked OpenSSL support.

    -qt-pcre ........... Use the PCRE library bundled with Qt.
 +  -system-pcre ....... Use the PCRE library from the operating system.

    -qt-xcb ............ Use xcb- libraries bundled with Qt.
                         (libxcb.so will still be used from operating system).
 +  -system-xcb ........ Use xcb- libraries from the operating system.

    -qt-xkbcommon ...... Use the xkbcommon library bundled with Qt.
 +  -system-xkbcommon .. Use the xkbcommon library from the operating system.

    -no-xinput2 ........ Do not compile XInput2 support.
 *  -xinput2 ........... Compile XInput2 support.

    -no-glib ........... Do not compile Glib support.
 +  -glib .............. Compile Glib support.

Additional options:

    -make <part> ....... Add part to the list of parts to be built at make time.
                         (defaults to: $QT_DEFAULT_BUILD_PARTS)
    -nomake <part> ..... Exclude part from the list of parts to be built.

    -skip <module> ..... Exclude an entire module from the build.

    -no-compile-examples ... Install only the sources of examples.

    -no-gui ............ Don't build the Qt GUI module and dependencies.
 +  -gui ............... Build the Qt GUI module and dependencies.

    -no-widgets ........ Don't build the Qt Widgets module and dependencies.
 +  -widgets ........... Build the Qt Widgets module and dependencies.

    -R <string> ........ Add an explicit runtime library path to the Qt
                         libraries.
    -l <string> ........ Add an explicit library.

    -no-rpath .......... Do not use the library install path as a runtime
                         library path.
 +  -rpath ............. Link Qt libraries and executables using the library
                         install path as a runtime library path. Equivalent
                         to -R install_libpath

    -continue .......... Continue as far as possible if an error occurs.

    -verbose, -v ....... Print verbose information about each step of the
                         configure process.

    -silent ............ Reduce the build output so that warnings and errors
                         can be seen more easily.

 *  -no-optimized-qmake ... Do not build qmake optimized.
    -optimized-qmake ...... Build qmake optimized.

    -no-nis ............ Do not compile NIS support.
 *  -nis ............... Compile NIS support.

    -no-cups ........... Do not compile CUPS support.
 *  -cups .............. Compile CUPS support.
                         Requires cups/cups.h and libcups.so.2.

    -no-iconv .......... Do not compile support for iconv(3).
 *  -iconv ............. Compile support for iconv(3).

    -no-icu ............ Do not compile support for ICU libraries.
 +  -icu ............... Compile support for ICU libraries.

    -no-fontconfig ..... Do not compile FontConfig support.
 +  -fontconfig ........ Compile FontConfig support.

    -no-strip .......... Do not strip binaries and libraries of unneeded symbols.
 *  -strip ............. Strip binaries and libraries of unneeded symbols when installing.

 *  -no-pch ............ Do not use precompiled header support.
    -pch ............... Use precompiled header support.

    -no-dbus ........... Do not compile the Qt D-Bus module.
 +  -dbus .............. Compile the Qt D-Bus module and dynamically load libdbus-1.
    -dbus-linked ....... Compile the Qt D-Bus module and link to libdbus-1.

    -reduce-relocations ..... Reduce relocations in the libraries through extra
                              linker optimizations (Qt/X11 and Qt for Embedded Linux only;
                              experimental; needs GNU ld >= 2.18).

    -force-asserts ........ Force Q_ASSERT to be enabled even in release builds.

    -device <name> ............... Cross-compile for device <name> (experimental)
    -device-option <key=value> ... Add device specific options for the device mkspec
                                   (experimental)

    -no-separate-debug-info . Do not store debug information in a separate file.
 *  -separate-debug-info .... Strip debug information into a separate file.

    -no-xcb ............ Do not compile Xcb (X protocol C-language Binding) support.
 *  -xcb ............... Compile Xcb support.

    -no-eglfs .......... Do not compile EGLFS (EGL Full Screen/Single Surface) support.
 *  -eglfs ............. Compile EGLFS support.

    -no-directfb ....... Do not compile DirectFB support.
 *  -directfb .......... Compile DirectFB support.

    -no-linuxfb ........ Do not compile Linux Framebuffer support.
 *  -linuxfb ........... Compile Linux Framebuffer support.

    -no-kms ............ Do not compile KMS support.
 *  -kms ............... Compile KMS support (Requires EGL).

    -qpa <name> ......... Sets the default QPA platform (e.g xcb, cocoa, windows).

    -xplatform target ... The target platform when cross-compiling.

    -sysroot <dir> ...... Sets <dir> as the target compiler's and qmake's sysroot and also sets pkg-config paths.
    -no-gcc-sysroot ..... When using -sysroot, it disables the passing of --sysroot to the compiler

    -no-feature-<feature> Do not compile in <feature>.
    -feature-<feature> .. Compile in <feature>. The available features
                          are described in src/corelib/global/qfeatures.txt

    -qconfig local ...... Use src/corelib/global/qconfig-local.h rather than the
                          default ($CFG_QCONFIG).

    -qreal [double|float] typedef qreal to the specified type. The default is double.
                          Note that changing this flag affects binary compatibility.

    -no-opengl .......... Do not support OpenGL.
    -opengl <api> ....... Enable OpenGL support
                          With no parameter, this will attempt to auto-detect
                          OpenGL ES 2, or regular desktop OpenGL.
                          Use es2 for <api> to override auto-detection.

 *  -no-system-proxies .. Do not use system network proxies by default.
    -system-proxies ..... Use system network proxies by default.

    -no-warnings-are-errors Make warnings be treated normally
    -warnings-are-errors  Make warnings be treated as errors
                          (enabled if -developer-build is active)

QNX/Blackberry options:

    -no-slog2 .......... Do not compile with slog2 support.
    -slog2 ............. Compile with slog2 support.

    -no-pps ............ Do not compile with pps support.
    -pps ............... Compile with pps support.

MacOS/iOS options:

    -Fstring ........... Add an explicit framework path.
    -fw string ......... Add an explicit framework.

 *  -framework ......... Build Qt as a series of frameworks and
                         link tools against those frameworks.
    -no-framework ...... Do not build Qt as a series of frameworks.

    -sdk <sdk> ......... Build Qt using Apple provided SDK <sdk>. The argument should be
                         one of the available SDKs as listed by 'xcodebuild -showsdks'.
                         Note that the argument applies only to Qt libraries and applications built
                         using the target mkspec - not host tools such as qmake, moc, rcc, etc.

Android options:

    -android-sdk path .............. The Android SDK root path.
                                     (default \$ANDROID_SDK_ROOT)

    -android-ndk path .............. The Android NDK root path.
                                     (default \$ANDROID_NDK_ROOT)

    -android-ndk-platform .......... Sets the android platform
                                     (default $CFG_DEFAULT_ANDROID_PLATFORM)

    -android-ndk-host .............. Sets the android NDK host (linux-x86, linux-x86_64, etc.)
                                     (default \$ANDROID_NDK_HOST)

    -android-arch .................. Sets the android architecture (armeabi, armeabi-v7a, x86, mips)
                                     (default $CFG_DEFAULT_ANDROID_TARGET_ARCH)

    -android-toolchain-version ..... Sets the android toolchain version
                                     (default $CFG_DEFAULT_ANDROID_NDK_TOOLCHAIN_VERSION)
EOF

   exit 0
fi # Help

#-------------------------------------------------------------------------------
# platform detection
#-------------------------------------------------------------------------------

if [ -z "$PLATFORM" ]; then
    PLATFORM_NOTES=
    case "$UNAME_SYSTEM:$UNAME_RELEASE" in
     Darwin:*)
        # Select compiler. Use g++ unless we find a usable Clang version. Note that
        # we are checking the "Apple" clang/LLVM version number, not the actual
        # clang/LLVM version number that the Apple version was based on. We look
        # for Apple clang version 3.0 or higher, which was branched off LLVM 3.0
        # from SVN, and first included in Xcode 4.2. Also note that we do not care
        # about the OS version, since we're not using the clang version that comes
        # with the system. We use 'xcrun' to check the clang version that's part of
        # the Xcode installation.
        XCRUN=`/usr/bin/xcrun -sdk macosx clang -v 2>&1`
        CLANGVERSION=`echo "$XCRUN" | sed -n 's/.*version \([0-9]\).*/\1/p'`
        expr "$CLANGVERSION" : '[0-9]' > /dev/null || { echo "Unable to determine CLANG version from output of xcrun: $XCRUN" ; exit 2 ; }
        if [ "$CLANGVERSION" -ge 3 ]; then
            PLATFORM=macx-clang

            # Advertise g++ as an alternative on Lion and below
            if [ "$(uname -r | cut -d. -f1)" -le 11 ]; then
                PLATFORM_NOTES="\n    - Also available for Mac OS X: macx-g++\n"
            fi
        else
            PLATFORM=macx-g++
        fi
        ;;
     AIX:*)
        #PLATFORM=aix-g++
        #PLATFORM=aix-g++-64
        PLATFORM=aix-xlc
        #PLATFORM=aix-xlc-64
        PLATFORM_NOTES="
            - Also available for AIX: aix-g++ aix-g++-64 aix-xlc-64
        "
        ;;
     GNU:*)
        PLATFORM=hurd-g++
        ;;
     dgux:*)
        PLATFORM=dgux-g++
        ;;
#     DYNIX/ptx:4*)
#       PLATFORM=dynix-g++
#       ;;
     ULTRIX:*)
        PLATFORM=ultrix-g++
        ;;
     FreeBSD:*)
        PLATFORM=freebsd-g++
        PLATFORM_NOTES="
            - Also available for FreeBSD: freebsd-icc
        "
        ;;
     OpenBSD:*)
        PLATFORM=openbsd-g++
        ;;
     NetBSD:*)
        PLATFORM=netbsd-g++
        ;;
     BSD/OS:*|BSD/386:*)
        PLATFORM=bsdi-g++
        ;;
     IRIX*:*)
        #PLATFORM=irix-g++
        PLATFORM=irix-cc
        #PLATFORM=irix-cc-64
        PLATFORM_NOTES="
            - Also available for IRIX: irix-g++ irix-cc-64
        "
        ;;
     HP-UX:*)
        case "$UNAME_MACHINE" in
            ia64)
                #PLATFORM=hpuxi-acc-32
                PLATFORM=hpuxi-acc-64
                PLATFORM_NOTES="
                    - Also available for HP-UXi: hpuxi-acc-32
                "
            ;;
            *)
                #PLATFORM=hpux-g++
                PLATFORM=hpux-acc
                #PLATFORM=hpux-acc-64
                #PLATFORM=hpux-cc
                #PLATFORM=hpux-acc-o64
                PLATFORM_NOTES="
                    - Also available for HP-UX: hpux-g++ hpux-acc-64 hpux-acc-o64
                "
            ;;
        esac
        ;;
     OSF1:*)
        #PLATFORM=tru64-g++
        PLATFORM=tru64-cxx
        PLATFORM_NOTES="
            - Also available for Tru64: tru64-g++
        "
        ;;
     Linux:*)
        PLATFORM=linux-g++
        PLATFORM_NOTES="
            - Also available for Linux: linux-kcc linux-icc linux-cxx
        "
        ;;
     SunOS:5*)
        if [ "$XPLATFORM_MINGW" = "yes" ]; then
            PLATFORM="solaris-g++"
        else
            #PLATFORM=solaris-g++
            PLATFORM=solaris-cc
            #PLATFORM=solaris-cc64
        fi
        PLATFORM_NOTES="
            - Also available for Solaris: solaris-g++ solaris-cc-64
        "
        ;;
     ReliantUNIX-*:*|SINIX-*:*)
        PLATFORM=reliant-cds
        #PLATFORM=reliant-cds-64
        PLATFORM_NOTES="
            - Also available for Reliant UNIX: reliant-cds-64
        "
        ;;
     CYGWIN*:*)
        PLATFORM=cygwin-g++
        ;;
     LynxOS*:*)
        PLATFORM=lynxos-g++
        ;;
     OpenUNIX:*)
        #PLATFORM=unixware-g++
        PLATFORM=unixware-cc
        PLATFORM_NOTES="
            - Also available for OpenUNIX: unixware-g++
        "
        ;;
     UnixWare:*)
        #PLATFORM=unixware-g++
        PLATFORM=unixware-cc
        PLATFORM_NOTES="
            - Also available for UnixWare: unixware-g++
        "
        ;;
     SCO_SV:*)
        #PLATFORM=sco-g++
        PLATFORM=sco-cc
        PLATFORM_NOTES="
            - Also available for SCO OpenServer: sco-g++
        "
        ;;
     UNIX_SV:*)
        PLATFORM=unixware-g++
        ;;
     QNX:*)
        PLATFORM=unsupported/qnx-g++
        ;;
     *)
            echo >&2
            echo "   The build script does not currently recognize all" >&2
            echo "   platforms supported by Qt." >&2
            echo "   Rerun this script with a -platform option listed to" >&2
            echo "   set the system/compiler combination you use." >&2
            echo >&2
            exit 2
    esac
fi

[ -z "$XPLATFORM" ] && XPLATFORM="$PLATFORM"

case "$XPLATFORM" in
    *win32-g++*)
        XPLATFORM_MINGW=yes
        ;;
    *-maemo*)
        XPLATFORM_MAEMO=yes
        ;;
    *qnx-*|*blackberry-*)
        XPLATFORM_QNX=yes
        ;;
    *ios*)
        XPLATFORM_MAC=yes
        XPLATFORM_IOS=yes
        ;;
    *macx*)
        XPLATFORM_MAC=yes
        ;;
    # XPLATFORM_ANDROID should not be set for unsupported/android-g++
    *unsupported*)
        ;;
    *android-g++*)
        XPLATFORM_ANDROID=yes
        ;;
esac

#-------------------------------------------------------------------------------
# check the license
#-------------------------------------------------------------------------------

if [ "$COMMERCIAL_USER" = "ask" ]; then
    while true; do
        echo "Which edition of Qt do you want to use ?"
        echo
        echo "Type 'c' if you want to use the Commercial Edition."
        echo "Type 'o' if you want to use the Open Source Edition."
        echo
        read commercial
        echo
        if [ "$commercial" = "c" ]; then
            COMMERCIAL_USER="yes"
            break
        elif [ "$commercial" = "o" ]; then
            COMMERCIAL_USER="no"
            break
        fi
    done
fi

CFG_RTOS_ENABLED=yes
EditionString=Commercial
if [ -f "$relpath"/LICENSE.PREVIEW.COMMERCIAL ] && [ $COMMERCIAL_USER = "yes" ]; then
    # Commercial preview release
    Licensee="Preview"
    Edition="Preview"
    QT_EDITION="QT_EDITION_DESKTOP"
    LicenseType="Technology Preview"
elif [ $COMMERCIAL_USER = "yes" ]; then
    # one of commercial editions

    # read in the license file
    [ -z "$LICENSE_FILE" ] && LICENSE_FILE="$QT_LICENSE_FILE"
    [ -z "$LICENSE_FILE" ] && LICENSE_FILE="$HOME/.qt-license"
    if [ -f "$LICENSE_FILE" ]; then
        tr -d '\r' <"$LICENSE_FILE" >"${LICENSE_FILE}.tmp"
        diff "${LICENSE_FILE}.tmp" "${LICENSE_FILE}" >/dev/null 2>&1 || LICENSE_FILE="${LICENSE_FILE}.tmp"
        . "$LICENSE_FILE" >/dev/null 2>&1
        if [ -z "$LicenseKeyExt" ]; then
            echo
            echo "You are using an old license file."
            echo
            echo "Please install the license file supplied by Digia,"
            echo "or install the Qt Open Source Edition if you intend to"
            echo "develop free software."
            exit 1
        fi
        if [ -z "$Licensee" ]; then
            echo
            echo "Invalid license key. Please check the license key."
            exit 1
        fi
    else
        if [ -z "$LicenseKeyExt" ]; then
            echo
            echo $ECHO_N "Please enter your license key: $ECHO_C"
            read LicenseKeyExt
            Licensee="Unknown user"
        fi
    fi

    # Key verification
    echo "$LicenseKeyExt" | grep ".....*-....*-....*-....*-.....*-.....*-...." >/dev/null 2>&1 \
        && LicenseValid="yes" \
        || LicenseValid="no"
    if [ "$LicenseValid" != "yes" ]; then
        echo
        echo "Invalid license key. Please check the license key."
        exit 1
    fi
    ProductCode=`echo $LicenseKeyExt | cut -f 1 -d - | cut -b 1`
    PlatformCode=`echo $LicenseKeyExt | cut -f 2 -d -`
    LicenseTypeCode=`echo $LicenseKeyExt | cut -f 3 -d -`
    LicenseFeatureCode=`echo $LicenseKeyExt | cut -f 4 -d - | cut -b 1`

    # determine which edition we are licensed to use
    case "$LicenseTypeCode" in
    F4M)
        LicenseType="Commercial"
        case $ProductCode in
        F)
            Edition="Universal"
            QT_EDITION="QT_EDITION_UNIVERSAL"
            ;;
        B)
            Edition="FullFramework"
            EditionString="Full Framework"
            QT_EDITION="QT_EDITION_DESKTOP"
            ;;
        L)
            Edition="GUIFramework"
            EditionString="GUI Framework"
            QT_EDITION="QT_EDITION_DESKTOPLIGHT"
            ;;
        esac
        ;;
    Z4M|R4M|Q4M)
        LicenseType="Evaluation"
        QMakeVar add DEFINES QT_EVAL
        case $ProductCode in
        B)
            Edition="Evaluation"
            QT_EDITION="QT_EDITION_EVALUATION"
            ;;
        esac
        ;;
    esac
    if [ -z "$LicenseType" -o -z "$Edition" -o -z "$QT_EDITION" ]; then
        echo
        echo "Invalid license key. Please check the license key."
        exit 1
    fi

    # verify that we are licensed to use Qt on this platform
    LICENSE_EXTENSION=
    case "$PlatformCode" in
    *L)
        CFG_RTOS_ENABLED=yes
        PlatformCode=`echo "$PlatformCode" | sed 'h;y/8NPQRTZ/UCWX9M7/;x;G;s/\(.\)....\(.\)./\1\2/'`
        ;;
    *)
        CFG_RTOS_ENABLED=no
        PlatformCode=`echo "$PlatformCode" | sed 's/.$//'`
        ;;
    esac
    ### EMBEDDED_QPA logic missing ###
    case "$PlatformCode,$XPLATFORM_MAC" in
    X9,* | XC,* | XU,* | XW,* | XM,*)
        # Qt All-OS
        LICENSE_EXTENSION="-ALLOS"
        ;;
    8M,* | KM,* | S9,* | SC,* | SM,* | SU,* | SW,* | X9,* | XC,* | XU,* | XW,*)
        # Qt for Embedded Linux
        LICENSE_EXTENSION="-EMBEDDED"
        ;;
    6M,* | N7,* | N9,* | NX,*)
        # Embedded no-deploy
        LICENSE_EXTENSION="-EMBEDDED"
        ;;
    FM,* | LM,yes | ZM,no)
        # Desktop
        LICENSE_EXTENSION="-DESKTOP"
        ;;
    *)
        Platform=Linux/X11
        [ "$XPLATFORM_MAC" = "yes" ] && Platform='Mac OS X'
        echo
        echo "You are not licensed for the $Platform platform."
        echo
        echo "Please use the contact form at http://qt.digia.com/contact-us"
        echo "to upgrade your license to include the $Platform platform, or install"
        echo "the Qt Open Source Edition if you intend to develop free software."
        exit 1
        ;;
    esac

    if test -r "$relpath/.LICENSE"; then
        # Generic, non-final license
        LICENSE_EXTENSION=""
        line=`sed 'y/a-z/A-Z/;q' "$relpath"/.LICENSE`
        case "$line" in
        *BETA*)
            Edition=Beta
            ;;
        *TECHNOLOGY?PREVIEW*)
            Edition=Preview
            ;;
        *EVALUATION*)
            Edition=Evaluation
            ;;
        *)
            echo >&2 "Invalid license files; cannot continue"
            exit 1
            ;;
        esac
        Licensee="$Edition"
        EditionString="$Edition"
        QT_EDITION="QT_EDITION_DESKTOP"
    fi

    case "$LicenseFeatureCode" in
    B|G|L|Y)
        # US
        case "$LicenseType" in
        Commercial)
            cp -f "$relpath/.LICENSE${LICENSE_EXTENSION}-US" "$outpath/LICENSE"
            ;;
        Evaluation)
            cp -f "$relpath/.LICENSE-EVALUATION-US" "$outpath/LICENSE"
            ;;
        esac
        ;;
    2|4|5|F)
        # non-US
        case "$LicenseType" in
        Commercial)
            cp -f "$relpath/.LICENSE${LICENSE_EXTENSION}" "$outpath/LICENSE"
            ;;
        Evaluation)
            cp -f "$relpath/.LICENSE-EVALUATION" "$outpath/LICENSE"
            ;;
        esac
        ;;
    *)
        echo
        echo "Invalid license key. Please check the license key."
        exit 1
        ;;
    esac
    case "$LicenseFeatureCode" in
    4|B|F|Y)
        CFG_RTOS_ENABLED=yes
        ;;
    2|5|G|L)
        CFG_RTOS_ENABLED=no
        ;;
    esac
    if [ '!' -f "$outpath/LICENSE" ]; then
        echo "The LICENSE, LICENSE.GPL3 LICENSE.LGPL file shipped with"
        echo "this software has disappeared."
        echo
        echo "Sorry, you are not licensed to use this software."
        echo "Try re-installing."
        echo
        exit 1
    fi
elif [ $COMMERCIAL_USER = "no" ]; then
    # Open Source edition - may only be used under the terms of the GPL or LGPL.
    Licensee="Open Source"
    Edition="OpenSource"
    EditionString="Open Source"
    QT_EDITION="QT_EDITION_OPENSOURCE"
fi
echo
echo "This is the Qt ${EditionString} Edition."
echo

if [ "$CFG_RTOS_ENABLED" = "no" ]; then
    case `basename "$XPLATFORM"` in
    qnx-* | vxworks-*)
        echo ""
        echo "You are not licensed for Qt for `basename $XPLATFORM`."
        echo ""
        echo "Please use the contact form at http://qt.digia.com/contact-us"
        echo "to upgrade your license to include this platform, or install"
        echo "the Qt Open Source Edition if you intend to develop free software."
        exit 1
        ;;
    esac
fi

if [ "$Edition" = "OpenSource" ]; then
    while true; do
        echo "You are licensed to use this software under the terms of"
        echo "the Lesser GNU General Public License (LGPL) versions 2.1."
        if [ -f "$relpath/LICENSE.GPL3" ]; then
            echo "You are also licensed to use this software under the terms of"
            echo "the GNU General Public License (GPL) versions 3."
            affix="either"
        else
            affix="the"
        fi
        echo
        if [ "$OPT_CONFIRM_LICENSE" = "yes" ]; then
            echo "You have already accepted the terms of the $LicenseType license."
            acceptance=yes
        else
            if [ -f "$relpath/LICENSE.GPL3" ]; then
                echo "Type '3' to view the GNU General Public License version 3."
            fi
            echo "Type 'L' to view the Lesser GNU General Public License version 2.1."
            echo "Type 'yes' to accept this license offer."
            echo "Type 'no' to decline this license offer."
            echo
            echo $ECHO_N "Do you accept the terms of $affix license? $ECHO_C"
            read acceptance
        fi
        echo
        if [ "$acceptance" = "yes" ] || [ "$acceptance" = "y" ]; then
            break
        elif [ "$acceptance" = "no" ]; then
            echo "You are not licensed to use this software."
            echo
            exit 1
        elif [ "$acceptance" = "3" ]; then
            more "$relpath/LICENSE.GPL3"
        elif [ "$acceptance" = "L" ]; then
            more "$relpath/LICENSE.LGPL"
        fi
    done
elif [ "$Edition" = "Preview" ]; then
    TheLicense=`head -n 1 "$relpath/LICENSE.PREVIEW.COMMERCIAL"`
    while true; do

        if [ "$OPT_CONFIRM_LICENSE" = "yes" ]; then
            echo "You have already accepted the terms of the $LicenseType license."
            acceptance=yes
        else
            echo "You are licensed to use this software under the terms of"
            echo "the $TheLicense"
            echo
            echo "Type '?' to read the Preview License."
            echo "Type 'yes' to accept this license offer."
            echo "Type 'no' to decline this license offer."
            echo
            echo $ECHO_N "Do you accept the terms of the license? $ECHO_C"
            read acceptance
        fi
        echo
        if [ "$acceptance" = "yes" ]; then
            break
        elif [ "$acceptance" = "no" ] ;then
            echo "You are not licensed to use this software."
            echo
            exit 0
        elif [ "$acceptance" = "?" ]; then
            more "$relpath/LICENSE.PREVIEW.COMMERCIAL"
        fi
    done
elif [ "$Edition" != "OpenSource" ]; then
    if [ -n "$ExpiryDate" ]; then
        ExpiryDate=`echo $ExpiryDate | sed -e "s,-,,g" | tr -d "\n\r"`
        [ -z "$ExpiryDate" ] && ExpiryDate="0"
        Today=`date +%Y%m%d`
        if [ "$Today" -gt "$ExpiryDate" ]; then
            case "$LicenseType" in
            Commercial|Academic|Educational)
                echo
                echo "WARNING  WARNING  WARNING  WARNING"
                echo
                echo "  Your support and upgrade period has expired."
                echo
                echo "  You may continue to use your last licensed release"
                echo "  of Qt under the terms of your existing license"
                echo "  agreement. But you are not entitled to technical"
                echo "  support, nor are you entitled to use any more recent"
                echo "  Qt releases."
                echo
                echo "  Please use the contact form at http://qt.digia.com/contact-us"
                echo "  to renew your support and upgrades for this license."
                echo
                echo "WARNING  WARNING  WARNING  WARNING"
                echo
                sleep 3
                ;;
            Evaluation|*)
                echo
                echo "NOTICE  NOTICE  NOTICE  NOTICE"
                echo
                echo "  Your Evaluation license has expired."
                echo
                echo "  You are no longer licensed to use this software. Please"
                echo "  use the contact form at http://qt.digia.com/contact-us to"
                echo "  purchase license, or install the Qt Open Source Edition"
                echo "  if you intend to develop free software."
                echo
                echo "NOTICE  NOTICE  NOTICE  NOTICE"
                echo
                exit 1
                ;;
            esac
        fi
    fi
    TheLicense=`head -n 1 "$outpath/LICENSE"`
    while true; do
        if [ "$OPT_CONFIRM_LICENSE" = "yes" ]; then
            echo "You have already accepted the terms of the $TheLicense."
            acceptance=yes
        else
            echo "You are licensed to use this software under the terms of"
            echo "the $TheLicense."
            echo
            echo "Type '?' to view the $TheLicense."
            echo "Type 'yes' to accept this license offer."
            echo "Type 'no' to decline this license offer."
            echo
            echo $ECHO_N "Do you accept the terms of the $TheLicense? $ECHO_C"
            read acceptance
        fi
        echo
        if [ "$acceptance" = "yes" ]; then
            break
        elif [ "$acceptance" = "no" ]; then
            echo "You are not licensed to use this software."
            echo
            exit 1
        else [ "$acceptance" = "?" ]
            more "$outpath/LICENSE"
        fi
    done
fi

#-------------------------------------------------------------------------------
# command line and environment validation
#-------------------------------------------------------------------------------

# update QT_CONFIG to show our current predefined configuration
CFG_QCONFIG_PATH=$relpath/src/corelib/global/qconfig-${CFG_QCONFIG}.h
case "$CFG_QCONFIG" in
minimal|small|medium|large|full)
    # these are a sequence of increasing functionality
    for c in minimal small medium large full; do
        QT_CONFIG="$QT_CONFIG $c-config"
        [ "$CFG_QCONFIG" = $c ] && break
    done
    [ "$CFG_QCONFIG" = full ] && CFG_QCONFIG_PATH=
    ;;
*)
    # not known to be sufficient for anything
    if [ ! -f "$CFG_QCONFIG_PATH" ]; then
        CFG_QCONFIG_PATH=`"$relpath/config.tests/unix/makeabs" "${CFG_QCONFIG}"`
        if [ ! -f "$CFG_QCONFIG_PATH" ]; then
            echo >&2 "Error: configuration file not found:"
            echo >&2 "  $relpath/src/corelib/global/qconfig-${CFG_QCONFIG}.h"
            echo >&2 "  or"
            echo >&2 "  $CFG_QCONFIG_PATH"
            exit 1
        fi
    fi
esac

if [ "$XPLATFORM_MAC" = "no" -a "$CFG_DEBUG_RELEASE" = "yes" ]; then
    echo
    echo "WARNING: -debug-and-release is not supported outside of Mac OS X."
    echo "Qt can be built in release mode with separate debug information, so"
    echo "-debug-and-release is not necessary anymore"
    echo
fi

if [ "$CFG_XCB" != "no" ] && [ "$CFG_XKBCOMMON" = "no" ]; then
    echo "Error: -no-xkbcommon is not supported on XCB platform plugin."
    exit 101
fi

if [ "$XPLATFORM_ANDROID" = "yes" ]; then
    if [ -z "$CFG_DEFAULT_ANDROID_NDK_HOST" ]; then
        case $PLATFORM in
        linux-*)
            if [ -d "$CFG_DEFAULT_ANDROID_NDK_ROOT/toolchains/arm-linux-androideabi-$CFG_DEFAULT_ANDROID_NDK_TOOLCHAIN_VERSION/prebuilt/linux-x86" ]; then
                CFG_DEFAULT_ANDROID_NDK_HOST=linux-x86
            elif [ -d "$CFG_DEFAULT_ANDROID_NDK_ROOT/toolchains/arm-linux-androideabi-$CFG_DEFAULT_ANDROID_NDK_TOOLCHAIN_VERSION/prebuilt/linux-x86_64" ]; then
                CFG_DEFAULT_ANDROID_NDK_HOST=linux-x86_64
            fi
            ;;
        macx-*)
            CFG_DEFAULT_ANDROID_NDK_HOST=darwin-x86
            if [ ! -z "$NATIVE_64_ARCH" ] && [ -d "$CFG_DEFAULT_ANDROID_NDK_ROOT/toolchains/arm-linux-androideabi-$CFG_DEFAULT_ANDROID_NDK_TOOLCHAIN_VERSION/prebuilt/darwin-x86_64" ]; then
                CFG_DEFAULT_ANDROID_NDK_HOST=darwin-x86_64
            fi
            ;;
        win32-*)
            CFG_DEFAULT_ANDROID_NDK_HOST=windows
            if [ ! -z "$NATIVE_64_ARCH" ] && [ -d "$CFG_DEFAULT_ANDROID_NDK_ROOT/toolchains/arm-linux-androideabi-$CFG_DEFAULT_ANDROID_NDK_TOOLCHAIN_VERSION/prebuilt/windows-x86_64" ]; then
                CFG_DEFAULT_ANDROID_NDK_HOST=windows-x86_64
            fi
            ;;
        esac
    fi

        if [ -z "$CFG_DEFAULT_ANDROID_NDK_ROOT" ]; then
            echo
            echo "Can not find Android NDK. Please use -android-ndk option to specify one"
            exit 1
        fi
        if [ -z "$CFG_DEFAULT_ANDROID_SDK_ROOT" ]; then
            echo
            echo "Can not find Android SDK. Please use -android-sdk option to specify one"
            exit 1
        fi
        if [ -z "CFG_DEFAULT_ANDROID_NDK_TOOLCHAIN_VERSION" ] || [ ! -d "$CFG_DEFAULT_ANDROID_NDK_ROOT/toolchains/arm-linux-androideabi-$CFG_DEFAULT_ANDROID_NDK_TOOLCHAIN_VERSION/prebuilt" ]; then
            echo
            echo "Can not detect Android NDK toolchain. Please use -android-toolchain-version to specify"
            exit 1
        fi
        if [ -z "$CFG_DEFAULT_ANDROID_NDK_HOST" ] || [ ! -d "$CFG_DEFAULT_ANDROID_NDK_ROOT/toolchains/arm-linux-androideabi-$CFG_DEFAULT_ANDROID_NDK_TOOLCHAIN_VERSION/prebuilt/$CFG_DEFAULT_ANDROID_NDK_HOST" ]; then
            echo
            echo "Can not detect the android host. Please use -android-ndk-host option to specify one"
            exit 1
        fi

        QT_QPA_DEFAULT_PLATFORM="android"
        CFG_LARGEFILE="no"

        DeviceVar set DEFAULT_ANDROID_SDK_ROOT "$CFG_DEFAULT_ANDROID_SDK_ROOT"
        DeviceVar set DEFAULT_ANDROID_NDK_ROOT "$CFG_DEFAULT_ANDROID_NDK_ROOT"
        DeviceVar set DEFAULT_ANDROID_PLATFORM "$CFG_DEFAULT_ANDROID_PLATFORM"
        DeviceVar set DEFAULT_ANDROID_NDK_HOST "$CFG_DEFAULT_ANDROID_NDK_HOST"
        DeviceVar set DEFAULT_ANDROID_TARGET_ARCH "$CFG_DEFAULT_ANDROID_TARGET_ARCH"
        DeviceVar set DEFAULT_ANDROID_NDK_TOOLCHAIN_VERSION "$CFG_DEFAULT_ANDROID_NDK_TOOLCHAIN_VERSION"
fi

if [ -d "$PLATFORM" ]; then
  QMAKESPEC="$PLATFORM"
else
  QMAKESPEC="$relpath/mkspecs/${PLATFORM}"
fi
if [ -d "$XPLATFORM" ]; then
  XQMAKESPEC="$XPLATFORM"
else
  XQMAKESPEC="$relpath/mkspecs/${XPLATFORM}"
fi
if [ "$PLATFORM" != "$XPLATFORM" ]; then
    QT_CROSS_COMPILE=yes
    QMAKE_CONFIG="$QMAKE_CONFIG cross_compile"
    QTCONFIG_CONFIG="$QTCONFIG_CONFIG cross_compile"
fi

if [ "$BUILD_ON_MAC" = "yes" ]; then
   if [ `basename $QMAKESPEC` = "macx-xcode" ] || [ `basename $XQMAKESPEC` = "macx-xcode" ]; then
      echo >&2
      echo "   Platform 'macx-xcode' should not be used when building Qt/Mac." >&2
      echo "   Please build Qt/Mac with 'macx-clang' or 'macx-g++', then use" >&2
      echo "   the 'macx-xcode' spec for your application, and it will link to" >&2
      echo "   the Qt/Mac build using the settings of the original mkspec." >&2
      echo >&2
      exit 2
    fi
fi

# check specified platforms are supported
if [ '!' -d "$QMAKESPEC" ]; then
    echo
    echo "   The specified system/compiler is not supported:"
    echo
    echo "      $QMAKESPEC"
    echo
    echo "   Please see the README file for a complete list."
    echo
    exit 2
fi
if [ '!' -d "$XQMAKESPEC" ]; then
    echo
    echo "   The specified system/compiler is not supported:"
    echo
    echo "      $XQMAKESPEC"
    echo
    echo "   Please see the README file for a complete list."
    echo
    exit 2
fi
if [ '!' -f "${XQMAKESPEC}/qplatformdefs.h" ]; then
    echo
    echo "   The specified system/compiler port is not complete:"
    echo
    echo "      $XQMAKESPEC/qplatformdefs.h"
    echo
    echo "   Please use the contact form at http://qt.digia.com/contact-us"
    echo
    exit 2
fi

#-------------------------------------------------------------------------------
# build tree initialization
#-------------------------------------------------------------------------------

# is this a shadow build?
if [ "$OPT_SHADOW" = "maybe" ]; then
    OPT_SHADOW=no
    if [ "$relpath" != "$outpath" ] && [ '!' -f "$outpath/configure" ]; then
        if [ -h "$outpath" ]; then
            [ "$relpath" -ef "$outpath" ] || OPT_SHADOW=yes
        else
            OPT_SHADOW=yes
        fi
    fi
fi
if [ "$OPT_SHADOW" = "yes" ]; then
    if [ -f "$relpath/.qmake.cache" -o -f "$relpath/src/corelib/global/qconfig.h" -o -f "$relpath/src/corelib/global/qconfig.cpp" ]; then
        echo >&2 "You cannot make a shadow build from a source tree containing a previous build."
        echo >&2 "Cannot proceed."
        exit 1
    fi
    [ "$OPT_VERBOSE" = "yes" ] && echo "Performing shadow build..."
fi

# if the source tree is different from the build tree,
# symlink or copy part of the sources
if [ "$OPT_SHADOW" = "yes" ]; then
    echo "Preparing build tree..."

    [ -d "$outpath/bin" ] || mkdir -p "$outpath/bin"

    mkdir -p "$outpath/mkspecs"
fi

# symlink fonts to be able to run application from build directory
if [ ! -d "${outpath}/lib/fonts" ]; then
    if [ "$PLATFORM" = "$XPLATFORM" ]; then
        mkdir -p "${outpath}/lib"
        ln -s "${relpath}/lib/fonts" "${outpath}/lib/fonts"
    fi
fi

#-------------------------------------------------------------------------------
# tests that don't need qmake (must be run before displaying help)
#-------------------------------------------------------------------------------

# detect build style
if [ "$CFG_DEBUG" = "auto" ]; then
    if [ "$XPLATFORM_MAC" = "yes" -o "$XPLATFORM_MINGW" = "yes" ]; then
        CFG_DEBUG_RELEASE=yes
        CFG_DEBUG=yes
    elif [ "$CFG_DEV" = "yes" ]; then
        CFG_DEBUG_RELEASE=no
        CFG_DEBUG=yes
    else
        CFG_DEBUG_RELEASE=no
        CFG_DEBUG=no
    fi
fi
if [ "$CFG_DEBUG_RELEASE" = "yes" ]; then
    QT_CONFIG="$QT_CONFIG build_all debug_and_release"
fi

if [ "$CFG_FORCEDEBUGINFO" = "yes" ]; then
    QMAKE_CONFIG="$QMAKE_CONFIG force_debug_info"
fi

if [ "$XPLATFORM_IOS" = "yes" ]; then
    CFG_RPATH="no"
    CFG_PKGCONFIG="no"
    CFG_NOBUILD_PARTS="$CFG_NOBUILD_PARTS examples tests"
    CFG_SHARED="no" # iOS builds should be static to be able to submit to the App Store
    CFG_CXX11="no" # C++11 support disabled for now
    CFG_SKIP_MODULES="$CFG_SKIP_MODULES qtconnectivity qtdoc qtlocation qtmacextras qtserialport qttools qtwebkit qtwebkit-examples"

    # If the user passes -sdk on the command line we build a SDK-specific Qt build.
    # Otherwise we build a joined simulator and device build, which is the default.
    if [ -z "$OPT_MAC_SDK" ]; then
         QT_CONFIG="$QT_CONFIG build_all"
         QTCONFIG_CONFIG="$QTCONFIG_CONFIG iphonesimulator_and_iphoneos"
    fi
fi

# disable GTK style support auto-detection on Mac
if [ "$XPLATFORM_MAC" = "yes" ] && [ "$CFG_QGTKSTYLE" = "auto" ]; then
    CFG_QGTKSTYLE=no
fi

QMAKE_CONF_COMPILER=`getXQMakeConf QMAKE_CXX`

TEST_COMPILER=$QMAKE_CONF_COMPILER

if [ "$XPLATFORM_ANDROID" = "yes" ] ; then
    ANDROID_NDK_TOOLS_PREFIX=
    ANDROID_PLATFORM_ARCH=
    case $CFG_DEFAULT_ANDROID_TARGET_ARCH in
        armeabi*)
            ANDROID_NDK_TOOLS_PREFIX=arm-linux-androideabi
            ANDROID_PLATFORM_ARCH=arch-arm
            ;;
        x86)
            ANDROID_NDK_TOOLS_PREFIX=x86
            ANDROID_PLATFORM_ARCH=arch-x86
            ;;
        mips)
            ANDROID_NDK_TOOLS_PREFIX=mipsel-linux-android
            ANDROID_PLATFORM_ARCH=arch-mips
            ;;
        *)
            echo "ERROR: Unknown android arch $CFG_DEFAULT_ANDROID_TARGET_ARCH"
            exit 1
            ;;
    esac
    QMAKE_CONF_COMPILER=$CFG_DEFAULT_ANDROID_NDK_ROOT/toolchains/$ANDROID_NDK_TOOLS_PREFIX-$CFG_DEFAULT_ANDROID_NDK_TOOLCHAIN_VERSION/prebuilt/$CFG_DEFAULT_ANDROID_NDK_HOST/bin/$ANDROID_NDK_TOOLS_PREFIX-g++
    TEST_COMPILER="$QMAKE_CONF_COMPILER --sysroot=$CFG_DEFAULT_ANDROID_NDK_ROOT/platforms/$CFG_DEFAULT_ANDROID_PLATFORM/$ANDROID_PLATFORM_ARCH/"
fi

if [ "$XPLATFORM_SYMBIAN_SBSV2" = "no" ]; then
    if [ -z "$TEST_COMPILER" ]; then
        echo "ERROR: Cannot set the compiler for the configuration tests"
        exit 1
    fi
fi
TEST_COMPILER_CXXFLAGS=`getXQMakeConf QMAKE_CXXFLAGS`

GCC_MACHINE_DUMP=
case "$TEST_COMPILER" in *g++) GCC_MACHINE_DUMP=$($TEST_COMPILER -dumpmachine);; esac
if [ -n "$GCC_MACHINE_DUMP" ]; then
    DeviceVar set GCC_MACHINE_DUMP $($TEST_COMPILER -dumpmachine)
fi

if [ -n "$CFG_SYSROOT" ] && [ "$CFG_GCC_SYSROOT" = "yes" ]; then
    SYSROOT_FLAG="--sysroot=$CFG_SYSROOT"
else
    SYSROOT_FLAG=
fi
export SYSROOT_FLAG    # used by config.tests/unix/{compile.test,arch.test}

# auto-detect precompiled header support
if [ "$CFG_PRECOMPILE" = "auto" ]; then
    if "$unixtests/precomp.test" "$TEST_COMPILER" "$OPT_VERBOSE"; then
       CFG_PRECOMPILE=no
    else
       CFG_PRECOMPILE=yes
    fi
fi

# auto-detect support for separate debug info in objcopy
if [ "$CFG_SEPARATE_DEBUG_INFO" != "no" ] && [ "$CFG_SHARED" = "yes" ]; then
    TEST_OBJCOPY=`getXQMakeConf QMAKE_OBJCOPY`
    COMPILER_WITH_FLAGS="$TEST_COMPILER $TEST_COMPILER_CXXFLAGS"
    if "$unixtests/objcopy.test" "$COMPILER_WITH_FLAGS" "$TEST_OBJCOPY" "$OPT_VERBOSE"; then
       CFG_SEPARATE_DEBUG_INFO=no
    else
       case "$PLATFORM" in
       hpux-*)
           # binutils on HP-UX is buggy; default to no.
           CFG_SEPARATE_DEBUG_INFO=no
           ;;
       *)
           CFG_SEPARATE_DEBUG_INFO=yes
           ;;
       esac
    fi
fi

# auto-detect -fvisibility support
if [ "$CFG_REDUCE_EXPORTS" != "no" ]; then
    if "$unixtests/fvisibility.test" "$TEST_COMPILER" "$OPT_VERBOSE"; then
       if [ "$CFG_REDUCE_EXPORTS" = "yes" ]; then
           echo "-reduce-exports was requested but this compiler does not support it"
           echo "Re-run configure with -v for more information"
           exit 1
       fi
       CFG_REDUCE_EXPORTS=no
    else
       CFG_REDUCE_EXPORTS=yes
    fi
fi

# auto-detect -fstack-protector-strong support (for QNX only currently)
if [ "$XPLATFORM_QNX" = "yes" ]; then
    if compilerSupportsFlag $TEST_COMPILER -fstack-protector-strong; then
       CFG_STACK_PROTECTOR_STRONG=yes
    else
       CFG_STACK_PROTECTOR_STRONG=no
    fi
else
   CFG_STACK_PROTECTOR_STRONG=no
fi

# detect the availability of the -Bsymbolic-functions linker optimization
if [ "$CFG_REDUCE_RELOCATIONS" != "no" ]; then
    if "$unixtests/bsymbolic_functions.test" "$TEST_COMPILER" "$OPT_VERBOSE"; then
       if [ "$CFG_REDUCE_RELOCATIONS" = "yes" ]; then
           echo "-reduce-relocations was requested but this compiler does not support it"
           echo "Re-run configure with -v for more information"
           exit 1
       fi
        CFG_REDUCE_RELOCATIONS=no
    else
        CFG_REDUCE_RELOCATIONS=yes
    fi
fi

# auto-detect GNU make support
if [ "$CFG_USE_GNUMAKE" = "auto" ] && "$MAKE" -v | grep "GNU Make" >/dev/null 2>&1; then
   CFG_USE_GNUMAKE=yes
fi

# find the default framework value
if [ "$XPLATFORM_MAC" = "yes" ]; then
    if [ "$CFG_FRAMEWORK" = "auto" ]; then
        CFG_FRAMEWORK="$CFG_SHARED"
    elif [ "$CFG_FRAMEWORK" = "yes" ] && [ "$CFG_SHARED" = "no" ]; then
	echo
	echo "WARNING: Using static linking will disable the use of Mac frameworks."
	echo
        CFG_FRAMEWORK="no"
    fi
else
    CFG_FRAMEWORK=no
fi

# Auto-detect default include and library search paths.

# Use intermediate variable to get around backtick/quote nesting problems.
awkprog='
BEGIN { ORS = ""; FS = "="; incs = 0; libs = 0; }

function normalize(dir)
{
    do {
        odir = dir
        gsub(/\/[^\/]+\/\.\./, "", dir)
    } while (dir != odir);
    do {
        odir = dir
        gsub(/\/\./, "", dir)
    } while (dir != odir);
    sub("/$", "", dir);
    return dir;
}

# extract include paths from indented lines between
#   #include <...> search starts here:
# and
#   End of search list.
/^\#include </ { yup=1; print "DEFAULT_INCDIRS=\""; next }
/^End of search/ { yup=0; print "\"\n" }
/ \(framework directory\)$/ { next }
yup { print normalize(substr($0, 2)) "\n"; ++incs }

# extract from one line like LIBRARY_PATH=/one/path:/another/path:...
$1 == "LIBRARY_PATH" {
    libs = split($2, library_paths, ":");
    print "DEFAULT_LIBDIRS=\"";
    for (lib in library_paths) {
        dir = normalize(library_paths[lib]);
        if (!(dir in dirs)) {
            print dir "\n";
            dirs[dir] = 1;
        }
    }
    print "\"\n"
}

END {
    if (incs == 0)
        print "DEFAULT_INCDIRS=\"/usr/include\n/usr/local/include\"\n";
    if (libs == 0)
        print "DEFAULT_LIBDIRS=\"/lib\n/usr/lib\"\n";
}'

unset tty
[ "$OPT_VERBOSE" = "yes" ] && tty=/dev/stderr
eval "`LC_ALL=C $TEST_COMPILER $SYSROOT_FLAG $TEST_COMPILER_CXXFLAGS -xc++ -E -v - < /dev/null 2>&1 > /dev/null | $AWK "$awkprog" | tee $tty`"
unset tty

#setup the build parts
if [ -z "$CFG_BUILD_PARTS" ]; then
    CFG_BUILD_PARTS="$QT_DEFAULT_BUILD_PARTS"

    # build tests by default, if a developer build
    if [ "$CFG_DEV" = "yes" ]; then
        CFG_BUILD_PARTS="$CFG_BUILD_PARTS tests"
    fi

    # don't build tools by default when cross-compiling
    if [ "$PLATFORM" != "$XPLATFORM" ]; then
	CFG_BUILD_PARTS=`echo "$CFG_BUILD_PARTS" | sed "s, tools,,g"`
    fi
fi
for nobuild in $CFG_NOBUILD_PARTS; do
    CFG_BUILD_PARTS=`echo "$CFG_BUILD_PARTS" | sed "s, $nobuild,,g"`
done
if echo $CFG_BUILD_PARTS | grep -v libs >/dev/null 2>&1; then
#    echo
#    echo "WARNING: libs is a required part of the build."
#    echo
    CFG_BUILD_PARTS="$CFG_BUILD_PARTS libs"
fi

#-------------------------------------------------------------------------------
# post process QT_INSTALL_* variables
#-------------------------------------------------------------------------------

if [ -z "$QT_INSTALL_PREFIX" ]; then
    if [ "$CFG_DEV" = "yes" ]; then
        QT_INSTALL_PREFIX="$outpath" # In Development, we use sandboxed builds by default
    else
        QT_INSTALL_PREFIX="/usr/local/Qt-${QT_VERSION}" # the default install prefix is /usr/local/Qt-$QT_VERSION
    fi
fi
QT_INSTALL_PREFIX=`"$relpath/config.tests/unix/makeabs" "$QT_INSTALL_PREFIX"`

if [ -z "$QT_INSTALL_HEADERS" ]; then #default
    QT_INSTALL_HEADERS="$QT_INSTALL_PREFIX/include"
fi
QT_INSTALL_HEADERS=`"$relpath/config.tests/unix/makeabs" "$QT_INSTALL_HEADERS"`

if [ -z "$QT_INSTALL_LIBS" ]; then #default
    QT_INSTALL_LIBS="$QT_INSTALL_PREFIX/lib" #fallback
fi
QT_INSTALL_LIBS=`"$relpath/config.tests/unix/makeabs" "$QT_INSTALL_LIBS"`

if [ -z "$QT_INSTALL_ARCHDATA" ]; then #default
    QT_INSTALL_ARCHDATA="$QT_INSTALL_PREFIX" #fallback
fi
QT_INSTALL_ARCHDATA=`"$relpath/config.tests/unix/makeabs" "$QT_INSTALL_ARCHDATA"`

if [ -z "$QT_INSTALL_DATA" ]; then #default
    QT_INSTALL_DATA="$QT_INSTALL_PREFIX" #fallback
fi
QT_INSTALL_DATA=`"$relpath/config.tests/unix/makeabs" "$QT_INSTALL_DATA"`

if [ -z "$QT_INSTALL_BINS" ]; then #default
    QT_INSTALL_BINS="$QT_INSTALL_PREFIX/bin" #fallback
fi
QT_INSTALL_BINS=`"$relpath/config.tests/unix/makeabs" "$QT_INSTALL_BINS"`

if [ "$XPLATFORM_MINGW" = "yes" ]; then
    QT_INSTALL_LIBEXECS_DIRNAME="bin"
else
    QT_INSTALL_LIBEXECS_DIRNAME="libexec"
fi

if [ -z "$QT_INSTALL_LIBEXECS" ]; then #default
    QT_INSTALL_LIBEXECS="$QT_INSTALL_ARCHDATA/$QT_INSTALL_LIBEXECS_DIRNAME" #fallback
fi
QT_INSTALL_LIBEXECS=`"$relpath/config.tests/unix/makeabs" "$QT_INSTALL_LIBEXECS"`

if [ -z "$QT_INSTALL_DOCS" ]; then #default
    QT_INSTALL_DOCS="$QT_INSTALL_DATA/doc" #fallback
fi
QT_INSTALL_DOCS=`"$relpath/config.tests/unix/makeabs" "$QT_INSTALL_DOCS"`

<<<<<<< HEAD
    -no-slog2 .......... Do not compile with slog2 support.
    -slog2 ............. Compile with slog2 support.
    -no-imf ............ Do not compile with imf support.
    -imf ............... Compile with imf support.
=======
if [ -z "$QT_INSTALL_PLUGINS" ]; then #default
    QT_INSTALL_PLUGINS="$QT_INSTALL_ARCHDATA/plugins" #fallback
fi
QT_INSTALL_PLUGINS=`"$relpath/config.tests/unix/makeabs" "$QT_INSTALL_PLUGINS"`
>>>>>>> 1c2be58f

if [ -z "$QT_INSTALL_IMPORTS" ]; then #default
    QT_INSTALL_IMPORTS="$QT_INSTALL_ARCHDATA/imports" #fallback
fi
QT_INSTALL_IMPORTS=`"$relpath/config.tests/unix/makeabs" "$QT_INSTALL_IMPORTS"`

#qml
if [ -z "$QT_INSTALL_QML" ]; then #default
    QT_INSTALL_QML="$QT_INSTALL_ARCHDATA/qml" #fallback
fi
QT_INSTALL_QML=`"$relpath/config.tests/unix/makeabs" "$QT_INSTALL_QML"`

if [ -z "$QT_INSTALL_TRANSLATIONS" ]; then #default
    QT_INSTALL_TRANSLATIONS="$QT_INSTALL_DATA/translations" #fallback
fi
QT_INSTALL_TRANSLATIONS=`"$relpath/config.tests/unix/makeabs" "$QT_INSTALL_TRANSLATIONS"`

if [ -z "$QT_INSTALL_SETTINGS" ]; then #default
    if [ "$XPLATFORM_MAC" = "yes" ]; then
        QT_INSTALL_SETTINGS=/Library/Preferences/Qt
    else
        QT_INSTALL_SETTINGS=$QT_INSTALL_PREFIX/etc/xdg
    fi
fi
QT_INSTALL_SETTINGS=`"$relpath/config.tests/unix/makeabs" "$QT_INSTALL_SETTINGS"`

if [ -z "$QT_INSTALL_EXAMPLES" ]; then #default
    QT_INSTALL_EXAMPLES="$QT_INSTALL_PREFIX/examples" #fallback
fi
QT_INSTALL_EXAMPLES=`"$relpath/config.tests/unix/makeabs" "$QT_INSTALL_EXAMPLES"`

#tests
if [ -z "$QT_INSTALL_TESTS" ]; then #default
    QT_INSTALL_TESTS="$QT_INSTALL_PREFIX/tests" #fallback
fi
QT_INSTALL_TESTS=`"$relpath/config.tests/unix/makeabs" "$QT_INSTALL_TESTS"`

#------- sysroot-external install paths --------

QT_SYSROOT_PREFIX=$QT_INSTALL_PREFIX
QT_SYSROOT_DOCS=$QT_INSTALL_DOCS
QT_SYSROOT_HEADERS=$QT_INSTALL_HEADERS
QT_SYSROOT_LIBS=$QT_INSTALL_LIBS
QT_SYSROOT_LIBEXECS=$QT_INSTALL_LIBEXECS
QT_SYSROOT_BINS=$QT_INSTALL_BINS
QT_SYSROOT_PLUGINS=$QT_INSTALL_PLUGINS
QT_SYSROOT_IMPORTS=$QT_INSTALL_IMPORTS
QT_SYSROOT_QML=$QT_INSTALL_QML
QT_SYSROOT_ARCHDATA=$QT_INSTALL_ARCHDATA
QT_SYSROOT_DATA=$QT_INSTALL_DATA
QT_SYSROOT_TRANSLATIONS=$QT_INSTALL_TRANSLATIONS
QT_SYSROOT_EXAMPLES=$QT_INSTALL_EXAMPLES
QT_SYSROOT_TESTS=$QT_INSTALL_TESTS
if [ -n "$QT_EXT_PREFIX" ]; then
    QT_INSTALL_PREFIX=$QT_EXT_PREFIX
    QT_INSTALL_DOCS=`substPrefix "$QT_INSTALL_DOCS"`
    QT_INSTALL_HEADERS=`substPrefix "$QT_INSTALL_HEADERS"`
    QT_INSTALL_LIBS=`substPrefix "$QT_INSTALL_LIBS"`
    QT_INSTALL_LIBEXECS=`substPrefix "$QT_INSTALL_LIBEXECS"`
    QT_INSTALL_BINS=`substPrefix "$QT_INSTALL_BINS"`
    QT_INSTALL_PLUGINS=`substPrefix "$QT_INSTALL_PLUGINS"`
    QT_INSTALL_IMPORTS=`substPrefix "$QT_INSTALL_IMPORTS"`
    QT_INSTALL_QML=`substPrefix "$QT_INSTALL_QML"`
    QT_INSTALL_ARCHDATA=`substPrefix "$QT_INSTALL_ARCHDATA"`
    QT_INSTALL_DATA=`substPrefix "$QT_INSTALL_DATA"`
    QT_INSTALL_TRANSLATIONS=`substPrefix "$QT_INSTALL_TRANSLATIONS"`
    QT_INSTALL_EXAMPLES=`substPrefix "$QT_INSTALL_EXAMPLES"`
    QT_INSTALL_TESTS=`substPrefix "$QT_INSTALL_TESTS"`
fi

#------- host paths --------

if [ -z "$QT_HOST_PREFIX" ]; then
    QT_HOST_PREFIX=$QT_INSTALL_PREFIX
    haveHpx=false
else
    QT_HOST_PREFIX=`"$relpath/config.tests/unix/makeabs" "$QT_HOST_PREFIX"`
    haveHpx=true
fi

if [ -z "$QT_HOST_BINS" ]; then #default
    if $haveHpx; then
        QT_HOST_BINS="$QT_HOST_PREFIX/bin" #fallback
    else
        QT_HOST_BINS="$QT_INSTALL_BINS"
    fi
fi
QT_HOST_BINS=`"$relpath/config.tests/unix/makeabs" "$QT_HOST_BINS"`

if [ -z "$QT_HOST_LIBS" ]; then #default
    if $haveHpx; then
        QT_HOST_LIBS="$QT_HOST_PREFIX/lib" #fallback
    else
        QT_HOST_LIBS="$QT_INSTALL_LIBS"
    fi
fi
QT_HOST_LIBS=`"$relpath/config.tests/unix/makeabs" "$QT_HOST_LIBS"`

if [ -z "$QT_HOST_DATA" ]; then #default
    if $haveHpx; then
        QT_HOST_DATA="$QT_HOST_PREFIX"
    else
        QT_HOST_DATA="$QT_INSTALL_ARCHDATA"
    fi
else
    QT_HOST_DATA=`"$relpath/config.tests/unix/makeabs" "$QT_HOST_DATA"`
fi

if [ "$CFG_COMPILE_EXAMPLES" = "yes" ]; then
    QMAKE_CONFIG="$QMAKE_CONFIG compile_examples"
fi

#-------------------------------------------------------------------------------
# generate qconfig.cpp
#-------------------------------------------------------------------------------
[ -d "$outpath/src/corelib/global" ] || mkdir -p "$outpath/src/corelib/global"

shortxspec=`echo $XQMAKESPEC | sed "s,^${relpath}/mkspecs/,,"`
shortspec=`echo $QMAKESPEC | sed "s,^${relpath}/mkspecs/,,"`

if [ -z "$QT_EXT_PREFIX" ]; then
    QMAKE_SYSROOTIFY=y
else
    QMAKE_SYSROOTIFY=n
fi

cat > "$outpath/src/corelib/global/qconfig.cpp.new" <<EOF
/* License Info */
static const char qt_configure_licensee_str          [256 + 12] = "qt_lcnsuser=$Licensee";
static const char qt_configure_licensed_products_str [256 + 12] = "qt_lcnsprod=$Edition";

/* Installation date */
static const char qt_configure_installation          [12+11]    = "qt_instdate=`date +%Y-%m-%d`";

/* Installation Info */
static const char qt_configure_prefix_path_strs[][256 + 12] = {
#ifndef QT_BUILD_QMAKE
    "qt_prfxpath=$QT_SYSROOT_PREFIX",
    "qt_docspath=$QT_SYSROOT_DOCS",
    "qt_hdrspath=$QT_SYSROOT_HEADERS",
    "qt_libspath=$QT_SYSROOT_LIBS",
    "qt_lbexpath=$QT_SYSROOT_LIBEXECS",
    "qt_binspath=$QT_SYSROOT_BINS",
    "qt_plugpath=$QT_SYSROOT_PLUGINS",
    "qt_impspath=$QT_SYSROOT_IMPORTS",
    "qt_qml2path=$QT_SYSROOT_QML",
    "qt_adatpath=$QT_SYSROOT_ARCHDATA",
    "qt_datapath=$QT_SYSROOT_DATA",
    "qt_trnspath=$QT_SYSROOT_TRANSLATIONS",
    "qt_xmplpath=$QT_SYSROOT_EXAMPLES",
    "qt_tstspath=$QT_SYSROOT_TESTS",
#else
    "qt_prfxpath=$QT_INSTALL_PREFIX",
    "qt_docspath=$QT_INSTALL_DOCS",
    "qt_hdrspath=$QT_INSTALL_HEADERS",
    "qt_libspath=$QT_INSTALL_LIBS",
    "qt_lbexpath=$QT_INSTALL_LIBEXECS",
    "qt_binspath=$QT_INSTALL_BINS",
    "qt_plugpath=$QT_INSTALL_PLUGINS",
    "qt_impspath=$QT_INSTALL_IMPORTS",
    "qt_qml2path=$QT_INSTALL_QML",
    "qt_adatpath=$QT_INSTALL_ARCHDATA",
    "qt_datapath=$QT_INSTALL_DATA",
    "qt_trnspath=$QT_INSTALL_TRANSLATIONS",
    "qt_xmplpath=$QT_INSTALL_EXAMPLES",
    "qt_tstspath=$QT_INSTALL_TESTS",
    "qt_ssrtpath=$CFG_SYSROOT",
    "qt_hpfxpath=$QT_HOST_PREFIX",
    "qt_hbinpath=$QT_HOST_BINS",
    "qt_hlibpath=$QT_HOST_LIBS",
    "qt_hdatpath=$QT_HOST_DATA",
    "qt_targspec=$shortxspec",
    "qt_hostspec=$shortspec",
#endif
};
static const char qt_configure_settings_path_str[256 + 12] = "qt_stngpath=$QT_INSTALL_SETTINGS";

#ifdef QT_BUILD_QMAKE
static const char qt_sysrootify_prefix[] = "qt_ssrtfpfx=$QMAKE_SYSROOTIFY";
#endif
EOF

cat >> "$outpath/src/corelib/global/qconfig.cpp.new" <<EOF

/* strlen( "qt_lcnsxxxx" ) == 12 */
#define QT_CONFIGURE_LICENSEE qt_configure_licensee_str + 12;
#define QT_CONFIGURE_LICENSED_PRODUCTS qt_configure_licensed_products_str + 12;

#define QT_CONFIGURE_SETTINGS_PATH qt_configure_settings_path_str + 12;
EOF

# avoid unecessary rebuilds by copying only if qconfig.cpp has changed
if cmp -s "$outpath/src/corelib/global/qconfig.cpp" "$outpath/src/corelib/global/qconfig.cpp.new"; then
    rm -f "$outpath/src/corelib/global/qconfig.cpp.new"
else
    [ -f "$outpath/src/corelib/global/qconfig.cpp" ] && chmod +w "$outpath/src/corelib/global/qconfig.cpp"
    mv "$outpath/src/corelib/global/qconfig.cpp.new" "$outpath/src/corelib/global/qconfig.cpp"
    chmod -w "$outpath/src/corelib/global/qconfig.cpp"
fi

# -----------------------------------------------------------------------------
if [ "$LicenseType" = "Evaluation" ]; then
    EVALKEY=qt_qevalkey=$LicenseKeyExt
elif echo "$DEFINES" | grep QT_EVAL >/dev/null 2>&1; then
    EVALKEY=qt_qevalkey=
fi

if [ -n "$EVALKEY" ]; then
    rm -f "$outpath/src/corelib/global/qconfig_eval.cpp"
    cat > "$outpath/src/corelib/global/qconfig_eval.cpp" <<EOF
/* Evaluation license key */
static const volatile char qt_eval_key_data                   [512 + 12] = "$EVALKEY";
EOF
    chmod -w "$outpath/src/corelib/global/qconfig_eval.cpp"
fi


# -----------------------------------------------------------------------------
# build qmake
# -----------------------------------------------------------------------------

# symlink includes
if [ -e "$relpath/.git" ]; then
    if [ -z "$PERL" ]; then
        echo
        echo "You need perl in your PATH to make a build from GIT."
        echo "Cannot proceed."
        exit 1
    fi

    "$relpath/bin/syncqt.pl" -minimal -module QtCore "$relpath" || exit 1
fi

# $1: input variable name (awk regexp)
# $2: optional output variable name
# $3: optional value transformation (sed command)
# relies on $QMAKESPEC, $COMPILER_CONF and $mkfile being set correctly, as the latter
# is where the resulting variable is written to
setBootstrapVariable()
{
    getQMakeConf "$1" | echo ${2-$1} = `if [ -n "$3" ]; then sed "$3"; else cat; fi` >> "$mkfile"
}

# build qmake
if true; then ###[ '!' -f "$outpath/bin/qmake" ];
    echo "Creating qmake..."

    mkdir -p "$outpath/qmake" || exit
    # fix makefiles
    for mkfile in GNUmakefile Makefile; do
        EXTRA_LFLAGS=
        EXTRA_CFLAGS=
        in_mkfile="${mkfile}.in"
        if [ "$mkfile" = "Makefile" ]; then
#           if which qmake >/dev/null 2>&1 && [ -f qmake/qmake.pro ]; then
#               (cd qmake && qmake) >/dev/null 2>&1 && continue
#           fi
            in_mkfile="${mkfile}.unix"
        fi
        in_mkfile="$relpath/qmake/$in_mkfile"
        mkfile="$outpath/qmake/$mkfile"
        if [ -f "$mkfile" ]; then
            [ "$CFG_DEV" = "yes" ] && "$WHICH" chflags >/dev/null 2>&1 && chflags nouchg "$mkfile"
            rm -f "$mkfile"
        fi
        [ -f "$in_mkfile" ] || continue

        echo "########################################################################" > "$mkfile"
        echo "## This file was autogenerated by configure, all changes will be lost ##" >> "$mkfile"
        echo "########################################################################" >> "$mkfile"
        EXTRA_OBJS=
        EXTRA_SRCS=
        EXTRA_CFLAGS="\$(QMAKE_CFLAGS)"
        EXTRA_CXXFLAGS="\$(QMAKE_CXXFLAGS)"
        EXTRA_LFLAGS="\$(QMAKE_LFLAGS)"

        if [ "$PLATFORM" = "irix-cc" ] || [ "$PLATFORM" = "irix-cc-64" ]; then
	    EXTRA_LFLAGS="$EXTRA_LFLAGS -lm"
        fi

        [ "$CFG_SILENT" = "yes" ] && CC_TRANSFORM='s,^,\@,' || CC_TRANSFORM=
        setBootstrapVariable QMAKE_CC CC "$CC_TRANSFORM"
        setBootstrapVariable QMAKE_CXX CXX "$CC_TRANSFORM"
        setBootstrapVariable QMAKE_CFLAGS
        setBootstrapVariable QMAKE_CXXFLAGS
        setBootstrapVariable QMAKE_LFLAGS

        if [ "$CFG_RELEASE_QMAKE" = "yes" ]; then
            setBootstrapVariable QMAKE_CFLAGS_RELEASE
            setBootstrapVariable QMAKE_CXXFLAGS_RELEASE
            EXTRA_CFLAGS="$EXTRA_CFLAGS \$(QMAKE_CFLAGS_RELEASE)"
            EXTRA_CXXFLAGS="$EXTRA_CXXFLAGS \$(QMAKE_CXXFLAGS_RELEASE)"
        elif [ "$CFG_DEBUG" = "yes" ]; then
            setBootstrapVariable QMAKE_CFLAGS_DEBUG
            setBootstrapVariable QMAKE_CXXFLAGS_DEBUG
            EXTRA_CFLAGS="$EXTRA_CFLAGS \$(QMAKE_CFLAGS_DEBUG)"
            EXTRA_CXXFLAGS="$EXTRA_CXXFLAGS \$(QMAKE_CXXFLAGS_DEBUG)"
        fi

        if [ -n "$RPATH_FLAGS" ] && [ -n "`getQMakeConf 'QMAKE_(LFLAGS_)?RPATH'`" ]; then
            setBootstrapVariable "QMAKE_(LFLAGS_)?RPATH" QMAKE_LFLAGS_RPATH
            for rpath in $RPATH_FLAGS; do
                EXTRA_LFLAGS="\$(QMAKE_LFLAGS_RPATH)\"$rpath\" $EXTRA_LFLAGS"
            done
        fi
        if [ "$BUILD_ON_MSYS" = "yes" ]; then
            EXTRA_CFLAGS="-DUNICODE"
            EXTRA_CXXFLAGS="-DUNICODE"
            EXTRA_OBJS="qfilesystemengine_win.o \
                        qfilesystemiterator_win.o \
                        qfsfileengine_win.o \
                        qlocale_win.o \
                        qsettings_win.o \
                        qsystemlibrary.o \
                        registry.o"
            EXTRA_SRCS="\"\$(SOURCE_PATH)/src/corelib/corelib/io/qfilesystemengine_win.cpp\" \
                        \"\$(SOURCE_PATH)/src/corelib/io/qfilesystemiterator_win.cpp\" \
                        \"\$(SOURCE_PATH)/src/corelib/io/qfsfileengine_win.cpp\" \
                        \"\$(SOURCE_PATH)/src/corelib/io/qsettings_win.cpp\" \
                        \"\$(SOURCE_PATH)/src/corelib/tools/qlocale_win.cpp\" \
                        \"\$(SOURCE_PATH)/src/corelib/plugin/qsystemlibrary.cpp\" \
                        \"\$(SOURCE_PATH)/tools/shared/windows/registry.cpp\""
            EXTRA_LFLAGS="-static -s -lole32 -luuid -ladvapi32 -lkernel32"
            EXEEXT=".exe"
        else
            EXTRA_OBJS="qfilesystemengine_unix.o \
                        qfilesystemiterator_unix.o \
                        qfsfileengine_unix.o \
                        qlocale_unix.o"
            EXTRA_SRCS="\"\$(SOURCE_PATH)/src/corelib/io/qfilesystemengine_unix.cpp\" \
                        \"\$(SOURCE_PATH)/src/corelib/io/qfilesystemiterator_unix.cpp\" \
                        \"\$(SOURCE_PATH)/src/corelib/io/qfsfileengine_unix.cpp\" \
                        \"\$(SOURCE_PATH)/src/corelib/tools/qlocal_unix.cpp\""
            EXEEXT=
        fi
        if [ "$BUILD_ON_MAC" = "yes" ]; then
            echo "CARBON_LFLAGS =-framework ApplicationServices" >>"$mkfile"
            echo "CARBON_CFLAGS =-fconstant-cfstrings" >>"$mkfile"
            EXTRA_LFLAGS="$EXTRA_LFLAGS \$(CARBON_LFLAGS)"
            EXTRA_CFLAGS="$EXTRA_CFLAGS \$(CARBON_CFLAGS)"
            EXTRA_CXXFLAGS="$EXTRA_CXXFLAGS \$(CARBON_CFLAGS)"
            EXTRA_OBJS="$EXTRA_OBJS \
                        qsettings_mac.o \
                        qcore_mac.o"
            EXTRA_SRCS="$EXTRA_SRCS \
                        \"\$(SOURCE_PATH)/src/corelib/io/qsettings_mac.cpp\" \
                        \"\$(SOURCE_PATH)/src/corelib/kernel/qcore_mac.cpp\""
        fi
        if [ '!' -z "$D_FLAGS" ]; then
            EXTRA_CFLAGS="$EXTRA_CFLAGS $D_FLAGS"
        fi
        echo >>"$mkfile"
	adjrelpath=`echo "$relpath" | sed 's/ /\\\\\\\\ /g'`
	adjoutpath=`echo "$outpath" | sed 's/ /\\\\\\\\ /g'`
	adjqmakespec=`echo "$QMAKESPEC" | sed 's/ /\\\\\\\\ /g'`

        echo "BUILD_PATH = $adjoutpath" >> "$mkfile"
        echo "SOURCE_PATH = $adjrelpath" >> "$mkfile"
        if [ -e "$relpath/.git" ]; then
            echo 'INC_PATH = $(BUILD_PATH)/include' >> "$mkfile"
        else
            echo 'INC_PATH = $(SOURCE_PATH)/include' >> "$mkfile"
        fi
        echo "QMAKESPEC = $adjqmakespec" >> "$mkfile"
        echo "QT_VERSION = $QT_VERSION" >> "$mkfile"
        echo "EXTRA_CFLAGS = $EXTRA_CFLAGS" >> "$mkfile"
        echo "EXTRA_CXXFLAGS = $EXTRA_CXXFLAGS" >> "$mkfile"
        echo "QTOBJS =" $EXTRA_OBJS >> "$mkfile"
        echo "QTSRCS =" $EXTRA_SRCS >> "$mkfile"
        echo "LFLAGS = $EXTRA_LFLAGS" >> "$mkfile"
        echo "EXEEXT = $EXEEXT" >> "$mkfile"
        echo "RM_F = rm -f" >> "$mkfile"
        echo "RM_RF = rm -rf" >> "$mkfile"
        if [ $QT_EDITION = "QT_EDITION_OPENSOURCE" ]; then
            echo "EXTRA_CPPFLAGS = -DQMAKE_OPENSOURCE_EDITION" >> "$mkfile"
        fi
        cat "$in_mkfile" >> "$mkfile"

        if "$WHICH" makedepend >/dev/null 2>&1 && grep 'depend:' "$mkfile" >/dev/null 2>&1; then
            (cd "$outpath/qmake" && "$MAKE" -f "$mkfile" depend) >/dev/null 2>&1
	    sed "s,^.*/\([^/]*.o\):,\1:,g" "$mkfile" >"$mkfile.tmp"
	    sed "s,$outpath,$adjoutpath,g" "$mkfile.tmp" >"$mkfile"
	    rm "$mkfile.tmp"
        fi
    done

    (cd "$outpath/qmake"; "$MAKE") || exit 2
fi # Build qmake

echo "Running configuration tests..."

#-------------------------------------------------------------------------------
# create a qt.conf for the Qt build tree itself
#-------------------------------------------------------------------------------

QTCONFFILE="$outpath/bin/qt.conf"
cat > "$QTCONFFILE" <<EOF
[EffectivePaths]
Prefix=..
EOF
if [ x"$relpath" != x"$outpath" ]; then
    cat >> "$QTCONFFILE" <<EOF
[EffectiveSourcePaths]
Prefix=$relpath
EOF
fi

#-------------------------------------------------------------------------------
# write out device config before we run the test.
#-------------------------------------------------------------------------------
DEVICE_VARS_OUTFILE="$outpath/mkspecs/qdevice.pri"
if cmp -s "$DEVICE_VARS_FILE" "$DEVICE_VARS_OUTFILE"; then
    rm -f "$DEVICE_VARS_FILE"
else
    mv -f $DEVICE_VARS_FILE "$DEVICE_VARS_OUTFILE"
    DEVICE_VARS_FILE="$DEVICE_VARS_OUTFILE"
fi

#-------------------------------------------------------------------------------
# Verify makespec
#-------------------------------------------------------------------------------
QMAKE_OUTPUT=`$outpath/bin/qmake -E -nocache -spec "$XQMAKESPEC" "QT=" $DEV_NULL 2>&1`
if [ $? != "0" ]; then
    echo "Failed to process makespec for platform '$XPLATFORM'"
    if [ "$OPT_VERBOSE" = "yes" ]; then
        echo "$QMAKE_OUTPUT"
    else
        echo "Turn on verbose messaging (-v) to see the final report."
    fi
    exit 101
fi

#-------------------------------------------------------------------------------
# Detect pkg-config
#-------------------------------------------------------------------------------
if [ -z "$PKG_CONFIG" ]; then
    # See if PKG_CONFIG is set in the mkspec:
    PKG_CONFIG="`"$outpath/bin/qmake" -E -nocache -spec "$XQMAKESPEC" "CONFIG=" $DEV_NULL 2>&1 | sed -n -e 's,^PKG_CONFIG = \(.*\),\1,p'`"
fi
if [ -z "$PKG_CONFIG" ]; then
    PKG_CONFIG=`"$WHICH" pkg-config 2>/dev/null`
fi

if [ "$CFG_PKGCONFIG" = "no" ]; then
    PKG_CONFIG=
elif [ "$CFG_PKGCONFIG" = "force" ]; then
    echo >&2 ""
    echo >&2 "You have asked to use pkg-config. Please make sure you have"
    echo >&2 "a correctly setup pkg-config environment!"
    echo >&2 ""
elif [ -n "$PKG_CONFIG" ]; then
    # found a pkg-config
    if [ "$QT_CROSS_COMPILE" = "yes" ]; then
        # when xcompiling, check environment to see if it's actually usable
        if [ -z "$PKG_CONFIG_LIBDIR" ]; then
            if [ -n "$CFG_SYSROOT" ] && [ -d "$CFG_SYSROOT/usr/lib/pkgconfig" ]; then
                PKG_CONFIG_LIBDIR=$CFG_SYSROOT/usr/lib/pkgconfig:$CFG_SYSROOT/usr/share/pkgconfig
                if [ -n "$GCC_MACHINE_DUMP" ]; then
                    PKG_CONFIG_LIBDIR=$PKG_CONFIG_LIBDIR:$CFG_SYSROOT/usr/lib/$GCC_MACHINE_DUMP/pkgconfig
                fi
                export PKG_CONFIG_LIBDIR
                echo >&2 "Note: PKG_CONFIG_LIBDIR automatically set to $PKG_CONFIG_LIBDIR"
            elif [ "$CFG_PKGCONFIG" = "yes" ]; then
                echo >&2 "Error: PKG_CONFIG_LIBDIR has not been set. This could mean"
                echo >&2 "the host's .pc files will be used (even if you set PKG_CONFIG_PATH)."
                echo >&2 "Set this variable to the directory that contains target .pc files"
                echo >&2 "for pkg-config to function correctly when cross-compiling or"
                echo >&2 "use -force-pkg-config to override this test."
                exit 101
            else
                PKG_CONFIG=
                echo >&2 "Warning: Disabling pkg-config since PKG_CONFIG_LIBDIR is not set."
            fi
        fi
        if [ -z "$PKG_CONFIG_SYSROOT_DIR" ]; then
            if [ -n "$CFG_SYSROOT" ]; then
                PKG_CONFIG_SYSROOT_DIR=$CFG_SYSROOT
                export PKG_CONFIG_SYSROOT_DIR
                echo >&2 "Note: PKG_CONFIG_SYSROOT_DIR automatically set to $PKG_CONFIG_SYSROOT_DIR"
            elif [ "$CFG_PKGCONFIG" = "yes" ]; then
                echo >&2 "Error: PKG_CONFIG_SYSROOT_DIR has not been set. Set this variable"
                echo >&2 "to your sysroot for pkg-config to function correctly when cross-compiling"
                echo >&2 "or use -force-pkg-config to override this test."
                exit 101
            else
                PKG_CONFIG=
                echo >&2 "Warning: Disabling pkg-config since PKG_CONFIG_SYSROOT_DIR is not set."
            fi
        fi
    fi
elif [ "$CFG_PKGCONFIG" = "yes" ]; then
    echo >&2 "Could not detect pkg-config from mkspec or PATH."
    exit 101
fi

if [ -z "$PKG_CONFIG" ]; then
    QT_CONFIG="$QT_CONFIG no-pkg-config"
fi

#-------------------------------------------------------------------------------
# tests that need qmake
#-------------------------------------------------------------------------------

# parameters: path, name, extra args
compileTest()
{
    path=config.tests/$1
    name=$2
    shift 2
    "$unixtests/compile.test" "$XQMAKESPEC" "$QMAKE_CONFIG" $OPT_VERBOSE "$relpath" "$outpath" "$path" "$name" $I_FLAGS $D_FLAGS $L_FLAGS "$@"
}

#-------------------------------------------------------------------------------
# determine the target and host architectures
#-------------------------------------------------------------------------------

# Use config.tests/arch/arch.pro to have the compiler tell us what the target architecture is
OUTFILE=$outpath/arch.result
"$unixtests/arch.test" "$XQMAKESPEC" $OPT_VERBOSE "$relpath" "$outpath" "$OUTFILE" "target"
if [ $? -eq 0 ]; then
    eval `cat "$OUTFILE"`
else
    echo
    echo "Could not determine the target architecture!"
    echo "Turn on verbose messaging (-v) to see the final report."
fi
rm -f "$OUTFILE" 2>/dev/null
[ -z "$CFG_ARCH" ] && CFG_ARCH="unknown"

if [ "$QMAKESPEC" != "$XQMAKESPEC" ]; then
    # Do the same test again, using the host compiler
    SYSROOT_FLAG= "$unixtests/arch.test" "$QMAKESPEC" $OPT_VERBOSE "$relpath" "$outpath" "$OUTFILE" "host"
    if [ $? -eq 0 ]; then
        eval `cat "$OUTFILE"`
    else
        echo
        echo "Could not determine the host architecture!"
        echo "Turn on verbose messaging (-v) to see the final report."
    fi
    rm -f "$OUTFILE" 2>/dev/null
    [ -z "$CFG_HOST_ARCH" ] && CFG_HOST_ARCH="unknown"
else
    # not cross compiling, host == target
    CFG_HOST_ARCH="$CFG_ARCH"
    CFG_HOST_CPUFEATURES="$CFG_CPUFEATURES"
fi
unset OUTFILE

if [ "$OPT_VERBOSE" = "yes" ]; then
    echo "System architecture: '$CFG_ARCH'"
    echo "Host architecture: '$CFG_HOST_ARCH'"
fi

#-------------------------------------------------------------------------------
# functionality tests
#-------------------------------------------------------------------------------

# Detect C++11 support
if [ "$CFG_CXX11" != "no" ]; then
    # Configure detects compiler features based on cross compiler, so we need
    # to explicitly disable C++11 on Mac to avoid breaking builds where the
    # host compiler does not support it.
    if [ "$BUILD_ON_MAC" = "yes" ] && [ "$XPLATFORM_ANDROID" = "yes" ]; then
        CFG_CXX11="no"
    elif compileTest common/c++11 "C++11"; then
        CFG_CXX11="yes"
    elif [ "$CFG_CXX11" != "auto" ] && [ "$CFG_CONFIGURE_EXIT_ON_ERROR" = "yes" ]; then
        echo "C++11 support cannot be enabled due to functionality tests!"
        echo " Turn on verbose messaging (-v) to $0 to see the final report."
        echo " If you believe this message is in error you may use the continue"
        echo " switch (-continue) to $0 to continue."
        exit 101
    else
        CFG_CXX11="no"
    fi
fi

# detect availability of float math.h functions
if compileTest unix/floatmath "floatmath"; then
    CFG_USE_FLOATMATH=yes
else
    CFG_USE_FLOATMATH=no
fi

# detect sse2 support
if [ "${CFG_SSE2}" = "auto" ]; then
    if compileTest common/sse2 "sse2"; then
       CFG_SSE2=yes
    else
       CFG_SSE2=no
    fi
fi

# detect sse3 support
if [ "${CFG_SSE3}" = "auto" ]; then
    if compileTest common/sse3 "sse3"; then
       CFG_SSE3=yes
    else
       CFG_SSE3=no
    fi
fi

# detect ssse3 support
if [ "${CFG_SSSE3}" = "auto" ]; then
    if compileTest common/ssse3 "ssse3"; then
       CFG_SSSE3=yes
    else
       CFG_SSSE3=no
    fi
fi

# detect sse4.1 support
if [ "${CFG_SSE4_1}" = "auto" ]; then
    if compileTest common/sse4_1 "sse4_1"; then
       CFG_SSE4_1=yes
    else
       CFG_SSE4_1=no
    fi
fi

# detect sse4.2 support
if [ "${CFG_SSE4_2}" = "auto" ]; then
    if compileTest common/sse4_2 "sse4_2"; then
       CFG_SSE4_2=yes
    else
       CFG_SSE4_2=no
    fi
fi

# detect avx support
if [ "${CFG_AVX}" = "auto" ]; then
    if compileTest common/avx "avx"; then
       case "$XQMAKESPEC" in
           *g++*|*-clang*)
               # Some clang versions produce internal compiler errors compiling Qt AVX code
               case `$TEST_COMPILER --version` in
                   Apple\ clang\ version\ [23]*)
                       CFG_AVX=no
                       if [ "$OPT_VERBOSE" = "yes" ]; then
                           echo 'AVX support disabled for blacklisted clang compiler'
                       fi
                       ;;
                   *)
                       CFG_AVX=yes
                       ;;
               esac
               ;;
           *)
               CFG_AVX=yes
               ;;
       esac
    else
       CFG_AVX=no
    fi
fi

# detect avx2 support
if [ "${CFG_AVX}" = "no" ]; then
    CFG_AVX2=no
fi
if [ "${CFG_AVX2}" = "auto" ]; then
    if compileTest common/avx2 "avx2"; then
       CFG_AVX2=yes
    else
       CFG_AVX2=no
    fi
fi

# check iWMMXt support
if [ "$CFG_IWMMXT" = "yes" ]; then
    compileTest unix/iwmmxt "iwmmxt"
    if [ $? != "0" ]; then
        echo "The iWMMXt functionality test failed!"
	echo " Please make sure your compiler supports iWMMXt intrinsics!"
	exit 1
    fi
fi

# detect neon support
if [ "$CFG_ARCH" = "arm" ] && [ "${CFG_NEON}" = "auto" ]; then
    if compileTest unix/neon "neon"; then
	CFG_NEON=yes
    else
	CFG_NEON=no
    fi
elif [ "$CFG_ARCH" != "arm" ]; then
    CFG_NEON=no
fi

# detect mips_dsp support
if [ "$CFG_ARCH" = "mips" ] && [ "${CFG_MIPS_DSP}" = "auto" ]; then
    if "$unixtests/compile.test" "$XQMAKESPEC" "$QMAKE_CONFIG" $OPT_VERBOSE "$relpath" "$outpath" config.tests/unix/mips_dsp "mips_dsp" $L_FLAGS $I_FLAGS $D_FLAGS $l_FLAGS; then
        CFG_MIPS_DSP=yes
    else
        CFG_MIPS_DSP=no
    fi
elif [ "$CFG_ARCH" != "mips" ]; then
    CFG_MIPS_DSP=no
fi

# detect mips_dspr2 support
if [ "$CFG_ARCH" = "mips" ] && [ "${CFG_MIPS_DSPR2}" = "auto" ]; then
    if "$unixtests/compile.test" "$XQMAKESPEC" "$QMAKE_CONFIG" $OPT_VERBOSE "$relpath" "$outpath" config.tests/unix/mips_dspr2 "mips_dspr2" $L_FLAGS $I_FLAGS $D_FLAGS $l_FLAGS; then
        CFG_MIPS_DSPR2=yes
    else
        CFG_MIPS_DSPR2=no
    fi
elif [ "$CFG_ARCH" != "mips" ]; then
    CFG_MIPS_DSPR2=no
fi

[ "$XPLATFORM_MINGW" = "yes" ] && QMakeVar add styles "windowsxp windowsvista"
[ "$XPLATFORM_ANDROID" = "yes" ] && QMakeVar add styles "android"

# detect zlib
if [ "$CFG_ZLIB" = "no" ]; then
    # Note: Qt no longer support builds without zlib
    # So we force a "no" to be "auto" here.
    # If you REALLY really need no zlib support, you can still disable
    # it by doing the following:
    #   add "no-zlib" to mkspecs/qconfig.pri
    #   #define QT_NO_COMPRESS (probably by adding to src/corelib/global/qconfig.h)
    #
    # There's no guarantee that Qt will build under those conditions

    CFG_ZLIB=auto
    ZLIB_FORCED=yes
fi

if [ "$XPLATFORM_QNX" = "yes" ]; then
    if [ "$CFG_SLOG2" != "no" ]; then
        if compileTest unix/slog2 "slog2"; then
            CFG_SLOG2=yes
            QMAKE_CONFIG="$QMAKE_CONFIG slog2"
        else
            CFG_SLOG2=no
        fi
    fi
<<<<<<< HEAD
    if [ "$CFG_QNX_IMF" != "no" ]; then
        if compileTest unix/qqnx_imf "qqnx_imf"; then
            CFG_QNX_IMF=yes
            QMAKE_CONFIG="$QMAKE_CONFIG qqnx_imf"
        else
            CFG_QNX_IMF=no
=======

    if [ "$CFG_PPS" != "no" ]; then
        if compileTest unix/pps "pps"; then
            CFG_PPS=yes
            QMAKE_CONFIG="$QMAKE_CONFIG qqnx_pps"
        else
            CFG_PPS=no
>>>>>>> 1c2be58f
        fi
    fi
fi

if [ "$CFG_ZLIB" = "auto" ]; then
    if compileTest unix/zlib "zlib"; then
       CFG_ZLIB=system
    else
       CFG_ZLIB=yes
    fi
fi

if [ "$CFG_LARGEFILE" = "auto" ]; then
    #Large files should be enabled for all Linux systems
    CFG_LARGEFILE=yes
fi

if [ "$CFG_GUI" = "no" ]; then
    QPA_PLATFORM_GUARD=no
fi

# detect how jpeg should be built
if [ "$CFG_JPEG" = "auto" ]; then
    if [ "$CFG_SHARED" = "yes" ]; then
        CFG_JPEG=plugin
    else
        CFG_JPEG=yes
    fi
fi
# detect jpeg
if [ "$CFG_LIBJPEG" = "auto" ]; then
    if compileTest unix/libjpeg "libjpeg"; then
       CFG_LIBJPEG=system
    else
       CFG_LIBJPEG=qt
    fi
fi

# detect how gif should be built
if [ "$CFG_GIF" = "auto" ]; then
    if [ "$CFG_SHARED" = "yes" ]; then
        CFG_GIF=plugin
    else
        CFG_GIF=yes
    fi
fi

# detect png
if [ "$CFG_LIBPNG" = "auto" ]; then
    if compileTest unix/libpng "libpng"; then
       CFG_LIBPNG=system
    else
       CFG_LIBPNG=qt
    fi
fi

if [ "$CFG_EGLFS" = "yes" ]; then
    if [ "$CFG_EGL" = "no" ]; then
        echo "The EGLFS plugin requires EGL support and cannot be built"
        exit 101
    fi
    CFG_EGL=yes
fi

if [ "$CFG_KMS" = "yes" ]; then
    if [ "$CFG_EGL" = "no" ]; then
        echo "The KMS plugin requires EGL support and cannot be built"
        exit 101
    fi
fi

# auto-detect SQL-modules support
for _SQLDR in $CFG_SQL_AVAILABLE; do
        case $_SQLDR in
        mysql)
            if [ "$CFG_SQL_mysql" != "no" ]; then
		[ -z "$CFG_MYSQL_CONFIG" ] && CFG_MYSQL_CONFIG=`"$WHICH" mysql_config`
                if [ -x "$CFG_MYSQL_CONFIG" ]; then
                    QT_CFLAGS_MYSQL=`$CFG_MYSQL_CONFIG --include 2>/dev/null | filterIncludeOptions`
                    QT_LFLAGS_MYSQL_R=`$CFG_MYSQL_CONFIG --libs_r 2>/dev/null | filterLibraryOptions`
                    QT_LFLAGS_MYSQL=`$CFG_MYSQL_CONFIG --libs 2>/dev/null | filterLibraryOptions`
		    QT_MYSQL_VERSION=`$CFG_MYSQL_CONFIG --version 2>/dev/null`
                    QT_MYSQL_VERSION_MAJOR=`echo $QT_MYSQL_VERSION | cut -d . -f 1`
                fi
                if [ -n "$QT_MYSQL_VERSION" ] && [ "$QT_MYSQL_VERSION_MAJOR" -lt 4 ]; then
                    if [ "$CFG_SQL_mysql" != "auto" ] && [ "$CFG_CONFIGURE_EXIT_ON_ERROR" = "yes" ]; then
                        echo "This version of MySql is not supported ($QT_MYSQL_VERSION)."
                        echo " You need MySql 4 or higher."
                        echo " If you believe this message is in error you may use the continue"
                        echo " switch (-continue) to $0 to continue."
                        exit 101
                    else
                        CFG_SQL_mysql="no"
			QT_LFLAGS_MYSQL=""
			QT_LFLAGS_MYSQL_R=""
			QT_CFLAGS_MYSQL=""
                    fi
                else
                    if compileTest unix/mysql_r "MySQL (thread-safe)" $QT_LFLAGS_MYSQL_R $QT_CFLAGS_MYSQL; then
                        QMakeVar add CONFIG use_libmysqlclient_r
                        if [ "$CFG_SQL_mysql" = "auto" ]; then
                            CFG_SQL_mysql=plugin
                        fi
                        QT_LFLAGS_MYSQL="$QT_LFLAGS_MYSQL_R"
                    elif compileTest unix/mysql "MySQL (thread-unsafe)" $QT_LFLAGS_MYSQL $QT_CFLAGS_MYSQL; then
                        if [ "$CFG_SQL_mysql" = "auto" ]; then
                            CFG_SQL_mysql=plugin
                        fi
                    else
                        if [ "$CFG_SQL_mysql" != "auto" ] && [ "$CFG_CONFIGURE_EXIT_ON_ERROR" = "yes" ]; then
                            echo "MySQL support cannot be enabled due to functionality tests!"
                            echo " Turn on verbose messaging (-v) to $0 to see the final report."
                            echo " If you believe this message is in error you may use the continue"
                            echo " switch (-continue) to $0 to continue."
                            exit 101
                        else
                            CFG_SQL_mysql=no
			    QT_LFLAGS_MYSQL=""
			    QT_LFLAGS_MYSQL_R=""
			    QT_CFLAGS_MYSQL=""
                        fi
                    fi
                fi
            fi
            ;;
        psql)
            if [ "$CFG_SQL_psql" != "no" ]; then
                # Be careful not to use native pg_config when cross building.
                if [ "$XPLATFORM_MINGW" != "yes" ] && "$WHICH" pg_config >/dev/null 2>&1; then
                    QT_CFLAGS_PSQL=`pg_config --includedir 2>/dev/null | filterIncludePath`
                    QT_LFLAGS_PSQL=`pg_config --libdir 2>/dev/null | filterLibraryPath`
                fi
                [ -z "$QT_CFLAGS_PSQL" ] || QT_CFLAGS_PSQL="-I$QT_CFLAGS_PSQL"
                [ -z "$QT_LFLAGS_PSQL" ] || QT_LFLAGS_PSQL="-L$QT_LFLAGS_PSQL"
                # But, respect PSQL_LIBS if set
                [ -z "$PSQL_LIBS" ] || QT_LFLAGS_PSQL="$PSQL_LIBS"
                if compileTest unix/psql "PostgreSQL" $QT_LFLAGS_PSQL $QT_CFLAGS_PSQL; then
                    if [ "$CFG_SQL_psql" = "auto" ]; then
                        CFG_SQL_psql=plugin
                    fi
                else
                    if [ "$CFG_SQL_psql" != "auto" ] && [ "$CFG_CONFIGURE_EXIT_ON_ERROR" = "yes" ]; then
                        echo "PostgreSQL support cannot be enabled due to functionality tests!"
                        echo " Turn on verbose messaging (-v) to $0 to see the final report."
                        echo " If you believe this message is in error you may use the continue"
                        echo " switch (-continue) to $0 to continue."
                        exit 101
                    else
                        CFG_SQL_psql=no
                        QT_CFLAGS_PSQL=""
                        QT_LFLAGS_PSQL=""
                    fi
                fi
            fi
        ;;
        odbc)
            if [ "$CFG_SQL_odbc" != "no" ]; then
                if [ "$XPLATFORM_MAC" != "yes" ] && compileTest unix/odbc "ODBC"; then
                    if [ "$CFG_SQL_odbc" = "auto" ]; then
                        CFG_SQL_odbc=plugin
                    fi
                else
                    if compileTest unix/iodbc "iODBC"; then
                        QT_LFLAGS_ODBC="-liodbc"
                        if [ "$CFG_SQL_odbc" = "auto" ]; then
                            CFG_SQL_odbc=plugin
                        fi
                    else
                        if [ "$CFG_SQL_odbc" != "auto" ] && [ "$CFG_CONFIGURE_EXIT_ON_ERROR" = "yes" ]; then
                            echo "ODBC support cannot be enabled due to functionality tests!"
                            echo " Turn on verbose messaging (-v) to $0 to see the final report."
                            echo " If you believe this message is in error you may use the continue"
                            echo " switch (-continue) to $0 to continue."
                            exit 101
                        else
                            CFG_SQL_odbc=no
                        fi
                    fi
                fi
            fi
            ;;
        oci)
            if [ "$CFG_SQL_oci" != "no" ]; then
                if compileTest unix/oci "OCI"; then
                    if [ "$CFG_SQL_oci" = "auto" ]; then
                        CFG_SQL_oci=plugin
                    fi
                else
                    if [ "$CFG_SQL_oci" != "auto" ] && [ "$CFG_CONFIGURE_EXIT_ON_ERROR" = "yes" ]; then
                        echo "Oracle (OCI) support cannot be enabled due to functionality tests!"
                        echo " Turn on verbose messaging (-v) to $0 to see the final report."
                        echo " If you believe this message is in error you may use the continue"
                        echo " switch (-continue) to $0 to continue."
                        exit 101
                    else
                        CFG_SQL_oci=no
                    fi
                fi
            fi
            ;;
        tds)
            if [ "$CFG_SQL_tds" != "no" ]; then
                [ -z "$SYBASE" ] || QT_LFLAGS_TDS="-L$SYBASE/lib"
                [ -z "$SYBASE_LIBS" ] || QT_LFLAGS_TDS="$QT_LFLAGS_TDS $SYBASE_LIBS"
                if compileTest unix/tds "TDS" $QT_LFLAGS_TDS; then
                    if [ "$CFG_SQL_tds" = "auto" ]; then
                        CFG_SQL_tds=plugin
                    fi
                else
                    if [ "$CFG_SQL_tds" != "auto" ] && [ "$CFG_CONFIGURE_EXIT_ON_ERROR" = "yes" ]; then
                        echo "TDS support cannot be enabled due to functionality tests!"
                        echo " Turn on verbose messaging (-v) to $0 to see the final report."
                        echo " If you believe this message is in error you may use the continue"
                        echo " switch (-continue) to $0 to continue."
                        exit 101
                    else
                        CFG_SQL_tds=no
                    fi
                fi
            fi
            ;;
        db2)
            if [ "$CFG_SQL_db2" != "no" ]; then
                if compileTest unix/db2 "DB2"; then
                    if [ "$CFG_SQL_db2" = "auto" ]; then
                        CFG_SQL_db2=plugin
                    fi
                else
                    if [ "$CFG_SQL_db2" != "auto" ] && [ "$CFG_CONFIGURE_EXIT_ON_ERROR" = "yes" ]; then
                        echo "ODBC support cannot be enabled due to functionality tests!"
                        echo " Turn on verbose messaging (-v) to $0 to see the final report."
                        echo " If you believe this message is in error you may use the continue"
                        echo " switch (-continue) to $0 to continue."
                        exit 101
                    else
                        CFG_SQL_db2=no
                    fi
                fi
            fi
            ;;
        ibase)
            if [ "$CFG_SQL_ibase" != "no" ]; then
                if compileTest unix/ibase "InterBase"; then
                    if [ "$CFG_SQL_ibase" = "auto" ]; then
                        CFG_SQL_ibase=plugin
                    fi
                else
                    if [ "$CFG_SQL_ibase" != "auto" ] && [ "$CFG_CONFIGURE_EXIT_ON_ERROR" = "yes" ]; then
                        echo "InterBase support cannot be enabled due to functionality tests!"
                        echo " Turn on verbose messaging (-v) to $0 to see the final report."
                        echo " If you believe this message is in error you may use the continue"
                        echo " switch (-continue) to $0 to continue."
                        exit 101
                    else
                        CFG_SQL_ibase=no
                    fi
                fi
            fi
            ;;
        sqlite2)
            if [ "$CFG_SQL_sqlite2" != "no" ]; then
                if compileTest unix/sqlite2 "SQLite2"; then
                    if [ "$CFG_SQL_sqlite2" = "auto" ]; then
                        CFG_SQL_sqlite2=plugin
                    fi
                else
                    if [ "$CFG_SQL_sqlite2" != "auto" ] && [ "$CFG_CONFIGURE_EXIT_ON_ERROR" = "yes" ]; then
                        echo "SQLite2 support cannot be enabled due to functionality tests!"
                        echo " Turn on verbose messaging (-v) to $0 to see the final report."
                        echo " If you believe this message is in error you may use the continue"
                        echo " switch (-continue) to $0 to continue."
                        exit 101
                    else
                        CFG_SQL_sqlite2=no
                    fi
                fi
            fi
            ;;
        sqlite)
            if [ "$CFG_SQL_sqlite" != "no" ]; then
                SQLITE_AUTODETECT_FAILED="no"
                if [ "$CFG_SQLITE" = "system" ]; then
                    if [ -n "$PKG_CONFIG" ] && $PKG_CONFIG --exists sqlite3 2>/dev/null; then
                        QT_CFLAGS_SQLITE=`$PKG_CONFIG --cflags sqlite3 2>/dev/null`
                        QT_LFLAGS_SQLITE=`$PKG_CONFIG --libs sqlite3 2>/dev/null`
                    else
                        QT_CFLAGS_SQLITE=
                        QT_LFLAGS_SQLITE="-lsqlite3 -lz"
                    fi
                    if compileTest unix/sqlite "SQLite" $QT_LFLAGS_SQLITE $QT_CFLAGS_SQLITE; then
                        if [ "$CFG_SQL_sqlite" = "auto" ]; then
                            CFG_SQL_sqlite=plugin
                        fi
                        QMAKE_CONFIG="$QMAKE_CONFIG system-sqlite"
                    else
                        SQLITE_AUTODETECT_FAILED="yes"
                        CFG_SQL_sqlite=no
                    fi
                elif [ -f "$relpath/src/3rdparty/sqlite/sqlite3.h" ]; then
                    if [ "$CFG_SQL_sqlite" = "auto" ]; then
                            CFG_SQL_sqlite=plugin
                    fi
                else
                    SQLITE_AUTODETECT_FAILED="yes"
                    CFG_SQL_sqlite=no
                fi

                if [ "$SQLITE_AUTODETECT_FAILED" = "yes" ] && [ "$CFG_CONFIGURE_EXIT_ON_ERROR" = "yes" ]; then
                    echo "SQLite support cannot be enabled due to functionality tests!"
                    echo " Turn on verbose messaging (-v) to $0 to see the final report."
                    echo " If you believe this message is in error you may use the continue"
                    echo " switch (-continue) to $0 to continue."
                    exit 101
                fi
            fi
            ;;
        *)
            if [ "$OPT_VERBOSE" = "yes" ]; then
                echo "unknown SQL driver: $_SQLDR"
            fi
            ;;
        esac
done

# auto-detect NIS support
if [ "$CFG_NIS" != "no" ]; then
    if compileTest unix/nis "NIS"; then
        CFG_NIS=yes
    else
        if [ "$CFG_NIS" = "yes" ] && [ "$CFG_CONFIGURE_EXIT_ON_ERROR" = "yes" ]; then
            echo "NIS support cannot be enabled due to functionality tests!"
            echo " Turn on verbose messaging (-v) to $0 to see the final report."
            echo " If you believe this message is in error you may use the continue"
            echo " switch (-continue) to $0 to continue."
            exit 101
        else
            CFG_NIS=no
        fi
    fi
fi

# auto-detect CUPS support
if [ "$CFG_CUPS" != "no" ]; then
    if compileTest unix/cups "Cups"; then
        CFG_CUPS=yes
    else
        if [ "$CFG_CUPS" = "yes" ] && [ "$CFG_CONFIGURE_EXIT_ON_ERROR" = "yes" ]; then
            echo "Cups support cannot be enabled due to functionality tests!"
            echo " Turn on verbose messaging (-v) to $0 to see the final report."
            echo " If you believe this message is in error you may use the continue"
            echo " switch (-continue) to $0 to continue."
            exit 101
        else
            CFG_CUPS=no
        fi
    fi
fi

# auto-detect iconv(3) support
if [ "$CFG_ICONV" != "no" ]; then
    if [ "$XPLATFORM_MINGW" = "yes" ]; then
        CFG_ICONV=no
    elif compileTest unix/iconv "POSIX iconv"; then
        CFG_ICONV=yes
    elif compileTest unix/sun-libiconv "SUN libiconv"; then
        CFG_ICONV=sun
    elif compileTest unix/gnu-libiconv "GNU libiconv"; then
        CFG_ICONV=gnu
    else
        if [ "$CFG_ICONV" = "yes" ] && [ "$CFG_CONFIGURE_EXIT_ON_ERROR" = "yes" ]; then
            echo "Iconv support cannot be enabled due to functionality tests!"
            echo " Turn on verbose messaging (-v) to $0 to see the final report."
            echo " If you believe this message is in error you may use the continue"
            echo " switch (-continue) to $0 to continue."
            exit 101
        else
            CFG_ICONV=no
        fi
    fi
fi

# auto-detect libdbus-1 support
if [ "$CFG_DBUS" != "no" ]; then
    if [ -n "$PKG_CONFIG" ] && $PKG_CONFIG --atleast-version="$MIN_DBUS_1_VERSION" dbus-1 2>/dev/null; then
        QT_CFLAGS_DBUS=`$PKG_CONFIG --cflags dbus-1 2>/dev/null`
        QT_LIBS_DBUS=`$PKG_CONFIG --libs dbus-1 2>/dev/null`
    fi
    if compileTest unix/dbus "D-Bus" $QT_CFLAGS_DBUS $QT_LIBS_DBUS; then
        [ "$CFG_DBUS" = "auto" ] && CFG_DBUS=yes
        QMakeVar set QT_CFLAGS_DBUS "$QT_CFLAGS_DBUS"
        QMakeVar set QT_LIBS_DBUS "$QT_LIBS_DBUS"
    else
        if [ "$CFG_DBUS" = "auto" ]; then
            CFG_DBUS=no
        elif [ "$CFG_CONFIGURE_EXIT_ON_ERROR" = "yes" ]; then
            # CFG_DBUS is "yes" or "linked" here

            echo "The Qt D-Bus module cannot be enabled because libdbus-1 version $MIN_DBUS_1_VERSION was not found."
            echo " Turn on verbose messaging (-v) to $0 to see the final report."
            echo " If you believe this message is in error you may use the continue"
            echo " switch (-continue) to $0 to continue."
            exit 101
        fi
    fi
fi

# auto-detect Glib support
if [ "$CFG_GLIB" != "no" ]; then
    if [ -n "$PKG_CONFIG" ]; then
        QT_CFLAGS_GLIB=`$PKG_CONFIG --cflags glib-2.0 gthread-2.0 2>/dev/null`
        QT_LIBS_GLIB=`$PKG_CONFIG --libs glib-2.0 gthread-2.0 2>/dev/null`
    fi
    if compileTest unix/glib "Glib" $QT_CFLAGS_GLIB $QT_LIBS_GLIB; then
        CFG_GLIB=yes
        QMakeVar set QT_CFLAGS_GLIB "$QT_CFLAGS_GLIB"
        QMakeVar set QT_LIBS_GLIB "$QT_LIBS_GLIB"
    else
        if [ "$CFG_GLIB" = "yes" ] && [ "$CFG_CONFIGURE_EXIT_ON_ERROR" = "yes" ]; then
            echo "Glib support cannot be enabled due to functionality tests!"
            echo " Turn on verbose messaging (-v) to $0 to see the final report."
            echo " If you believe this message is in error you may use the continue"
            echo " switch (-continue) to $0 to continue."
            exit 101
        else
            CFG_GLIB=no
        fi
    fi
fi

# auto-detect GTK style support
if [ "$CFG_GLIB" = "yes" -a "$CFG_QGTKSTYLE" != "no" ]; then
    if [ -n "$PKG_CONFIG" ]; then
        QT_CFLAGS_QGTK2=`$PKG_CONFIG --cflags gtk+-2.0 ">=" 2.18 atk 2>/dev/null`
        QT_LIBS_QGTK2=`$PKG_CONFIG --libs gtk+-2.0 2>/dev/null`
        QT_LIBS_QGOBJECT=`$PKG_CONFIG --libs gobject-2.0 2>/dev/null`
    fi
    if [ -n "$QT_CFLAGS_QGTK2" ] ; then
        CFG_QGTKSTYLE=yes
        QT_CONFIG="$QT_CONFIG gtk2 gtkstyle"
        QMakeVar set QT_CFLAGS_QGTKSTYLE "$QT_CFLAGS_QGTK2"
        QMakeVar set QT_LIBS_QGTKSTYLE "$QT_LIBS_QGOBJECT"
        QMakeVar set QT_CFLAGS_QGTK2 "$QT_CFLAGS_QGTK2"
        QMakeVar set QT_LIBS_QGTK2 "$QT_LIBS_QGTK2"
    else
        if [ "$CFG_QGTKSTYLE" = "yes" ] && [ "$CFG_CONFIGURE_EXIT_ON_ERROR" = "yes" ]; then
            echo "Gtk theme support cannot be enabled due to functionality tests!"
            echo " Turn on verbose messaging (-v) to $0 to see the fin  al report."
            echo " If you believe this message is in error you may use the continue"
            echo " switch (-continue) to $0 to continue."
            exit 101
        else
            CFG_QGTKSTYLE=no
        fi
    fi
elif [ "$CFG_GLIB" = "no" ]; then
    CFG_QGTKSTYLE=no
fi

# auto-detect libicu support
if [ "$CFG_ICU" != "no" ]; then
    if compileTest unix/icu "ICU"; then
        [ "$CFG_ICU" = "auto" ] && CFG_ICU=yes
    else
        if [ "$CFG_ICU" = "auto" ]; then
            CFG_ICU=no
        elif [ "$CFG_CONFIGURE_EXIT_ON_ERROR" = "yes" ]; then
            # CFG_ICU is "yes"

            echo "The ICU library support cannot be enabled."
            echo " Turn on verbose messaging (-v) to $0 to see the final report."
            echo " If you believe this message is in error you may use the continue"
            echo " switch (-continue) to $0 to continue."
            exit 101
        fi
    fi
fi

# Auto-detect PulseAudio support
if [ "$CFG_PULSEAUDIO" != "no" ]; then
    if [ -n "$PKG_CONFIG" ]; then
        QT_CFLAGS_PULSEAUDIO=`$PKG_CONFIG --cflags libpulse '>=' 0.9.10 libpulse-mainloop-glib 2>/dev/null`
        QT_LIBS_PULSEAUDIO=`$PKG_CONFIG --libs libpulse '>=' 0.9.10 libpulse-mainloop-glib 2>/dev/null`
    fi
    if compileTest unix/pulseaudio "PulseAudio" $QT_CFLAGS_PULSEAUDIO $QT_LIBS_PULSEAUDIO; then
        CFG_PULSEAUDIO=yes
        QMakeVar set QT_CFLAGS_PULSEAUDIO "$QT_CFLAGS_PULSEAUDIO"
        QMakeVar set QT_LIBS_PULSEAUDIO "$QT_LIBS_PULSEAUDIO"
    else
        if [ "$CFG_PULSEAUDIO" = "yes" ] && [ "$CFG_CONFIGURE_EXIT_ON_ERROR" = "yes" ]; then
            echo "PulseAudio support cannot be enabled due to functionality tests!"
            echo " Turn on verbose messaging (-v) to $0 to see the final report."
            echo " If you believe this message is in error you may use the continue"
            echo " switch (-continue) to $0 to continue."
            exit 101
        else
            CFG_PULSEAUDIO=no
        fi
    fi
fi

# X11/MINGW OpenGL
if [ "$XPLATFORM_MINGW" = "yes" ]; then
    # auto-detect OpenGL support (es2 = OpenGL ES 2.x)
    if [ "$CFG_GUI" = "no" ]; then
        if [ "$CFG_OPENGL" = "auto" ]; then
            CFG_OPENGL=no
        fi
        if [ "$CFG_OPENGL" != "no" ]; then
            echo "OpenGL enabled, but GUI disabled."
            echo " You might need to either enable the GUI or disable OpenGL"
            exit 1
        fi
    fi
    if [ "$CFG_OPENGL" = "auto" ] || [ "$CFG_OPENGL" = "yes" ]; then
        if compileTest x11/opengl "OpenGL"; then
            CFG_OPENGL=desktop
        elif compileTest unix/opengles2 "OpenGL ES 2.x"; then
            CFG_OPENGL=es2
        else
            if [ "$CFG_OPENGL" = "yes" ]; then
                echo "All the OpenGL functionality tests failed!"
                echo " You might need to modify the include and library search paths by editing"
                echo " QMAKE_INCDIR_OPENGL, QMAKE_LIBDIR_OPENGL and QMAKE_LIBS_OPENGL in"
                echo " ${XQMAKESPEC}."
                exit 1
            fi
            CFG_OPENGL=no
        fi
        case "$PLATFORM" in
        hpux*)
            # HP-UX have buggy glx headers; check if we really need to define the GLXFBConfig struct.
            if [ "$CFG_OPENGL" = "desktop" ]; then
                compileTest x11/glxfbconfig "OpenGL"
                if [ $? != "0" ]; then
                    QMakeVar add DEFINES QT_DEFINE_GLXFBCONFIG_STRUCT
                fi
            fi
            ;;
        *)
            ;;
        esac
    elif [ "$CFG_OPENGL" = "es2" ]; then
        #OpenGL ES 2.x
        compileTest unix/opengles2 "OpenGL ES 2.x"
        if [ $? != "0" ]; then
            echo "The OpenGL ES 2.0 functionality test failed!"
            echo " You might need to modify the include and library search paths by editing"
            echo " QMAKE_INCDIR_OPENGL_ES2, QMAKE_LIBDIR_OPENGL_ES2 and QMAKE_LIBS_OPENGL_ES2 in"
            echo " ${XQMAKESPEC}."
            exit 1
        fi
    elif [ "$CFG_OPENGL" = "desktop" ]; then
        # Desktop OpenGL support
        compileTest x11/opengl "OpenGL"
        if [ $? != "0" ]; then
            echo "The OpenGL functionality test failed!"
            echo " You might need to modify the include and library search paths by editing"
            echo " QMAKE_INCDIR_OPENGL, QMAKE_LIBDIR_OPENGL and QMAKE_LIBS_OPENGL in"
            echo " ${XQMAKESPEC}."
            exit 1
        fi
        case "$PLATFORM" in
        hpux*)
            # HP-UX have buggy glx headers; check if we really need to define the GLXFBConfig struct.
            compileTest x11/glxfbconfig "OpenGL"
            if [ $? != "0" ]; then
                QMakeVar add DEFINES QT_DEFINE_GLXFBCONFIG_STRUCT
            fi
            ;;
        *)
            ;;
        esac
    fi
fi # X11/MINGW OpenGL

if [ "$XPLATFORM_MAC" = "yes" ]; then
    if [ "$CFG_COREWLAN" = "auto" ]; then
        if compileTest mac/corewlan "CoreWlan"; then
            CFG_COREWLAN=yes
        else
            CFG_COREWLAN=no
        fi
    fi
fi

# auto-detect OpenGL support (es2 = OpenGL ES 2.x)
if [ "$CFG_OPENGL" = "auto" ] || [ "$CFG_OPENGL" = "yes" ]; then
    if compileTest unix/opengldesktop "OpenGL"; then
        CFG_OPENGL=desktop
    elif compileTest unix/opengles2 "OpenGL ES 2.x"; then
        CFG_OPENGL=es2
    else
        if [ "$CFG_OPENGL" = "yes" ]; then
            echo "All the OpenGL functionality tests failed!"
            echo " You might need to modify the include and library search paths by editing"
            echo " QMAKE_INCDIR_OPENGL, QMAKE_LIBDIR_OPENGL and QMAKE_LIBS_OPENGL in"
            echo " ${XQMAKESPEC}."
            exit 1
        fi
        CFG_OPENGL=no
    fi
elif [ "$CFG_OPENGL" = "es2" ]; then
    #OpenGL ES 2.x
    if [ -n "$PKG_CONFIG" ] && $PKG_CONFIG --exists glesv2 2>/dev/null; then
        QMAKE_INCDIR_OPENGL_ES2=`$PKG_CONFIG --cflags-only-I glesv2 2>/dev/null | sed -e 's,^-I,,g' -e 's, -I, ,g'`
        QMAKE_LIBDIR_OPENGL_ES2=`$PKG_CONFIG --libs-only-L glesv2 2>/dev/null | sed -e 's,^-L,,g' -e 's, -L, ,g'`
        QMAKE_LIBS_OPENGL_ES2=`$PKG_CONFIG --libs glesv2 2>/dev/null`
        QMAKE_CFLAGS_OPENGL_ES2=`$PKG_CONFIG --cflags glesv2 2>/dev/null`
        QMakeVar set QMAKE_INCDIR_OPENGL_ES2 "`shellArgumentListToQMakeList "$QMAKE_INCDIR_OPENGL_ES2"`"
        QMakeVar set QMAKE_LIBDIR_OPENGL_ES2 "`shellArgumentListToQMakeList "$QMAKE_LIBDIR_OPENGL_ES2"`"
        QMakeVar set QMAKE_LIBS_OPENGL_ES2 "`shellArgumentListToQMakeList "$QMAKE_LIBS_OPENGL_ES2"`"
    fi

    compileTest unix/opengles2 "OpenGL ES 2.x" $QMAKE_LIBS_OPENGL_ES2 $QMAKE_CFLAGS_OPENGL_ES2
    if [ $? != "0" ]; then
        echo "The OpenGL ES 2.0 functionality test failed!"
        echo " You might need to modify the include and library search paths by editing"
        echo " QMAKE_INCDIR_OPENGL_ES2, QMAKE_LIBDIR_OPENGL_ES2 and QMAKE_LIBS_OPENGL_ES2 in"
        echo " ${XQMAKESPEC}."
        exit 1
    fi
elif [ "$CFG_OPENGL" = "desktop" ]; then
    # Desktop OpenGL support
    compileTest unix/opengldesktop "OpenGL"
    if [ $? != "0" ]; then
        echo "The OpenGL functionality test failed!"
        echo " You might need to modify the include and library search paths by editing"
        echo " QMAKE_INCDIR_OPENGL, QMAKE_LIBDIR_OPENGL and QMAKE_LIBS_OPENGL in"
        echo " ${XQMAKESPEC}."
        exit 1
    fi
fi

# auto-detect FontConfig support
if [ "$CFG_FONTCONFIG" != "no" ]; then
    if [ -n "$PKG_CONFIG" ] && $PKG_CONFIG --exists fontconfig --exists freetype2 2>/dev/null; then
        QT_CFLAGS_FONTCONFIG=`$PKG_CONFIG --cflags fontconfig --cflags freetype2 2>/dev/null`
        QT_LIBS_FONTCONFIG=`$PKG_CONFIG --libs fontconfig --libs freetype2 2>/dev/null`
    else
        QT_CFLAGS_FONTCONFIG=
        QT_LIBS_FONTCONFIG="-lfreetype -lfontconfig"
    fi
    if compileTest unix/fontconfig "FontConfig" $QT_CFLAGS_FONTCONFIG $QT_LIBS_FONTCONFIG; then
        QT_CONFIG="$QT_CONFIG fontconfig"
        QMakeVar set QMAKE_CFLAGS_FONTCONFIG "$QT_CFLAGS_FONTCONFIG"
        QMakeVar set QMAKE_LIBS_FONTCONFIG "$QT_LIBS_FONTCONFIG"
        CFG_FONTCONFIG=yes
        CFG_FREETYPE=system
    else
        CFG_FONTCONFIG=no
    fi

fi

# Save these for a check later
ORIG_CFG_XCB="$CFG_XCB"
ORIG_CFG_EGLFS="$CFG_EGLFS"
ORIG_CFG_DIRECTFB="$CFG_DIRECTFB"
ORIG_CFG_LINUXFB="$CFG_LINUXFB"
ORIG_CFG_KMS="$CFG_KMS"

if [ "$CFG_LIBUDEV" != "no" ]; then
    if [ -n "$PKG_CONFIG" ] && $PKG_CONFIG --exists libudev 2>/dev/null; then
        QMAKE_INCDIR_LIBUDEV=`$PKG_CONFIG --cflags-only-I libudev 2>/dev/null | sed -e 's,^-I,,g' -e 's, -I, ,g'`
        QMAKE_LIBS_LIBUDEV=`$PKG_CONFIG --libs libudev 2>/dev/null`
        QMakeVar set QMAKE_INCDIR_LIBUDEV "$QMAKE_INCDIR_LIBUDEV"
        QMakeVar set QMAKE_LIBS_LIBUDEV "$QMAKE_LIBS_LIBUDEV"
    fi
    if compileTest unix/libudev "libudev" $QMAKE_INCDIR_LIBUDEV $QMAKE_LIBS_LIBUDEV; then
        CFG_LIBUDEV=yes
        QT_CONFIG="$QT_CONFIG libudev"
    elif [ "$CFG_LIBUDEV" = "yes" ]; then
        echo "The libudev functionality test failed!"
        exit 1
    else
        CFG_LIBUDEV=no
    fi
fi
if [ "$CFG_LIBUDEV" = "no" ]; then
    QMakeVar add DEFINES QT_NO_LIBUDEV
fi

if [ "$CFG_EVDEV" != "no" ]; then
    if compileTest unix/evdev "evdev"; then
        CFG_EVDEV=yes
        QT_CONFIG="$QT_CONFIG evdev"
    elif [ "$CFG_EVDEV" = "yes" ]; then
        echo "The evdev functionality test failed!"
        exit 1
    else
        CFG_EVDEV=no
    fi
fi
if [ "$CFG_EVDEV" = "no" ]; then
    QMakeVar add DEFINES QT_NO_EVDEV
fi

if [ "$CFG_TSLIB" != "no" ]; then
    if compileTest unix/tslib "tslib"; then
        CFG_TSLIB=yes
        QT_CONFIG="$QT_CONFIG tslib"
    elif [ "$CFG_TSLIB" = "yes" ]; then
        echo "The tslib functionality test failed!"
        exit 1
    else
        CFG_TSLIB=no
    fi
fi

if [ "$CFG_XCB" != "no" ]; then
    if [ -n "$PKG_CONFIG" ] && $PKG_CONFIG --exists "xcb >= 1.5" 2>/dev/null; then
        QMAKE_CFLAGS_XCB="`$PKG_CONFIG --cflags xcb 2>/dev/null`"
        QMAKE_LIBS_XCB="`$PKG_CONFIG --libs xcb 2>/dev/null`"
    fi
    if compileTest qpa/xcb "xcb" $QMAKE_CFLAGS_XCB $QMAKE_LIBS_XCB; then

        if [ "$CFG_XCB" = "qt" ]; then
            QT_CONFIG="$QT_CONFIG xcb-qt"
        else
            CFG_XCB="system"

            if [ -n "$PKG_CONFIG" ] && $PKG_CONFIG --exists "xcb >= 1.5" 2>/dev/null; then
                XCB_PACKAGES="xcb xcb-shm xcb-sync xcb-xfixes xcb-randr xcb-image xcb-keysyms xcb-icccm"
                QMAKE_CFLAGS_XCB="`$PKG_CONFIG --cflags $XCB_PACKAGES 2>/dev/null`"
                QMAKE_LIBS_XCB="`$PKG_CONFIG --libs $XCB_PACKAGES 2>/dev/null`"
                # for xcb-xkb tests
                QMAKE_CFLAGS_XKB="`$PKG_CONFIG --cflags xcb xcb-xkb 2>/dev/null`"
                QMAKE_LIBS_XKB="`$PKG_CONFIG --libs xcb xcb-xkb 2>/dev/null`"
            fi

            if compileTest qpa/xcb-xkb "xcb-xkb" $QMAKE_CFLAGS_XKB $QMAKE_LIBS_XKB; then
                CFG_XKB=yes
            else
                CFG_XKB=no
                QMakeVar add DEFINES QT_NO_XKB
            fi

            if compileTest qpa/xcb-syslibs "xcb-syslibs" $QMAKE_CFLAGS_XCB $QMAKE_LIBS_XCB; then
                if compileTest qpa/xcb-render "xcb-render" $QMAKE_CFLAGS_XCB $QMAKE_LIBS_XCB; then
                    QT_CONFIG="$QT_CONFIG xcb-render"
                fi

                if compileTest qpa/xcb-glx "xcb-glx" $QMAKE_CFLAGS_XCB $QMAKE_LIBS_XCB; then
                    CFG_XCB_GLX=yes
                    QT_CONFIG="$QT_CONFIG xcb-glx"
                fi
            else
                echo "The test for linking against libxcb and support libraries failed!"
                echo " You might need to install dependency packages, or pass -qt-xcb."
                echo " See src/plugins/platforms/xcb/README."
                exit 1
            fi
        fi

        # Check for X11. Eventually we should port everything to XCB,
        # but for now the port is incomplete and Xlib is a requirement.
        if compileTest x11/xlib "XLib"; then
            QT_CONFIG="$QT_CONFIG xlib"
        else
            echo "The test for linking against Xlib failed!"
            echo " You might need to install dependency packages."
            echo " See src/plugins/platforms/xcb/README."
            exit 1
        fi

        if compileTest qpa/xcb-xlib "xcb-xlib" $QMAKE_CFLAGS_XCB $QMAKE_LIBS_XCB; then
            QT_CONFIG="$QT_CONFIG xcb-xlib"
        fi

        if [ "$CFG_SM" != "no" ] && [ -n "$PKG_CONFIG" ]; then
            if $PKG_CONFIG --exists "sm" 2>/dev/null && $PKG_CONFIG --exists "ice" 2>/dev/null; then
                QT_CONFIG="$QT_CONFIG xcb-sm"
            fi
        fi

        # auto-detect Xrender support
        if [ "$CFG_XRENDER" != "no" ]; then
            if compileTest x11/xrender "Xrender"; then
                CFG_XRENDER=yes
                QT_CONFIG="$QT_CONFIG xrender"
            else
                if [ "$CFG_XRENDER" = "yes" ] && [ "$CFG_CONFIGURE_EXIT_ON_ERROR" = "yes" ]; then
                    echo "Xrender support cannot be enabled due to functionality tests!"
                    echo " Turn on verbose messaging (-v) to $0 to see the final report."
                    echo " If you believe this message is in error you may use the continue"
                    echo " switch (-continue) to $0 to continue."
                    exit 101
                else
                    CFG_XRENDER=no
                fi
            fi
        fi

        # auto-detect XInput2 support. Needed by xcb too.
        if [ "$CFG_XINPUT2" != "no" ]; then
            if compileTest x11/xinput2 "XInput2"; then
                CFG_XINPUT2=yes
                CFG_XINPUT=no
            else
                if [ "$CFG_XINPUT2" = "yes" ] && [ "$CFG_CONFIGURE_EXIT_ON_ERROR" = "yes" ]; then
                    echo "XInput2 support cannot be enabled due to functionality tests!"
                    echo " Turn on verbose messaging (-v) to $0 to see the final report."
                    echo " If you believe this message is in error you may use the continue"
                    echo " switch (-continue) to $0 to continue."
                    exit 101
                else
                    CFG_XINPUT2=no
                fi
            fi
        fi
    else
        if [ "$CFG_XCB" != "auto" ]; then
            echo "The test for linking against libxcb failed!"
            echo " You might need to install dependency packages for libxcb."
            echo " See src/plugins/platforms/xcb/README."
            exit 1
        fi
        CFG_XCB=no
    fi
fi
if [ "$CFG_XCB" = "no" ]; then
    QMakeVar add DEFINES QT_NO_XCB
fi

if [ "$CFG_DIRECTFB" != "no" ]; then
    if [ -n "$PKG_CONFIG" ] && $PKG_CONFIG --exists directfb 2>/dev/null; then
        QMAKE_CFLAGS_DIRECTFB=`$PKG_CONFIG --cflags directfb 2>/dev/null`
        QMAKE_LIBS_DIRECTFB=`$PKG_CONFIG --libs directfb 2>/dev/null`
        if compileTest qpa/directfb "DirectFB" $QMAKE_CFLAGS_DIRECTFB $QMAKE_LIBS_DIRECTFB; then
            CFG_DIRECTFB=yes
        elif [ "$CFG_DIRECTFB" = "yes" ] && [ "$CFG_CONFIGURE_EXIT_ON_ERROR" = "yes" ]; then
            echo " DirectFB support cannot be enabled due to functionality tests!"
            echo " Turn on verbose messaging (-v) to $0 to see the final report."
            echo " If you believe this message is in error you may use the continue"
            echo " switch (-continue) to $0 to continue."
            exit 101
        else
            CFG_DIRECTFB=no
        fi
    else
        CFG_DIRECTFB=no
    fi
fi

if [ "$CFG_LINUXFB" != "no" ]; then
    if compileTest qpa/linuxfb "LinuxFB"; then
        CFG_LINUXFB=yes
    elif [ "$CFG_LINUXFB" = "yes" ] && [ "$CFG_CONFIGURE_EXIT_ON_ERROR" = "yes" ]; then
        echo " Linux Framebuffer support cannot be enabled due to functionality tests!"
        echo " Turn on verbose messaging (-v) to $0 to see the final report."
        echo " If you believe this message is in error you may use the continue"
        echo " switch (-continue) to $0 to continue."
        exit 101
    else
        CFG_LINUXFB=no
    fi
fi

if [ "$CFG_KMS" != "no" ]; then
    if compileTest qpa/kms "KMS"; then
        CFG_KMS=yes
    elif [ "$CFG_KMS" = "yes" ] && [ "$CFG_CONFIGURE_EXIT_ON_ERROR" = "yes" ]; then
        echo " KMS support cannot be enabled due to functionality tests!"
        echo " Turn on verbose messaging (-v) to $0 to see the final report."
        echo " If you believe this message is in error you may use the continue"
        echo " switch (-continue) to $0 to continue."
        exit 101
    else
        CFG_KMS=no
    fi
fi

# Detect libxkbcommon
ORIG_CFG_XKBCOMMON="$CFG_XKBCOMMON"
if [ "$CFG_XKBCOMMON" != "qt" ]; then
    # currently only xcb platform plugin requires xkbcommon, for other platforms it can be set to 'no'
    if [ "$CFG_XKBCOMMON" != "no" ]; then
        if [ -n "$PKG_CONFIG" ] && $PKG_CONFIG --exists "xkbcommon >= 0.2.0" 2>/dev/null; then
            QMAKE_CFLAGS_XKBCOMMON="`$PKG_CONFIG --cflags xkbcommon 2>/dev/null`"
            QMAKE_LIBS_XKBCOMMON="`$PKG_CONFIG --libs xkbcommon 2>/dev/null`"
            QMAKE_VERSION_XKBCOMMON="`$PKG_CONFIG --modversion xkbcommon 2>/dev/null`"

            QMakeVar set QMAKE_CFLAGS_XKBCOMMON "$QMAKE_CFLAGS_XKBCOMMON"
            QMakeVar set QMAKE_LIBS_XKBCOMMON "$QMAKE_LIBS_XKBCOMMON"
            QMakeVar set QMAKE_VERSION_XKBCOMMON "$QMAKE_VERSION_XKBCOMMON"
            CFG_XKBCOMMON=system
        else
            CFG_XKBCOMMON=no
        fi

        if [ "$CFG_XCB" != "no" ] && [ "$CFG_XKBCOMMON" = "no" ]; then
            # use the bundled version instead
            CFG_XKBCOMMON=qt
        fi
    fi
fi

if [ "$CFG_XKBCOMMON" = "qt" ]; then
    QT_CONFIG="$QT_CONFIG xkbcommon-qt"
elif [ "$CFG_XKBCOMMON" = "no" ]; then
    QMakeVar add DEFINES QT_NO_XKBCOMMON
fi

# EGL Support
if [ "$CFG_EGL" = "yes" ] && [ "$CFG_OPENGL" = "no" ]; then
        echo "EGL support was requested but OpenGL support is disabled."
        echo "Either disable EGL support or enable OpenGL ES support."
        exit 101
elif [ "$CFG_EGL" != "no" ]; then
    if [ -n "$PKG_CONFIG" ] && $PKG_CONFIG --exists egl 2>/dev/null; then
        QMAKE_INCDIR_EGL=`$PKG_CONFIG --cflags-only-I egl 2>/dev/null | sed -e 's,^-I,,g' -e 's, -I, ,g'`
        QMAKE_LIBS_EGL=`$PKG_CONFIG --libs egl 2>/dev/null`
        QMAKE_CFLAGS_EGL=`$PKG_CONFIG --cflags egl 2>/dev/null`
        QMakeVar set QMAKE_INCDIR_EGL "$QMAKE_INCDIR_EGL"
        QMakeVar set QMAKE_LIBS_EGL "$QMAKE_LIBS_EGL"
        QMakeVar set QMAKE_CFLAGS_EGL "`echo " $QMAKE_CFLAGS_EGL " | sed -e 's, -I[^ ]* , ,g;s,^ ,,;s, $,,'`"
    fi       # detect EGL support
    if compileTest qpa/egl "EGL" $QMAKE_CFLAGS_EGL $QMAKE_LIBS_EGL; then
        CFG_EGL=yes
    elif [ "$CFG_EGL" = "yes" ]; then
        echo " The EGL functionality test failed; EGL is required by some QPA plugins to manage contexts & surfaces."
        echo " You might need to modify the include and library search paths by editing"
        echo " QMAKE_INCDIR_EGL, QMAKE_LIBDIR_EGL and QMAKE_LIBS_EGL in ${XQMAKESPEC}."
        exit 1
    else
        CFG_EGL=no
    fi
fi

if [ "$CFG_EGLFS" != "no" ]; then
    if [ "$XPLATFORM_QNX" = "no" ]; then
        CFG_EGLFS="$CFG_EGL"
    else
        CFG_EGLFS="no"
    fi
fi

if [ "$CFG_KMS" = "yes" ]; then
    if [ "$CFG_EGL" = "yes" ]; then
        CFG_KMS="yes"
    else
        CFG_KMS="no"
    fi
fi

# Detect accessibility support
if [ "$CFG_ACCESSIBILITY" = "no" ]; then
    echo >&2 "Warning: Disabling Accessibility. This version of Qt is unsupported."
else
    CFG_ACCESSIBILITY=yes

    # linux/xcb accessibility bridge needs dbus
    if [ "$CFG_XCB" != "no" ]; then
        if [ "$CFG_DBUS" != "no" ]; then
            CFG_ACCESSIBILITY_ATSPI_BRIDGE=yes
            QT_CONFIG="$QT_CONFIG accessibility-atspi-bridge"
        else
            echo >&2 "Warning: Disabling Linux Accessibility Bridge: DBus is missing."
            QCONFIG_FLAGS="$QCONFIG_FLAGS QT_NO_ACCESSIBILITY_ATSPI_BRIDGE"
        fi
    fi
fi

# Determine the default QPA platform
if [ -z "$QT_QPA_DEFAULT_PLATFORM" ]; then
    # check the mkspec
    QT_QPA_DEFAULT_PLATFORM=`getXQMakeConf QT_QPA_DEFAULT_PLATFORM`
    if [ -z "$QT_QPA_DEFAULT_PLATFORM" ]; then
        if [ "$XPLATFORM_MINGW" = "yes" ]; then
            QT_QPA_DEFAULT_PLATFORM="windows"
        elif [ "$XPLATFORM_MAC" = "yes" ]; then
            QT_QPA_DEFAULT_PLATFORM="cocoa"
        elif [ "$UNAME_SYSTEM" = "QNX" ]; then
            QT_QPA_DEFAULT_PLATFORM="qnx"
        else
            QT_QPA_DEFAULT_PLATFORM="xcb"
        fi
    fi
fi

if [ -n "$QMAKE_CFLAGS_XCB" ] || [ -n "$QMAKE_LIBS_XCB" ]; then
    QMakeVar set QMAKE_CFLAGS_XCB "$QMAKE_CFLAGS_XCB"
    QMakeVar set QMAKE_LIBS_XCB "$QMAKE_LIBS_XCB"
fi

if [ "$CFG_DIRECTFB" = "yes" ]; then
    QT_CONFIG="$QT_CONFIG directfb"
    QMakeVar set QMAKE_CFLAGS_DIRECTFB "$QMAKE_CFLAGS_DIRECTFB"
    QMakeVar set QMAKE_LIBS_DIRECTFB "$QMAKE_LIBS_DIRECTFB"
fi
if [ "$CFG_LINUXFB" = "yes" ]; then
    QT_CONFIG="$QT_CONFIG linuxfb"
fi
if [ "$CFG_KMS" = "yes" ]; then
    QT_CONFIG="$QT_CONFIG kms"
fi

if [ "$XPLATFORM_MAC" = "no" ] && [ "$XPLATFORM_MINGW" = "no" ] && [ "$XPLATFORM_QNX" = "no" ] && [ "$XPLATFORM_ANDROID" = "no" ]; then
    if [ "$CFG_XCB" = "no" ] && [ "$CFG_EGLFS" = "no" ] && [ "$CFG_DIRECTFB" = "no" ] && [ "$CFG_LINUXFB" = "no" ] && [ "$CFG_KMS" = "no" ]; then
        if [ "$QPA_PLATFORM_GUARD" = "yes" ] &&
            ( [ "$ORIG_CFG_XCB" = "auto" ] || [ "$ORIG_CFG_EGLFS" = "auto" ] || [ "$ORIG_CFG_DIRECTFB" = "auto" ] || [ "$ORIG_CFG_LINUXFB" = "auto" ] || [ "$ORIG_CFG_KMS" = "auto" ] ); then
        echo "No QPA platform plugin enabled!"
        echo " If you really want to build without a QPA platform plugin you must pass"
        echo " -no-qpa-platform-guard to configure. Doing this will"
        echo " produce a Qt that can not run GUI applications."
        echo " The dependencies needed for xcb to build are listed in"
        echo " src/plugins/platforms/xcb/README"
        exit 1
    fi
fi
    fi

# freetype support
[ "$XPLATFORM_MINGW" = "yes" ] && [ "$CFG_FREETYPE" = "auto" ] && CFG_FREETYPE=no
if [ "$CFG_FREETYPE" = "auto" ]; then
    if compileTest unix/freetype "FreeType"; then
        CFG_FREETYPE=system
    else
        CFG_FREETYPE=yes
    fi
fi

# harfbuzz support
[ "$XPLATFORM_MINGW" = "yes" ] && [ "$CFG_HARFBUZZ" = "auto" ] && CFG_HARFBUZZ=no
if [ "$CFG_HARFBUZZ" = "auto" ]; then
    if compileTest unix/harfbuzz "HarfBuzz"; then
        CFG_HARFBUZZ=system
    else
        CFG_HARFBUZZ=yes
    fi
fi

if ! compileTest unix/stl "STL" &&
    [ "$CFG_CONFIGURE_EXIT_ON_ERROR" = "yes" ]; then
    echo "STL functionality check failed! Cannot build Qt with this STL library."
    echo " Turn on verbose messaging (-v) to $0 to see the final report."
    exit 101
fi


# detect POSIX clock_gettime()
if [ "$CFG_CLOCK_GETTIME" = "auto" ]; then
    if compileTest unix/clock-gettime "POSIX clock_gettime()"; then
	CFG_CLOCK_GETTIME=yes
    else
	CFG_CLOCK_GETTIME=no
    fi
fi

# detect POSIX monotonic clocks
if [ "$CFG_CLOCK_GETTIME" = "yes" ] && [ "$CFG_CLOCK_MONOTONIC" = "auto" ]; then
    if compileTest unix/clock-monotonic "POSIX Monotonic Clock"; then
	CFG_CLOCK_MONOTONIC=yes
    else
	CFG_CLOCK_MONOTONIC=no
    fi
elif [ "$CFG_CLOCK_GETTIME" = "no" ]; then
    CFG_CLOCK_MONOTONIC=no
fi

# detect mremap
if [ "$CFG_MREMAP" = "auto" ]; then
    if compileTest unix/mremap "mremap"; then
	CFG_MREMAP=yes
    else
	CFG_MREMAP=no
    fi
fi

# find if the platform provides getaddrinfo (ipv6 dns lookups)
if [ "$CFG_GETADDRINFO" != "no" ]; then
    if compileTest unix/getaddrinfo "getaddrinfo"; then
        CFG_GETADDRINFO=yes
    else
	if [ "$CFG_GETADDRINFO" = "yes" ] && [ "$CFG_CONFIGURE_EXIT_ON_ERROR" = "yes" ]; then
            echo "getaddrinfo support cannot be enabled due to functionality tests!"
            echo " Turn on verbose messaging (-v) to $0 to see the final report."
            echo " If you believe this message is in error you may use the continue"
            echo " switch (-continue) to $0 to continue."
            exit 101
	else
	    CFG_GETADDRINFO=no
	fi
    fi
fi

# find if the platform provides inotify
if [ "$CFG_INOTIFY" != "no" ]; then
    if compileTest unix/inotify "inotify"; then
        CFG_INOTIFY=yes
    else
	if [ "$CFG_INOTIFY" = "yes" ] && [ "$CFG_CONFIGURE_EXIT_ON_ERROR" = "yes" ]; then
            echo "inotify support cannot be enabled due to functionality tests!"
            echo " Turn on verbose messaging (-v) to $0 to see the final report."
            echo " If you believe this message is in error you may use the continue"
            echo " switch (-continue) to $0 to continue."
            exit 101
	else
	    CFG_INOTIFY=no
	fi
    fi
fi

# find if the platform provides eventfd
if [ "$CFG_EVENTFD" != "no" ]; then
    if compileTest unix/eventfd "eventfd"; then
        CFG_EVENTFD=yes
    else
        if [ "$CFG_EVENTFD" = "yes" ] && [ "$CFG_CONFIGURE_EXIT_ON_ERROR" = "yes" ]; then
            echo "eventfd support cannot be enabled due to functionality tests!"
            echo " Turn on verbose messaging (-v) to $0 to see the final report."
            echo " If you believe this message is in error you may use the continue"
            echo " switch (-continue) to $0 to continue."
            exit 101
        else
            CFG_EVENTFD=no
        fi
    fi
fi

# find if the platform provides if_nametoindex (ipv6 interface name support)
if [ "$CFG_IPV6IFNAME" != "no" ]; then
    if compileTest unix/ipv6ifname "IPv6 interface name"; then
        CFG_IPV6IFNAME=yes
    else
        if [ "$CFG_IPV6IFNAME" = "yes" ] && [ "$CFG_CONFIGURE_EXIT_ON_ERROR" = "yes" ]; then
            echo "IPv6 interface name support cannot be enabled due to functionality tests!"
            echo " Turn on verbose messaging (-v) to $0 to see the final report."
            echo " If you believe this message is in error you may use the continue"
            echo " switch (-continue) to $0 to continue."
            exit 101
        else
	    CFG_IPV6IFNAME=no
	fi
    fi
fi

# find if the platform provides getifaddrs (network interface enumeration)
if [ "$CFG_GETIFADDRS" != "no" ]; then
    if compileTest unix/getifaddrs "getifaddrs"; then
        CFG_GETIFADDRS=yes
    else
        if [ "$CFG_GETIFADDRS" = "yes" ] && [ "$CFG_CONFIGURE_EXIT_ON_ERROR" = "yes" ]; then
            echo "getifaddrs support cannot be enabled due to functionality tests!"
            echo " Turn on verbose messaging (-v) to $0 to see the final report."
            echo " If you believe this message is in error you may use the continue"
            echo " switch (-continue) to $0 to continue."
            exit 101
        else
	    CFG_GETIFADDRS=no
	fi
    fi
fi

# detect OpenSSL
if [ "$CFG_OPENSSL" != "no" ]; then
    if compileTest unix/openssl "OpenSSL"; then
        if [ "$CFG_OPENSSL" = "auto" ]; then
            CFG_OPENSSL=yes
        fi
    else
        if ( [ "$CFG_OPENSSL" = "yes" ] || [ "$CFG_OPENSSL" = "linked" ] ) && [ "$CFG_CONFIGURE_EXIT_ON_ERROR" = "yes" ]  && [ "$XPLATFORM_ANDROID" = "no" ]; then
            echo "OpenSSL support cannot be enabled due to functionality tests!"
            echo " Turn on verbose messaging (-v) to $0 to see the final report."
            echo " If you believe this message is in error you may use the continue"
            echo " switch (-continue) to $0 to continue."
            exit 101
        else
            CFG_OPENSSL=no
        fi
    fi
fi

# detect PCRE
if [ "$CFG_PCRE" != "qt" ]; then
    if compileTest unix/pcre "PCRE"; then
        CFG_PCRE=system
    else
        if [ "$CFG_PCRE" = "system" ] && [ "$CFG_CONFIGURE_EXIT_ON_ERROR" = "yes" ]; then
            echo "PCRE support cannot be enabled due to functionality tests!"
            echo " Turn on verbose messaging (-v) to $0 to see the final report."
            echo " If you believe this message is in error you may use the continue"
            echo " switch (-continue) to $0 to continue."
            exit 101
        else
            CFG_PCRE=qt
        fi
    fi
fi

# detect OpenVG support
if [ "$CFG_OPENVG" != "no" ]; then
    if compileTest unix/openvg "OpenVG"; then
        if [ "$CFG_OPENVG" = "auto" ]; then
            CFG_OPENVG=yes
        fi
    elif compileTest unix/openvg "OpenVG" -config openvg_on_opengl; then
        if [ "$CFG_OPENVG" = "auto" ]; then
            CFG_OPENVG=yes
        fi
        CFG_OPENVG_ON_OPENGL=yes
    elif compileTest unix/openvg "OpenVG (lc includes)" -config lower_case_includes; then
        if [ "$CFG_OPENVG" = "auto" ]; then
            CFG_OPENVG=yes
        fi
        CFG_OPENVG_LC_INCLUDES=yes
    elif compileTest unix/openvg "OpenVG (lc includes)" -config "openvg_on_opengl lower_case_includes"; then
        if [ "$CFG_OPENVG" = "auto" ]; then
            CFG_OPENVG=yes
        fi
        CFG_OPENVG_LC_INCLUDES=yes
        CFG_OPENVG_ON_OPENGL=yes
    else
        if [ "$CFG_OPENVG" != "auto" ] && [ "$CFG_CONFIGURE_EXIT_ON_ERROR" = "yes" ]; then
            echo "$CFG_OPENVG was specified for OpenVG but cannot be enabled due to functionality tests!"
            echo " Turn on verbose messaging (-v) to $0 to see the final report."
            echo " If you believe this message is in error you may use the continue"
            echo " switch (-continue) to $0 to continue."
            exit 101
        else
            CFG_OPENVG=no
        fi
    fi
    if [ "$CFG_OPENVG" = "yes" ] && compileTest unix/shivavg "ShivaVG"; then
        CFG_OPENVG_SHIVA=yes
    fi
fi

if [ "$CFG_ALSA" = "auto" ]; then
    if compileTest unix/alsa "alsa"; then
        CFG_ALSA=yes
    else
        CFG_ALSA=no
    fi
fi

if [ "$CFG_JAVASCRIPTCORE_JIT" = "yes" ] || [ "$CFG_JAVASCRIPTCORE_JIT" = "auto" ]; then
    if [ "$CFG_ARCH" = "arm" ]; then
       compileTest unix/javascriptcore-jit "javascriptcore-jit"
        if [ $? != "0" ]; then
           CFG_JAVASCRIPTCORE_JIT=no
        fi
    else
	case "$XPLATFORM" in
	    linux-icc*)
		CFG_JAVASCRIPTCORE_JIT=no
		;;
	esac
    fi
fi

if [ "$CFG_JAVASCRIPTCORE_JIT" = "yes" ]; then
    QMakeVar set JAVASCRIPTCORE_JIT yes
elif [ "$CFG_JAVASCRIPTCORE_JIT" = "no" ]; then
    QMakeVar set JAVASCRIPTCORE_JIT no
fi

if [ "$CFG_AUDIO_BACKEND" = "auto" ]; then
    CFG_AUDIO_BACKEND=yes
fi

if [ "$CFG_LARGEFILE" != "yes" ] && [ "$XPLATFORM_MINGW" = "yes" ]; then
    echo "Warning: largefile support cannot be disabled for win32."
    CFG_LARGEFILE="yes"
fi

#-------------------------------------------------------------------------------
# ask for all that hasn't been auto-detected or specified in the arguments
#-------------------------------------------------------------------------------

[ "$CFG_CXX11" = "yes" ] && QT_CONFIG="$QT_CONFIG c++11"

if [ "$CFG_SILENT" = "yes" ]; then
    QMAKE_CONFIG="$QMAKE_CONFIG silent"
fi

# disable accessibility
if [ "$CFG_ACCESSIBILITY" = "no" ]; then
    QCONFIG_FLAGS="$QCONFIG_FLAGS QT_NO_ACCESSIBILITY"
else
    QT_CONFIG="$QT_CONFIG accessibility"
fi

# enable egl
if [ "$CFG_EGL" = "yes" ]; then
    QT_CONFIG="$QT_CONFIG egl"
else
    QCONFIG_FLAGS="$QCONFIG_FLAGS QT_NO_EGL"
fi

# enable eglfs
if [ "$CFG_EGLFS" = "yes" ]; then
    QT_CONFIG="$QT_CONFIG eglfs"
else
    QCONFIG_FLAGS="$QCONFIG_FLAGS QT_NO_EGLFS"
fi

# enable openvg
if [ "$CFG_OPENVG" = "no" ]; then
    QCONFIG_FLAGS="$QCONFIG_FLAGS QT_NO_OPENVG"
else
    QT_CONFIG="$QT_CONFIG openvg"
    if [ "$CFG_OPENVG_LC_INCLUDES" = "yes" ]; then
        QCONFIG_FLAGS="$QCONFIG_FLAGS QT_LOWER_CASE_VG_INCLUDES"
    fi
    if [ "$CFG_OPENVG_ON_OPENGL" = "yes" ]; then
        QT_CONFIG="$QT_CONFIG openvg_on_opengl"
    fi
    if [ "$CFG_OPENVG_SHIVA" = "yes" ]; then
        QT_CONFIG="$QT_CONFIG shivavg"
        QCONFIG_FLAGS="$QCONFIG_FLAGS QT_SHIVAVG"
    fi
fi

# enable opengl
if [ "$CFG_OPENGL" = "no" ]; then
    QCONFIG_FLAGS="$QCONFIG_FLAGS QT_NO_OPENGL"
else
    QT_CONFIG="$QT_CONFIG opengl"
fi

if [ "$CFG_OPENGL" = "es2" ]; then
    QCONFIG_FLAGS="$QCONFIG_FLAGS QT_OPENGL_ES QT_OPENGL_ES_2"
    QT_CONFIG="$QT_CONFIG opengles2"
fi

if [ "$CFG_SHARED" = "yes" ]; then
    QT_CONFIG="$QT_CONFIG shared"
    QTCONFIG_CONFIG="$QTCONFIG_CONFIG shared"
elif [ "$CFG_SHARED" = "no" ]; then
    QT_CONFIG="$QT_CONFIG static"
    QTCONFIG_CONFIG="$QTCONFIG_CONFIG static"
fi

#FIXME: qpa is implicit this should all be removed
QMAKE_CONFIG="$QMAKE_CONFIG qpa"
QT_CONFIG="$QT_CONFIG qpa"
QTCONFIG_CONFIG="$QTCONFIG_CONFIG qpa"

if [ "$CFG_LARGEFILE" = "yes" ] && [ "$XPLATFORM_MINGW" != "yes" ]; then
    QMAKE_CONFIG="$QMAKE_CONFIG largefile"
fi
if [ "$CFG_USE_GNUMAKE" = "yes" ]; then
    QMAKE_CONFIG="$QMAKE_CONFIG GNUmake"
fi
[ "$CFG_REDUCE_EXPORTS" = "yes" ] && QT_CONFIG="$QT_CONFIG reduce_exports"
[ "$CFG_STACK_PROTECTOR_STRONG" = "yes" ] && QT_CONFIG="$QT_CONFIG stack-protector-strong"
[ "$CFG_REDUCE_RELOCATIONS" = "yes" ] && QT_CONFIG="$QT_CONFIG reduce_relocations"
[ "$CFG_STRIP" = "no" ] && QMAKE_CONFIG="$QMAKE_CONFIG nostrip"
[ "$CFG_PRECOMPILE" = "yes" ] && QMAKE_CONFIG="$QMAKE_CONFIG precompile_header"
if [ "$CFG_SEPARATE_DEBUG_INFO" = "yes" ]; then
    QMakeVar add QMAKE_CFLAGS -g
    QMakeVar add QMAKE_CXXFLAGS -g
    QT_CONFIG="$QT_CONFIG separate_debug_info"
fi
if [ "$CFG_SEPARATE_DEBUG_INFO_NOCOPY" = "yes" ] ; then
    QT_CONFIG="$QT_CONFIG separate_debug_info_nocopy"
fi
[ "$CFG_SSE2" = "yes" ] && QMAKE_CONFIG="$QMAKE_CONFIG sse2"
[ "$CFG_SSE3" = "yes" ] && QMAKE_CONFIG="$QMAKE_CONFIG sse3"
[ "$CFG_SSSE3" = "yes" ] && QMAKE_CONFIG="$QMAKE_CONFIG ssse3"
[ "$CFG_SSE4_1" = "yes" ] && QMAKE_CONFIG="$QMAKE_CONFIG sse4_1"
[ "$CFG_SSE4_2" = "yes" ] && QMAKE_CONFIG="$QMAKE_CONFIG sse4_2"
[ "$CFG_AVX" = "yes" ] && QMAKE_CONFIG="$QMAKE_CONFIG avx"
[ "$CFG_AVX2" = "yes" ] && QMAKE_CONFIG="$QMAKE_CONFIG avx2"
[ "$CFG_IWMMXT" = "yes" ] && QMAKE_CONFIG="$QMAKE_CONFIG iwmmxt"
[ "$CFG_NEON" = "yes" ] && QMAKE_CONFIG="$QMAKE_CONFIG neon"
if [ "$CFG_ARCH" = "mips" ]; then
    [ "$CFG_MIPS_DSP" = "yes" ] && QMAKE_CONFIG="$QMAKE_CONFIG mips_dsp"
    [ "$CFG_MIPS_DSPR2" = "yes" ] && QMAKE_CONFIG="$QMAKE_CONFIG mips_dspr2"
fi
if [ "$CFG_CLOCK_GETTIME" = "yes" ]; then
    QT_CONFIG="$QT_CONFIG clock-gettime"
fi
if [ "$CFG_CLOCK_MONOTONIC" = "yes" ]; then
    QT_CONFIG="$QT_CONFIG clock-monotonic"
fi
if [ "$CFG_MREMAP" = "yes" ]; then
    QT_CONFIG="$QT_CONFIG mremap"
fi
if [ "$CFG_GETADDRINFO" = "yes" ]; then
    QT_CONFIG="$QT_CONFIG getaddrinfo"
fi
if [ "$CFG_IPV6IFNAME" = "yes" ]; then
    QT_CONFIG="$QT_CONFIG ipv6ifname"
fi
if [ "$CFG_GETIFADDRS" = "yes" ]; then
    QT_CONFIG="$QT_CONFIG getifaddrs"
fi
if [ "$CFG_INOTIFY" = "yes" ]; then
    QT_CONFIG="$QT_CONFIG inotify"
fi
if [ "$CFG_EVENTFD" = "yes" ]; then
    QT_CONFIG="$QT_CONFIG eventfd"
fi
if [ "$CFG_LIBJPEG" = "no" ]; then
    CFG_JPEG="no"
elif [ "$CFG_LIBJPEG" = "system" ]; then
    QT_CONFIG="$QT_CONFIG system-jpeg"
fi
if [ "$CFG_JPEG" = "no" ]; then
    QT_CONFIG="$QT_CONFIG no-jpeg"
elif [ "$CFG_JPEG" = "yes" ]; then
    QT_CONFIG="$QT_CONFIG jpeg"
fi
if [ "$CFG_LIBPNG" = "no" ]; then
    CFG_PNG="no"
fi
if [ "$CFG_LIBPNG" = "system" ]; then
    QT_CONFIG="$QT_CONFIG system-png"
fi
if [ "$CFG_PNG" = "no" ]; then
    QT_CONFIG="$QT_CONFIG no-png"
elif [ "$CFG_PNG" = "yes" ]; then
    QT_CONFIG="$QT_CONFIG png"
fi
if [ "$CFG_GIF" = "no" ]; then
    QT_CONFIG="$QT_CONFIG no-gif"
elif [ "$CFG_GIF" = "yes" ]; then
    QT_CONFIG="$QT_CONFIG gif"
fi
if [ "$CFG_FREETYPE" = "no" ]; then
    QT_CONFIG="$QT_CONFIG no-freetype"
    QCONFIG_FLAGS="$QCONFIG_FLAGS QT_NO_FREETYPE"
elif [ "$CFG_FREETYPE" = "system" ]; then
    QT_CONFIG="$QT_CONFIG system-freetype"
else
    QT_CONFIG="$QT_CONFIG freetype"
fi
if [ "$CFG_HARFBUZZ" = "no" ]; then
    QT_CONFIG="$QT_CONFIG no-harfbuzz"
    QCONFIG_FLAGS="$QCONFIG_FLAGS QT_NO_HARFBUZZ"
elif [ "$CFG_HARFBUZZ" = "system" ]; then
    QT_CONFIG="$QT_CONFIG system-harfbuzz"
else
    QT_CONFIG="$QT_CONFIG harfbuzz"
fi
if [ "$CFG_GUI" = "auto" ]; then
    CFG_GUI="yes"
fi
if [ "$CFG_GUI" = "no" ]; then
    QT_CONFIG="$QT_CONFIG no-gui"
    CFG_WIDGETS="no"
fi
if [ "$CFG_WIDGETS" = "no" ]; then
    QT_CONFIG="$QT_CONFIG no-widgets"
    QCONFIG_FLAGS="$QCONFIG_FLAGS QT_NO_WIDGETS"
fi

if [ "$XPLATFORM_MAC" = "yes" ]; then
    #On Mac we implicitly link against libz, so we
    #never use the 3rdparty stuff.
    [ "$CFG_ZLIB" = "yes" ] && CFG_ZLIB="system"
fi
if [ "$CFG_ZLIB" = "yes" ]; then
    QT_CONFIG="$QT_CONFIG zlib"
elif [ "$CFG_ZLIB" = "system" ]; then
    QT_CONFIG="$QT_CONFIG system-zlib"
fi

[ "$CFG_NIS" = "yes" ] && QT_CONFIG="$QT_CONFIG nis"
[ "$CFG_CUPS" = "yes" ] && QT_CONFIG="$QT_CONFIG cups"
[ "$CFG_ICONV" = "yes" ] && QT_CONFIG="$QT_CONFIG iconv"
[ "$CFG_ICONV" = "sun" ] && QT_CONFIG="$QT_CONFIG sun-libiconv"
[ "$CFG_ICONV" = "gnu" ] && QT_CONFIG="$QT_CONFIG gnu-libiconv"
[ "$CFG_GLIB" = "yes" ] && QT_CONFIG="$QT_CONFIG glib"
[ "$CFG_DBUS" = "yes" ] && QT_CONFIG="$QT_CONFIG dbus"
[ "$CFG_DBUS" = "linked" ] && QT_CONFIG="$QT_CONFIG dbus dbus-linked"
[ "$CFG_OPENSSL" = "yes" ] && QT_CONFIG="$QT_CONFIG openssl"
[ "$CFG_OPENSSL" = "linked" ] && QT_CONFIG="$QT_CONFIG openssl-linked"
[ "$CFG_XCB" != "no" ] && QT_CONFIG="$QT_CONFIG xcb"
[ "$CFG_XINPUT2" = "yes" ] && QT_CONFIG="$QT_CONFIG xinput2"
[ "$CFG_SYSTEM_PROXIES" = "yes" ] && QT_CONFIG="$QT_CONFIG system-proxies"
[ "$CFG_DIRECTWRITE" = "yes" ] && QT_CONFIG="$QT_CONFIG directwrite"

[ '!' -z "$DEFINES" ] && QMakeVar add DEFINES "$DEFINES"
[ '!' -z "$L_FLAGS" ] && QMakeVar add LIBS "$L_FLAGS"

if [ "$XPLATFORM_MAC" = "yes" ] && [ "$QT_CROSS_COMPILE" = "no" ]; then
    if [ "$CFG_RPATH" = "yes" ]; then
       QMAKE_CONFIG="$QMAKE_CONFIG absolute_library_soname"
    fi
elif [ -z "`getXQMakeConf 'QMAKE_(LFLAGS_)?RPATH'`" ]; then
    if [ -n "$RPATH_FLAGS" ]; then
        echo
        echo "ERROR: -R cannot be used on this platform as \$QMAKE_LFLAGS_RPATH is"
        echo "       undefined."
        echo
        exit 1
    elif [ "$CFG_RPATH" = "yes" ]; then
        RPATH_MESSAGE="        NOTE: This platform does not support runtime library paths, using -no-rpath."
        CFG_RPATH=no
    fi
else
    if [ -n "$RPATH_FLAGS" ]; then
        # add the user defined rpaths
	QMakeVar add QMAKE_RPATHDIR "$RPATH_FLAGS"
    fi
fi
if [ "$CFG_RPATH" = "yes" ]; then
    QT_CONFIG="$QT_CONFIG rpath"
fi

if [ '!' -z "$I_FLAGS" ]; then
    # add the user define include paths
    QMakeVar add QMAKE_CFLAGS "$I_FLAGS"
    QMakeVar add QMAKE_CXXFLAGS "$I_FLAGS"
fi

if [ '!' -z "$W_FLAGS" ]; then
    # add the user defined warning flags
    QMakeVar add QMAKE_CFLAGS_WARN_ON "$W_FLAGS"
    QMakeVar add QMAKE_CXXFLAGS_WARN_ON "$W_FLAGS"
    QMakeVar add QMAKE_OBJECTIVE_CFLAGS_WARN_ON "$W_FLAGS"
fi

if [ "$XPLATFORM_MINGW" = "yes" ]; then
    # mkspecs/features/win32/default_pre.prf sets "no-rtti".
    # Follow default behavior of configure.exe by overriding with "rtti".
    QTCONFIG_CONFIG="$QTCONFIG_CONFIG rtti"
fi

if [ "$CFG_ALSA" = "yes" ]; then
    QT_CONFIG="$QT_CONFIG alsa"
fi

if [ "$CFG_PULSEAUDIO" = "yes" ]; then
    QT_CONFIG="$QT_CONFIG pulseaudio"
fi

if [ "$CFG_COREWLAN" = "yes" ]; then
    QT_CONFIG="$QT_CONFIG corewlan"
fi

if [ "$CFG_ICU" = "yes" ]; then
    QT_CONFIG="$QT_CONFIG icu"
fi

if [ "$CFG_FORCE_ASSERTS" = "yes" ]; then
    QT_CONFIG="$QT_CONFIG force_asserts"
fi

if [ "$CFG_PCRE" = "qt" ]; then
    QMAKE_CONFIG="$QMAKE_CONFIG pcre"
fi

#
# Some Qt modules are too advanced in C++ for some old compilers
# Detect here the platforms where they are known to work.
#
# See Qt documentation for more information on which features are
# supported and on which compilers.
#
canBuildQtConcurrent="yes"

case "$XPLATFORM" in
    hpux-g++*)
	# PA-RISC's assembly is too limited
	# gcc 3.4 on that platform can't build QtXmlPatterns
	# the assembly it generates cannot be compiled

	# Check gcc's version
	case "$(${QMAKE_CONF_COMPILER} -dumpversion)" in
	    4*)
		;;
	    3.4*)
		canBuildQtXmlPatterns="no"
		;;
	    *)
		canBuildWebKit="no"
		canBuildQtXmlPatterns="no"
		;;
	esac
	;;
    unsupported/vxworks-*-g++*)
	canBuildWebKit="no"
	;;
    unsupported/vxworks-*-dcc*)
	canBuildWebKit="no"
	canBuildQtXmlPatterns="no"
	;;
    *-g++*)
	# Check gcc's version
	case "$(${QMAKE_CONF_COMPILER} -dumpversion)" in
	    4*|3.4*)
		;;
            3.3*)
                canBuildWebKit="no"
                ;;
	    *)
		canBuildWebKit="no"
		canBuildQtXmlPatterns="no"
		;;
	esac
	;;
    solaris-cc*)
        # Check the compiler version
        case `${QMAKE_CONF_COMPILER} -V 2>&1 | $AWK '{print $4}'` in
            5.[012345678])
                canBuildWebKit="no"
                canBuildQtXmlPatterns="no"
                canBuildQtConcurrent="no"
                ;;
            5.*)
                canBuildWebKit="no"
                canBuildQtConcurrent="no"
                ;;
        esac
        ;;
    hpux-acc*)
	canBuildWebKit="no"
	canBuildQtXmlPatterns="no"
        canBuildQtConcurrent="no"
	;;
    hpuxi-acc*)
	canBuildWebKit="no"
	;;
    aix-xlc*)
        # Get the xlC version
        cat > xlcver.c <<EOF
#include <stdio.h>
int main()
{
    printf("%d.%d\n", __xlC__ >> 8, __xlC__ & 0xFF);
    return 0;
}
EOF
        xlcver=
        if ${QMAKE_CONF_COMPILER} -o xlcver xlcver.c >/dev/null 2>/dev/null; then
            xlcver=`./xlcver 2>/dev/null`
            rm -f ./xlcver
        fi
        if [ "$OPT_VERBOSE" = "yes" ]; then
            if [ -n "$xlcver" ]; then
                echo Found IBM xlC version: $xlcver.
            else
                echo Could not determine IBM xlC version, assuming oldest supported.
            fi
        fi

        case "$xlcver" in
            [123456].*)
                canBuildWebKit="no"
                canBuildQtXmlPatterns="no"
                canBuildQtConcurrent="no"
                ;;
            *)
                canBuildWebKit="no"
                canBuildQtConcurrent="no"
                ;;
        esac
        ;;
    irix-cc*)
        canBuildWebKit="no"
        canBuildQtConcurrent="no"
	;;
esac

if [ "$CFG_GUI" = "no" ]; then
    # WebKit requires Qt GUI
    canBuildWebKit="no"
fi

if [ "$CFG_SHARED" = "no" ]; then
    echo
    echo "WARNING: Using static linking will disable the WebKit module."
    echo
    canBuildWebKit="no"
fi

CFG_CONCURRENT="yes"
if [ "$canBuildQtConcurrent" = "no" ]; then
    QCONFIG_FLAGS="$QCONFIG_FLAGS QT_NO_CONCURRENT"
    CFG_CONCURRENT="no"
else
    QT_CONFIG="$QT_CONFIG concurrent"
fi

# ### Vestige
if [ "$CFG_AUDIO_BACKEND" = "yes" ]; then
    QT_CONFIG="$QT_CONFIG audio-backend"
fi

# ### Vestige
if [ "$CFG_WEBKIT" = "debug" ]; then
    QMAKE_CONFIG="$QMAKE_CONFIG webkit-debug"
fi

# ### Vestige
if [ "$CFG_QML_DEBUG" = "no" ]; then
    QCONFIG_FLAGS="$QCONFIG_FLAGS QT_QML_NO_DEBUGGER"
fi

case "$QMAKE_CONF_COMPILER" in
*clang*)
    # Clang
    COMPILER_VERSION=`${QMAKE_CONF_COMPILER} -v 2>&1 | sed -n -E '
/^Apple (clang|LLVM) version /{s///; s/^([0-9]*)\.([0-9]*).*$/QT_APPLE_CLANG_MAJOR_VERSION=\1; QT_APPLE_CLANG_MINOR_VERSION=\2/;p;q;}
/^clang version /{s///; s/^([0-9]*)\.([0-9]*).*$/QT_CLANG_MAJOR_VERSION=\1; QT_CLANG_MINOR_VERSION=\2/;p;q;}'`
    eval "$COMPILER_VERSION"
    ;;
*icpc)
    # Intel CC
    COMPILER_VERSION=`${QMAKE_CONF_COMPILER} -v 2>&1 | sed -n '
s/icpc version \([0-9]*\)\.\([0-9]*\)\.\([0-9]*\) .*$/QT_ICC_MAJOR_VERSION=\1; QT_ICC_MINOR_VERSION=\2; QT_ICC_PATCH_VERSION=\3/p'`
    eval "$COMPILER_VERSION"
    ;;
*g++*)
    # GNU C++
    COMPILER_VERSION=`${QMAKE_CONF_COMPILER} -dumpversion 2>/dev/null`

    case "$COMPILER_VERSION" in
    *.*.*)
        QT_GCC_MAJOR_VERSION=`echo $COMPILER_VERSION | sed 's,^\([0-9]*\)\.\([0-9]*\)\.\([0-9]*\).*,\1,'`
        QT_GCC_MINOR_VERSION=`echo $COMPILER_VERSION | sed 's,^\([0-9]*\)\.\([0-9]*\)\.\([0-9]*\).*,\2,'`
        QT_GCC_PATCH_VERSION=`echo $COMPILER_VERSION | sed 's,^\([0-9]*\)\.\([0-9]*\)\.\([0-9]*\).*,\3,'`
        ;;
    *.*)
        QT_GCC_MAJOR_VERSION=`echo $COMPILER_VERSION | sed 's,^\([0-9]*\)\.\([0-9]*\).*,\1,'`
        QT_GCC_MINOR_VERSION=`echo $COMPILER_VERSION | sed 's,^\([0-9]*\)\.\([0-9]*\).*,\2,'`
        QT_GCC_PATCH_VERSION=0
        ;;
    esac

    ;;
*)
    #
    ;;
esac

#-------------------------------------------------------------------------------
# part of configuration information goes into qconfig.h
#-------------------------------------------------------------------------------

case "$CFG_QCONFIG" in
full)
    echo "/* Everything */" >"$outpath/src/corelib/global/qconfig.h.new"
    ;;
*)
    tmpconfig="$outpath/src/corelib/global/qconfig.h.new"
    echo "#ifndef QT_BOOTSTRAPPED" >"$tmpconfig"
    cat "$CFG_QCONFIG_PATH" >>"$tmpconfig"
    echo "#endif" >>"$tmpconfig"
    ;;
esac

cat >>"$outpath/src/corelib/global/qconfig.h.new" <<EOF

/* Qt Edition */
#ifndef QT_EDITION
#  define QT_EDITION $QT_EDITION
#endif
EOF

echo '/* Compile time features */' >>"$outpath/src/corelib/global/qconfig.h.new"
[ '!' -z "$LicenseKeyExt" ] && echo "#define QT_PRODUCT_LICENSEKEY \"$LicenseKeyExt\"" >>"$outpath/src/corelib/global/qconfig.h.new"

if [ "$CFG_SHARED" = "no" ]; then
    cat >>"$outpath/src/corelib/global/qconfig.h.new" <<EOF
/* Qt was configured for a static build */
#if !defined(QT_SHARED) && !defined(QT_STATIC)
# define QT_STATIC
#endif

EOF
fi

if [ "$CFG_LARGEFILE" = "yes" ] && [ "$XPLATFORM_MINGW" != "yes" ]; then
    echo "#define QT_LARGEFILE_SUPPORT 64" >>"$outpath/src/corelib/global/qconfig.h.new"
fi

if [ "$CFG_QREAL" != double ]; then
    echo "#define QT_COORD_TYPE $CFG_QREAL" >>"$outpath/src/corelib/global/qconfig.h.new"
fi

if [ "$CFG_FRAMEWORK" = "yes" ]; then
    echo "#define QT_MAC_FRAMEWORK_BUILD" >>"$outpath/src/corelib/global/qconfig.h.new"
fi

if [ "$XPLATFORM_MAC" = "yes" ]; then
    cat >>"$outpath/src/corelib/global/qconfig.h.new" <<EOF
#if defined(__LP64__)
# define QT_POINTER_SIZE 8
#else
# define QT_POINTER_SIZE 4
#endif
EOF
else
    "$unixtests/ptrsize.test" "$XQMAKESPEC" $OPT_VERBOSE "$relpath" "$outpath"
    echo "#define QT_POINTER_SIZE $?" >>"$outpath/src/corelib/global/qconfig.h.new"
fi

#REDUCE_RELOCATIONS is a elf/unix only thing, so not in windows configure.exe
if [ "$CFG_REDUCE_RELOCATIONS" = "yes" ]; then
    echo "#define QT_REDUCE_RELOCATIONS" >>"$outpath/src/corelib/global/qconfig.h.new"
fi

# Add compiler sub-architecture support
echo "" >>"$outpath/src/corelib/global/qconfig.h.new"
echo "// Compiler sub-arch support" >>"$outpath/src/corelib/global/qconfig.h.new"
for SUBARCH in SSE2 SSE3 SSSE3 SSE4_1 SSE4_2 AVX AVX2 \
    IWMMXT NEON \
    MIPS_DSP MIPS_DSPR2; do
    eval "VAL=\$CFG_$SUBARCH"
    case "$VAL" in
        yes)
            echo "#define QT_COMPILER_SUPPORTS_$SUBARCH" \
                >>"$outpath/src/corelib/global/qconfig.h.new"
            ;;
    esac
done

echo "" >>"$outpath/src/corelib/global/qconfig.h.new"

if [ "$CFG_DEV" = "yes" ]; then
    echo "#define QT_BUILD_INTERNAL" >>"$outpath/src/corelib/global/qconfig.h.new"
fi

# Add QPA to config.h
QCONFIG_FLAGS="$QCONFIG_FLAGS"

if [ "${CFG_USE_FLOATMATH}" = "yes" ]; then
    QCONFIG_FLAGS="${QCONFIG_FLAGS} QT_USE_MATH_H_FLOATS"
fi

# Add turned on SQL drivers
for DRIVER in $CFG_SQL_AVAILABLE; do
    eval "VAL=\$CFG_SQL_$DRIVER"
    case "$VAL" in
    qt)
        ONDRIVER=`echo $DRIVER | tr 'abcdefghijklmnopqrstuvwxyz' 'ABCDEFGHIJKLMNOPQRSTUVWXYZ'`
        QCONFIG_FLAGS="$QCONFIG_FLAGS QT_SQL_$ONDRIVER"
        SQL_DRIVERS="$SQL_DRIVERS $DRIVER"
    ;;
    plugin)
        SQL_PLUGINS="$SQL_PLUGINS $DRIVER"
    ;;
    esac
done

QMakeVar set sql-drivers "$SQL_DRIVERS"
QMakeVar set sql-plugins "$SQL_PLUGINS"

# Add other configuration options to the qconfig.h file
[ "$CFG_GIF" = "yes" ]       && QCONFIG_FLAGS="$QCONFIG_FLAGS QT_BUILTIN_GIF_READER=1"
[ "$CFG_PNG" != "yes" ]      && QCONFIG_FLAGS="$QCONFIG_FLAGS QT_NO_IMAGEFORMAT_PNG"
[ "$CFG_JPEG" != "yes" ]     && QCONFIG_FLAGS="$QCONFIG_FLAGS QT_NO_IMAGEFORMAT_JPEG"
[ "$CFG_ZLIB" != "yes" ]     && QCONFIG_FLAGS="$QCONFIG_FLAGS QT_NO_ZLIB"
[ "$CFG_DBUS" = "no" ]      && QCONFIG_FLAGS="$QCONFIG_FLAGS QT_NO_DBUS"

# X11/Unix/Mac only configs
[ "$CFG_CUPS" = "no" ]       && QCONFIG_FLAGS="$QCONFIG_FLAGS QT_NO_CUPS"
[ "$CFG_ICONV" = "no" ]      && QCONFIG_FLAGS="$QCONFIG_FLAGS QT_NO_ICONV"
[ "$CFG_GLIB" != "yes" ]     && QCONFIG_FLAGS="$QCONFIG_FLAGS QT_NO_GLIB"
[ "$CFG_QGTKSTYLE" != "yes" ] && QCONFIG_FLAGS="$QCONFIG_FLAGS QT_NO_STYLE_GTK"
[ "$CFG_CLOCK_MONOTONIC" = "no" ] && QCONFIG_FLAGS="$QCONFIG_FLAGS QT_NO_CLOCK_MONOTONIC"
[ "$CFG_MREMAP" = "no" ]     && QCONFIG_FLAGS="$QCONFIG_FLAGS QT_NO_MREMAP"
[ "$CFG_GETADDRINFO" = "no" ]&& QCONFIG_FLAGS="$QCONFIG_FLAGS QT_NO_GETADDRINFO"
[ "$CFG_IPV6IFNAME" = "no" ] && QCONFIG_FLAGS="$QCONFIG_FLAGS QT_NO_IPV6IFNAME"
[ "$CFG_GETIFADDRS" = "no" ] && QCONFIG_FLAGS="$QCONFIG_FLAGS QT_NO_GETIFADDRS"
[ "$CFG_INOTIFY" = "no" ]    && QCONFIG_FLAGS="$QCONFIG_FLAGS QT_NO_INOTIFY"
[ "$CFG_EVENTFD" = "no" ]    && QCONFIG_FLAGS="$QCONFIG_FLAGS QT_NO_EVENTFD"
[ "$CFG_NIS" = "no" ]        && QCONFIG_FLAGS="$QCONFIG_FLAGS QT_NO_NIS"
[ "$CFG_OPENSSL" = "no" ]    && QCONFIG_FLAGS="$QCONFIG_FLAGS QT_NO_OPENSSL QT_NO_SSL"
[ "$CFG_OPENSSL" = "linked" ]&& QCONFIG_FLAGS="$QCONFIG_FLAGS QT_LINKED_OPENSSL"

[ "$CFG_SM" = "no" ]         && QCONFIG_FLAGS="$QCONFIG_FLAGS QT_NO_SESSIONMANAGER"
[ "$CFG_XCURSOR" = "no" ]    && QCONFIG_FLAGS="$QCONFIG_FLAGS QT_NO_XCURSOR"
[ "$CFG_XFIXES" = "no" ]     && QCONFIG_FLAGS="$QCONFIG_FLAGS QT_NO_XFIXES"
[ "$CFG_FONTCONFIG" = "no" ] && QCONFIG_FLAGS="$QCONFIG_FLAGS QT_NO_FONTCONFIG"
[ "$CFG_XINERAMA" = "no" ]   && QCONFIG_FLAGS="$QCONFIG_FLAGS QT_NO_XINERAMA"
[ "$CFG_XKB" = "no" ]        && QCONFIG_FLAGS="$QCONFIG_FLAGS QT_NO_XKB"
[ "$CFG_XRANDR" = "no" ]     && QCONFIG_FLAGS="$QCONFIG_FLAGS QT_NO_XRANDR"
[ "$CFG_XRENDER" = "no" ]    && QCONFIG_FLAGS="$QCONFIG_FLAGS QT_NO_XRENDER"
[ "$CFG_MITSHM" = "no" ]    && QCONFIG_FLAGS="$QCONFIG_FLAGS QT_NO_MITSHM"
[ "$CFG_XSHAPE" = "no" ]     && QCONFIG_FLAGS="$QCONFIG_FLAGS QT_NO_SHAPE"
[ "$CFG_XVIDEO" = "no" ]     && QCONFIG_FLAGS="$QCONFIG_FLAGS QT_NO_XVIDEO"
[ "$CFG_XSYNC" = "no" ]     && QCONFIG_FLAGS="$QCONFIG_FLAGS QT_NO_XSYNC"
[ "$CFG_XINPUT" = "no" ]     && QCONFIG_FLAGS="$QCONFIG_FLAGS QT_NO_XINPUT QT_NO_TABLET"

[ "$CFG_XCURSOR" = "runtime" ]   && QCONFIG_FLAGS="$QCONFIG_FLAGS QT_RUNTIME_XCURSOR"
[ "$CFG_XINERAMA" = "runtime" ]  && QCONFIG_FLAGS="$QCONFIG_FLAGS QT_RUNTIME_XINERAMA"
[ "$CFG_XFIXES" = "runtime" ]    && QCONFIG_FLAGS="$QCONFIG_FLAGS QT_RUNTIME_XFIXES"
[ "$CFG_XRANDR" = "runtime" ]    && QCONFIG_FLAGS="$QCONFIG_FLAGS QT_RUNTIME_XRANDR"
[ "$CFG_XINPUT" = "runtime" ]    && QCONFIG_FLAGS="$QCONFIG_FLAGS QT_RUNTIME_XINPUT"
[ "$CFG_ALSA" = "no" ]           && QCONFIG_FLAGS="$QCONFIG_FLAGS QT_NO_ALSA"
[ "$CFG_PULSEAUDIO" = "no" ]          && QCONFIG_FLAGS="$QCONFIG_FLAGS QT_NO_PULSEAUDIO"
[ "$CFG_COREWLAN" = "no" ]       && QCONFIG_FLAGS="$QCONFIG_FLAGS QT_NO_COREWLAN"

# sort QCONFIG_FLAGS for neatness if we can
[ '!' -z "$AWK" ] && QCONFIG_FLAGS=`echo $QCONFIG_FLAGS | $AWK '{ gsub(" ", "\n"); print }' | sort | uniq`
QCONFIG_FLAGS=`echo $QCONFIG_FLAGS`

if [ -n "$QCONFIG_FLAGS" ]; then
cat >>"$outpath/src/corelib/global/qconfig.h.new" << EOF
#ifndef QT_BOOTSTRAPPED

EOF
    for cfg in $QCONFIG_FLAGS; do
        cfgd=`echo $cfg | sed 's/=.*$//'` # trim pushed 'Foo=Bar' defines
        cfg=`echo $cfg | sed 's/=/ /'`    # turn first '=' into a space
        # figure out define logic, so we can output the correct
        # ifdefs to override the global defines in a project
        cfgdNeg=
        if [ true ] && echo "$cfgd" | grep 'QT_NO_' >/dev/null 2>&1; then
            # QT_NO_option can be forcefully turned on by QT_option
            cfgdNeg=`echo $cfgd | sed "s,QT_NO_,QT_,"`
        elif [ true ] && echo "$cfgd" | grep 'QT_' >/dev/null 2>&1; then
            # QT_option can be forcefully turned off by QT_NO_option
            cfgdNeg=`echo $cfgd | sed "s,QT_,QT_NO_,"`
        fi

        if [ -z $cfgdNeg ]; then
cat >>"$outpath/src/corelib/global/qconfig.h.new" << EOF
#ifndef $cfgd
# define $cfg
#endif

EOF
        else
cat >>"$outpath/src/corelib/global/qconfig.h.new" << EOF
#if defined($cfgd) && defined($cfgdNeg)
# undef $cfgd
#elif !defined($cfgd) && !defined($cfgdNeg)
# define $cfg
#endif

EOF
        fi
    done
cat >>"$outpath/src/corelib/global/qconfig.h.new" << EOF
#endif // QT_BOOTSTRAPPED

EOF
fi

if [ "$CFG_REDUCE_EXPORTS" = "yes" ]; then
cat >>"$outpath/src/corelib/global/qconfig.h.new" << EOF
#define QT_VISIBILITY_AVAILABLE

EOF
fi

if [ -n "$QT_LIBINFIX" ]; then
cat >>"$outpath/src/corelib/global/qconfig.h.new" << EOF
#define QT_LIBINFIX "$QT_LIBINFIX"

EOF
fi

echo "#define QT_QPA_DEFAULT_PLATFORM_NAME \"$QT_QPA_DEFAULT_PLATFORM\"" >>"$outpath/src/corelib/global/qconfig.h.new"

# avoid unecessary rebuilds by copying only if qconfig.h has changed
if cmp -s "$outpath/src/corelib/global/qconfig.h" "$outpath/src/corelib/global/qconfig.h.new"; then
    rm -f "$outpath/src/corelib/global/qconfig.h.new"
else
    mv -f "$outpath/src/corelib/global/qconfig.h.new" "$outpath/src/corelib/global/qconfig.h"
fi

# create a forwarding header
mkdir -p "$outpath/include/QtCore" || exit
echo '#include "../../src/corelib/global/qconfig.h"' > $outpath/include/QtCore/qconfig.h.new
if cmp -s "$outpath/include/QtCore/qconfig.h.new" "$outpath/include/QtCore/qconfig.h"; then
    rm -f "$outpath/include/QtCore/qconfig.h.new"
else
    mv "$outpath/include/QtCore/qconfig.h.new" "$outpath/include/QtCore/qconfig.h" || exit
fi

# create a camelcase forwarding header
echo '#include "qconfig.h"' > $outpath/include/QtCore/QtConfig.new
if cmp -s "$outpath/include/QtCore/QtConfig.new" "$outpath/include/QtCore/QtConfig"; then
    rm -f "$outpath/include/QtCore/QtConfig.new"
else
    mv "$outpath/include/QtCore/QtConfig.new" "$outpath/include/QtCore/QtConfig" || exit
fi

#-------------------------------------------------------------------------------
# save configuration into qconfig.pri
#-------------------------------------------------------------------------------
QTCONFIG="$outpath/mkspecs/qconfig.pri"
QTCONFIG_CONFIG="$QTCONFIG_CONFIG no_mocdepend"
[ -f "$QTCONFIG.tmp" ] && rm -f "$QTCONFIG.tmp"
if [ "$CFG_DEBUG" = "yes" ]; then
    QTCONFIG_CONFIG="$QTCONFIG_CONFIG debug"
    if [ "$CFG_DEBUG_RELEASE" = "yes" ]; then
        QT_CONFIG="$QT_CONFIG release"
    fi
    QT_CONFIG="$QT_CONFIG debug"
elif [ "$CFG_DEBUG" = "no" ]; then
    QTCONFIG_CONFIG="$QTCONFIG_CONFIG release"
    if [ "$CFG_DEBUG_RELEASE" = "yes" ]; then
        QT_CONFIG="$QT_CONFIG debug"
    fi
    QT_CONFIG="$QT_CONFIG release"
fi
if [ "$CFG_FRAMEWORK" = "no" ]; then
    QTCONFIG_CONFIG="$QTCONFIG_CONFIG qt_no_framework"
else
    QT_CONFIG="$QT_CONFIG qt_framework"
    QTCONFIG_CONFIG="$QTCONFIG_CONFIG qt_framework"
fi
if [ "$CFG_DEV" = "yes" ]; then
    QT_CONFIG="$QT_CONFIG private_tests"
    if [ "$CFG_WERROR" != "no" ]; then
        QMAKE_CONFIG="$QMAKE_CONFIG warnings_are_errors"
    fi
elif [ "$CFG_WERROR" = "yes" ]; then
    QMAKE_CONFIG="$QMAKE_CONFIG warnings_are_errors"
fi

cat >>"$QTCONFIG.tmp" <<EOF
#configuration
CONFIG += $QTCONFIG_CONFIG
host_build {
    QT_ARCH = $CFG_HOST_ARCH
    QT_TARGET_ARCH = $CFG_ARCH
} else {
    QT_ARCH = $CFG_ARCH
    QMAKE_DEFAULT_LIBDIRS = `shellQuoteLines "$DEFAULT_LIBDIRS"`
    QMAKE_DEFAULT_INCDIRS = `shellQuoteLines "$DEFAULT_INCDIRS"`
}
QT_EDITION = $Edition
QT_CONFIG += $QT_CONFIG

#versioning
QT_VERSION = $QT_VERSION
QT_MAJOR_VERSION = $QT_MAJOR_VERSION
QT_MINOR_VERSION = $QT_MINOR_VERSION
QT_PATCH_VERSION = $QT_PATCH_VERSION

#namespaces
QT_LIBINFIX = $QT_LIBINFIX
QT_NAMESPACE = $QT_NAMESPACE

EOF

if [ "$CFG_SHARED" = "no" ]; then
    echo "QT_DEFAULT_QPA_PLUGIN = q$QT_QPA_DEFAULT_PLATFORM" >> "$QTCONFIG.tmp"
    echo >> "$QTCONFIG.tmp"
fi

if [ -n "$PKG_CONFIG_SYSROOT_DIR" ] || [ -n "$PKG_CONFIG_LIBDIR" ]; then
    echo "# pkgconfig" >> "$QTCONFIG.tmp"
    echo "PKG_CONFIG_SYSROOT_DIR = $PKG_CONFIG_SYSROOT_DIR" >> "$QTCONFIG.tmp"
    echo "PKG_CONFIG_LIBDIR = $PKG_CONFIG_LIBDIR" >> "$QTCONFIG.tmp"
    echo >> "$QTCONFIG.tmp"
fi

if [ -n "$CFG_SYSROOT" ] && [ "$CFG_GCC_SYSROOT" = "yes" ]; then
    echo "# sysroot" >>"$QTCONFIG.tmp"
    echo "!host_build {" >>"$QTCONFIG.tmp"
    echo "    QMAKE_CFLAGS    += --sysroot=\$\$[QT_SYSROOT]" >>"$QTCONFIG.tmp"
    echo "    QMAKE_CXXFLAGS  += --sysroot=\$\$[QT_SYSROOT]" >>"$QTCONFIG.tmp"
    echo "    QMAKE_LFLAGS    += --sysroot=\$\$[QT_SYSROOT]" >>"$QTCONFIG.tmp"
    echo "}" >> "$QTCONFIG.tmp"
    echo >> "$QTCONFIG.tmp"
fi
if [ -n "$RPATH_FLAGS" ]; then
    echo "QMAKE_RPATHDIR += $RPATH_FLAGS" >> "$QTCONFIG.tmp"
fi
if [ -n "$QT_GCC_MAJOR_VERSION" ]; then
    echo "QT_GCC_MAJOR_VERSION = $QT_GCC_MAJOR_VERSION" >> "$QTCONFIG.tmp"
    echo "QT_GCC_MINOR_VERSION = $QT_GCC_MINOR_VERSION" >> "$QTCONFIG.tmp"
    echo "QT_GCC_PATCH_VERSION = $QT_GCC_PATCH_VERSION" >> "$QTCONFIG.tmp"
fi
if [ -n "$QT_ICC_MAJOR_VERSION" ]; then
    echo "QT_ICC_MAJOR_VERSION = $QT_ICC_MAJOR_VERSION" >> "$QTCONFIG.tmp"
    echo "QT_ICC_MINOR_VERSION = $QT_ICC_MINOR_VERSION" >> "$QTCONFIG.tmp"
    echo "QT_ICC_PATCH_VERSION = $QT_ICC_PATCH_VERSION" >> "$QTCONFIG.tmp"
fi
if [ -n "$QT_CLANG_MAJOR_VERSION" ]; then
    echo "QT_CLANG_MAJOR_VERSION = $QT_CLANG_MAJOR_VERSION" >> "$QTCONFIG.tmp"
    echo "QT_CLANG_MINOR_VERSION = $QT_CLANG_MINOR_VERSION" >> "$QTCONFIG.tmp"
fi
if [ -n "$QT_APPLE_CLANG_MAJOR_VERSION" ]; then
    echo "QT_APPLE_CLANG_MAJOR_VERSION = $QT_APPLE_CLANG_MAJOR_VERSION" >> "$QTCONFIG.tmp"
    echo "QT_APPLE_CLANG_MINOR_VERSION = $QT_APPLE_CLANG_MINOR_VERSION" >> "$QTCONFIG.tmp"
fi

if [ -n "$QMAKE_INCDIR_OPENGL_ES2" ]; then
    echo "#Qt opengl include path" >> "$QTCONFIG.tmp"
    echo "QMAKE_INCDIR_OPENGL_ES2 = `shellArgumentListToQMakeList "$QMAKE_INCDIR_OPENGL_ES2"`" >> "$QTCONFIG.tmp"
fi

# replace qconfig.pri if it differs from the newly created temp file
if cmp -s "$QTCONFIG.tmp" "$QTCONFIG"; then
    rm -f "$QTCONFIG.tmp"
else
    mv -f "$QTCONFIG.tmp" "$QTCONFIG"
fi

#-------------------------------------------------------------------------------
# save configuration into qmodule.pri
#-------------------------------------------------------------------------------
QTMODULE="$outpath/mkspecs/qmodule.pri"

echo "CONFIG += $QMAKE_CONFIG" >> "$QTMODULE.tmp"
echo "QT_BUILD_PARTS += $CFG_BUILD_PARTS" >> "$QTMODULE.tmp"
if [ -n "$CFG_SKIP_MODULES" ]; then
    echo "QT_SKIP_MODULES += $CFG_SKIP_MODULES" >> "$QTMODULE.tmp"
fi
DISABLED_FEATURES=
for cfg in $QCONFIG_FLAGS; do
    ncfg=${cfg#QT_NO_}
    if [ x$ncfg != x$cfg ]; then
        DISABLED_FEATURES="$DISABLED_FEATURES $ncfg"
    fi
done
if [ -n "$DISABLED_FEATURES" ]; then
    echo "QT_NO_DEFINES = $DISABLED_FEATURES" >> "$QTMODULE.tmp"
fi
echo "QT_QCONFIG_PATH = ${CFG_QCONFIG_PATH#$relpath/src/corelib/global/}" >> "$QTMODULE.tmp"

cat >>"$QTMODULE.tmp" <<EOF
host_build {
    QT_CPU_FEATURES.$CFG_HOST_ARCH = $CFG_HOST_CPUFEATURES
} else {
    QT_CPU_FEATURES.$CFG_ARCH = $CFG_CPUFEATURES
}
EOF
echo "QT_COORD_TYPE = $CFG_QREAL" >> "$QTMODULE.tmp"

if [ -n "$QT_CFLAGS_PSQL" ]; then
    echo "QT_CFLAGS_PSQL   = $QT_CFLAGS_PSQL" >> "$QTMODULE.tmp"
fi
if [ -n "$QT_LFLAGS_PSQL" ]; then
    echo "QT_LFLAGS_PSQL   = $QT_LFLAGS_PSQL" >> "$QTMODULE.tmp"
fi
if [ -n "$QT_CFLAGS_MYSQL" ]; then
    echo "QT_CFLAGS_MYSQL   = $QT_CFLAGS_MYSQL" >> "$QTMODULE.tmp"
fi
if [ -n "$QT_LFLAGS_MYSQL" ]; then
    echo "QT_LFLAGS_MYSQL   = $QT_LFLAGS_MYSQL" >> "$QTMODULE.tmp"
fi
if [ -n "$QT_CFLAGS_SQLITE" ]; then
    echo "QT_CFLAGS_SQLITE   = $QT_CFLAGS_SQLITE" >> "$QTMODULE.tmp"
fi
if [ -n "$QT_LFLAGS_SQLITE" ]; then
    echo "QT_LFLAGS_SQLITE   = $QT_LFLAGS_SQLITE" >> "$QTMODULE.tmp"
fi
if [ -n "$QT_LFLAGS_ODBC" ]; then
    echo "QT_LFLAGS_ODBC   = $QT_LFLAGS_ODBC" >> "$QTMODULE.tmp"
fi
if [ -n "$QT_LFLAGS_TDS" ]; then
    echo "QT_LFLAGS_TDS   = $QT_LFLAGS_TDS" >> "$QTMODULE.tmp"
fi

if [ "$QT_EDITION" != "QT_EDITION_OPENSOURCE" ]; then
    echo "DEFINES *= QT_EDITION=QT_EDITION_DESKTOP" >> "$QTMODULE.tmp"
fi

#dump in the OPENSSL_LIBS info
if [ '!' -z "$OPENSSL_LIBS" ]; then
    echo "OPENSSL_LIBS = $OPENSSL_LIBS" >> "$QTMODULE.tmp"
elif [ "$CFG_OPENSSL" = "linked" ]; then
    echo "OPENSSL_LIBS = -lssl -lcrypto" >> "$QTMODULE.tmp"
fi

# cmdline args
cat "$QMAKE_VARS_FILE" >> "$QTMODULE.tmp"
# QMAKE_VARS_FILE will be still needed for a status message.

# replace qmodule.pri if it differs from the newly created temp file
if cmp -s "$QTMODULE.tmp" "$QTMODULE"; then
    rm -f "$QTMODULE.tmp"
else
    mv -f "$QTMODULE.tmp" "$QTMODULE"
fi

#-------------------------------------------------------------------------------
# give feedback on configuration
#-------------------------------------------------------------------------------
exec 3>&1 1>$outpath/config.summary # redirect output temporarily to config.summary

report_support()
{
    case "$#,$2" in
        2,auto)
            # 2 arguments and the result is "auto", so just say "yes"
            # this is usually an error in the configure script, but oh well..
            echo "$1 yes"
            return
            ;;
        [012],* | *,no*)
            # 0, 1 or 2 arguments, or anything starting with "no"
            # print just the first part of the argument (before the dash)
            echo "$1 ${2%%-*}"
            return
            :;
    esac
    heading=$1
    shift

    value=$1
    shift

    while [ $# -gt 0 ]; do
        if [ "$value" = "$1" ]; then
            echo "$heading yes ($2)"
            return
        fi
        shift
        shift
    done
    echo "$heading $value"
}

report_support_plugin()
{
    report_support "$1" "$2-$3" \
        yes-qt "in $4, using bundled copy" \
        yes-system "in $4, using system library" \
        plugin-qt "plugin, using bundled copy" \
        plugin-system "plugin, using system library"
}

echo
echo "   Configure summary"
echo
if [ "$XPLATFORM" = "$PLATFORM" ]; then
    # the missing space before $CFG_FEATURES is intentional
    echo "Build type:    $PLATFORM ($CFG_ARCH, CPU features:${CFG_CPUFEATURES- none detected})"
else
    echo "Building on:   $PLATFORM ($CFG_HOST_ARCH, CPU features:${CFG_HOST_CPUFEATURES- none detected})"
    echo "Building for:  $XPLATFORM ($CFG_ARCH, CPU features:${CFG_CPUFEATURES- none detected})"
fi


if [ -n "$PLATFORM_NOTES" ]; then
    echo "Platform notes:"
    echo "$PLATFORM_NOTES"
else
    echo
fi

if [ "$OPT_VERBOSE" = "yes" ]; then
    echo $ECHO_N "qmake vars .......... $ECHO_C"
    cat "$QMAKE_VARS_FILE" | tr '\n' ' '
    echo "qmake switches ......... $QMAKE_SWITCHES"
    echo
fi

# Build configuration
echo "Build options:"
echo $ECHO_N "  Configuration .......... $ECHO_C"
echo $QMAKE_CONFIG $QT_CONFIG | tr ' ' '\n' | sort | tr '\n' ' '
echo
echo "  Build parts ............ $CFG_BUILD_PARTS"
release="release"
[ "$CFG_FORCEDEBUGINFO" = "yes" ] && release="release (with debug info)"
[ "$CFG_DEBUG" = "yes" ] && build_mode="debug" || build_mode=$release
if [ "$CFG_DEBUG_RELEASE" = "yes" ]; then
   echo "  Mode ................... debug and $release; default link: $build_mode"
else
   echo "  Mode ................... $build_mode"
fi
unset build_mode release
echo "  Using C++11 ............ $CFG_CXX11"
echo "  Using PCH .............. $CFG_PRECOMPILE"
echo "  Target compiler supports:"
if [ "$CFG_ARCH" = "i386" -o "$CFG_ARCH" = "x86_64" ]; then
    echo "    SSE2/SSE3/SSSE3 ...... ${CFG_SSE2}/${CFG_SSE3}/${CFG_SSSE3}"
    echo "    SSE4.1/SSE4.2 ........ ${CFG_SSE4_1}/${CFG_SSE4_2}"
    echo "    AVX/AVX2 ............. ${CFG_AVX}/${CFG_AVX2}"
elif [ "$CFG_ARCH" = "arm" ]; then
    echo "    iWMMXt/Neon .......... ${CFG_IWMMXT}/${CFG_NEON}"
elif [ "$CFG_ARCH" = "mips" ]; then
    echo "    DSP/DSPr2 ............ ${CFG_MIPS_DSP}/${CFG_MIPS_DSPR2}"
fi

# Qt modules
echo
echo "Qt modules and options:"
report_support "  Qt D-Bus ..............." "$CFG_DBUS" yes "loading dbus-1 at runtime" linked "linked to dbus-1"
report_support "  Qt Concurrent .........." "$CFG_CONCURRENT"
report_support "  Qt GUI ................." "$CFG_GUI"
report_support "  Qt Widgets ............." "$CFG_WIDGETS"
report_support "  JavaScriptCore JIT ....." "$CFG_JAVASCRIPTCORE_JIT" auto "To be decided by JavaScriptCore"
report_support "  QML debugging .........." "$CFG_QML_DEBUG"
report_support "  Use system proxies ....." "$CFG_SYSTEM_PROXIES"

# Other things
# Please keep sorted and properly grouped! The output is quite long, so it's
# hard to find something you're searching for if it's not sorted.
echo
echo "Support enabled for:"
report_support "  Accessibility .........." "$CFG_ACCESSIBILITY"
report_support "  ALSA ..................." "$CFG_ALSA"
report_support "  CUPS ..................." "$CFG_CUPS"
[ "$XPLATFORM_MINGW" = "yes" ] && \
    report_support "  DirectWrite ............" "$CFG_DIRECTWRITE"
report_support "  FontConfig ............." "$CFG_FONTCONFIG"
report_support "  FreeType ..............." "$CFG_FREETYPE"
[ "$CFG_HARFBUZZ" != "no" ] && \
    report_support "  HarfBuzz ..............." "$CFG_HARFBUZZ"
report_support "  Iconv .................." "$CFG_ICONV"
report_support "  ICU ...................." "$CFG_ICU"
report_support "  Image formats:"
report_support_plugin "    GIF .................." "$CFG_GIF" qt QtGui
report_support_plugin "    JPEG ................." "$CFG_JPEG" "$CFG_LIBJPEG" QtGui
report_support_plugin "    PNG .................." "$CFG_PNG" "$CFG_LIBPNG" QtGui
report_support "  Glib ..................." "$CFG_GLIB"
report_support "  GTK theme .............." "$CFG_QGTKSTYLE"
report_support "  Large File ............." "$CFG_LARGEFILE"
report_support "  Networking:"
[ "$XPLATFORM_MAC" = "yes" ] && \
    report_support "    CoreWlan ............." "$CFG_COREWLAN"
report_support "    getaddrinfo .........." "$CFG_GETADDRINFO"
report_support "    getifaddrs ..........." "$CFG_GETIFADDRS"
report_support "    IPv6 ifname .........." "$CFG_IPV6IFNAME"
report_support "    OpenSSL .............." "$CFG_OPENSSL" yes "loading libraries at run-time" linked "linked to the libraries"
report_support "  NIS ...................." "$CFG_NIS"
report_support "  OpenGL ................." "$CFG_OPENGL" yes "Desktop OpenGL" es2 "OpenGL ES 2.x"
report_support "  OpenVG ................." "$CFG_OPENVG-$CFG_OPENVG_SHIVA" yes-yes "ShivaVG" yes-no "native"
report_support "  PCRE ..................." "$CFG_PCRE" yes "system library" qt "bundled copy"
if [ -n "$PKG_CONFIG" ]; then
    report_support "  pkg-config ............. yes"
else
    report_support "  pkg-config ............. no"
fi
report_support "  PulseAudio ............." "$CFG_PULSEAUDIO"
report_support "  QPA backends:"
report_support "    DirectFB ............." "$CFG_DIRECTFB"
report_support "    EGLFS ................" "$CFG_EGLFS"
report_support "    KMS .................." "$CFG_KMS"
report_support "    LinuxFB .............." "$CFG_LINUXFB"
report_support "    XCB .................." "$CFG_XCB" system "system library" qt "bundled copy"
if [ "$CFG_XCB" != "no" ]; then
    report_support "      MIT-SHM ............" "$CFG_MITSHM"
    report_support "      Xcursor ............" "$CFG_XCURSOR" runtime "loaded at runtime"
    report_support "      Xfixes ............." "$CFG_XFIXES" runtime "loaded at runtime"
    report_support "      Xi ................." "$CFG_XINPUT" runtime "loaded at runtime"
    report_support "      Xi2 ................" "$CFG_XINPUT2" runtime "loaded at runtime"
    report_support "      Xinerama ..........." "$CFG_XINERAMA" runtime "loaded at runtime"
    report_support "      Xrandr ............." "$CFG_XRANDR" runtime "loaded at runtime"
    report_support "      Xrender ............" "$CFG_XRENDER"
    report_support "      XKB ................" "$CFG_XKB"
    report_support "      XShape ............." "$CFG_XSHAPE"
    report_support "      XSync .............." "$CFG_XSYNC"
    report_support "      XVideo ............." "$CFG_XVIDEO"
fi
report_support "  Session management ....." "$CFG_SM"
if [ "$XPLATFORM_QNX" = "yes" ]; then
    report_support "  SLOG2 .................." "$CFG_SLOG2"
<<<<<<< HEAD
    report_support "  IMF ...................." "$CFG_QNX_IMF"
=======
    report_support "  PPS ...................." "$CFG_PPS"
>>>>>>> 1c2be58f
fi
report_support "  SQL drivers:"
report_support "    DB2 .................." "$CFG_SQL_db2" plugin "plugin" yes "built into QtSql"
report_support "    InterBase ............" "$CFG_SQL_ibase" plugin "plugin" yes "built into QtSql"
report_support "    MySQL ................" "$CFG_SQL_mysql" plugin "plugin" yes "built into QtSql"
report_support "    OCI .................." "$CFG_SQL_oci" plugin "plugin" yes "built into QtSql"
report_support "    ODBC ................." "$CFG_SQL_odbc" plugin "plugin" yes "built into QtSql"
report_support "    PostgreSQL ..........." "$CFG_SQL_psql" plugin "plugin" yes "built into QtSql"
report_support "    SQLite 2 ............." "$CFG_SQL_sqlite2" plugin "plugin" yes "built into QtSql"
report_support_plugin "    SQLite ..............." "$CFG_SQL_sqlite" "$CFG_SQLITE" QtSql
report_support "    TDS .................." "$CFG_SQL_tds" plugin "plugin" yes "built into QtSql"
report_support "  udev ..................." "$CFG_LIBUDEV"
report_support "  xkbcommon .............." "$CFG_XKBCOMMON" system "system library" qt "bundled copy"
report_support "  zlib ..................." "$CFG_ZLIB" system "system library" yes "bundled copy"

echo

# complain about not being able to use dynamic plugins if we are using a static build
if [ "$CFG_SHARED" = "no" ]; then
    echo
    echo "WARNING: Using static linking will disable the use of dynamically"
    echo "loaded plugins. Make sure to import all needed static plugins,"
    echo "or compile needed modules into the library."
    echo
fi
if [ "$CFG_OPENSSL" = "linked" ] && [ "$OPENSSL_LIBS" = "" ]; then
    echo
    echo "NOTE: When linking against OpenSSL, you can override the default"
    echo "library names through OPENSSL_LIBS."
    echo "For example:"
    echo "    OPENSSL_LIBS='-L/opt/ssl/lib -lssl -lcrypto' ./configure -openssl-linked"
    echo
fi
if [ "$ORIG_CFG_XKBCOMMON" != qt ] && [ "$CFG_XKBCOMMON" = qt ]; then
    echo "NOTE: libxkbcommon 0.2.0 (or higher) not found on the system, will use "
    echo "the bundled version from 3rd party directory."
fi
if [ "$CFG_QREAL" = double ] && [ "$CFG_ARCH" = arm ]; then
    echo "NOTE: Qt is using double for qreal on this system. This is binary incompatible against Qt 5.1."
    echo "Configure with '-qreal float' to create a build that is binary compatible with 5.1."
fi

exec 1>&3 3>&- # restore stdout
cat $outpath/config.summary # display config feedback to user

if [ "$XPLATFORM_MAC" = "yes" ] && [ "$CFG_FRAMEWORK" = "yes" ] && [ "$CFG_DEBUG" = "yes" ] && [ "$CFG_DEBUG_RELEASE" = "no" ]; then
    echo
    echo "Error: debug-only framework builds are not supported. Configure with -no-framework"
    echo "if you want a pure debug build."
    echo
    exit 1
fi

sepath=`echo "$relpath" | sed -e 's/\\./\\\\./g'`
PROCS=1
EXEC=""

rm -f "$QMAKE_VARS_FILE" 2>/dev/null

#-------------------------------------------------------------------------------
# build makefiles based on the configuration
#-------------------------------------------------------------------------------

if [ "$CFG_PROCESS" != "no" ]; then
(   # fork to make the cd stay local

    relpathMangled=$relpath
    if [ -n "$CFG_TOPLEVEL" ]; then
        relpathMangled=`dirname "$relpath"`
        cd ..
    fi

    if [ "$CFG_PROCESS" = "full" ]; then
        echo "Creating makefiles. Please wait..."
        "$outpath/bin/qmake" -r "$relpathMangled"
        echo "Done"
    else
        "$outpath/bin/qmake" "$relpathMangled"
    fi

)
fi

#-------------------------------------------------------------------------------
# check for platforms that we don't yet know about
#-------------------------------------------------------------------------------
if [ "$CFG_ARCH" = "unknown" ]; then
cat <<EOF

        NOTICE: configure was unable to determine the architecture
        for the $XQMAKESPEC target.

        Qt will not use a specialized implementation for any atomic
        operations. Instead a generic implemention based on either GCC
        intrinsics or C++11 std::atomic<T> will be used (when
        available). The generic implementations are generally as fast
        as and always as safe as a specialized implementation.

        If no generic implementation is available, Qt will use a
        fallback UNIX implementation which uses a single
        pthread_mutex_t to protect all atomic operations. This
        implementation is the slow (but safe) fallback implementation
        for architectures Qt does not yet support.
EOF
fi

#-------------------------------------------------------------------------------
# check if the user passed the -no-zlib option, which is no longer supported
#-------------------------------------------------------------------------------
if [ -n "$ZLIB_FORCED" ]; then
    which_zlib="supplied"
    if [ "$CFG_ZLIB" = "system" ]; then
	which_zlib="system"
    fi

cat <<EOF

        NOTICE: The -no-zlib option was supplied but is no longer
        supported.

        Qt now requires zlib support in all builds, so the -no-zlib
        option was ignored. Qt will be built using the $which_zlib
        zlib.
EOF
fi

#-------------------------------------------------------------------------------
# check if the user passed the obsoleted -wayland or -no-wayland flag
#-------------------------------------------------------------------------------
if [ "$CFG_OBSOLETE_WAYLAND" = "yes" ]; then
cat <<EOF

        NOTICE: The -wayland and -no-wayland flags are now obsolete

        All configuring of QtWayland plugin and QtCompositor happens in the module
EOF
fi

#-------------------------------------------------------------------------------
# check if the user passed the obsoleted -arch or -host-arch options
#-------------------------------------------------------------------------------
if [ "$OPT_OBSOLETE_HOST_ARG" = "yes" ]; then
cat <<EOF

        NOTICE: The -arch and -host-arch options are obsolete.

        Qt now detects the target and host architectures based on compiler
        output. Qt will be built using $CFG_ARCH for the target architecture
        and $CFG_HOST_ARCH for the host architecture (note that these two
        will be the same unless you are cross-compiling).
EOF
fi

#-------------------------------------------------------------------------------
# finally save the executed command to another script
#-------------------------------------------------------------------------------
if [ `basename $0` != "config.status" ]; then
    CONFIG_STATUS="$relpath/$relconf $OPT_CMDLINE"

    # add the system variables
    for varname in $SYSTEM_VARIABLES; do
        cmd=`echo \
'if [ -n "\$'${varname}'" ]; then
    CONFIG_STATUS="'${varname}'='"'\\\$${varname}'"' \$CONFIG_STATUS"
fi'`
	eval "$cmd"
    done

    echo "$CONFIG_STATUS" | grep '\-confirm\-license' >/dev/null 2>&1 || CONFIG_STATUS="$CONFIG_STATUS -confirm-license"

    [ -f "$outpath/config.status" ] && rm -f "$outpath/config.status"
    echo "#!/bin/sh" > "$outpath/config.status"
    [ -n "$PKG_CONFIG_SYSROOT_DIR" ] && \
        echo "export PKG_CONFIG_SYSROOT_DIR=$PKG_CONFIG_SYSROOT_DIR" >> "$outpath/config.status"
    [ -n "$PKG_CONFIG_LIBDIR" ] && \
        echo "export PKG_CONFIG_LIBDIR=$PKG_CONFIG_LIBDIR" >> "$outpath/config.status"
    echo "if [ \"\$#\" -gt 0 ]; then" >> "$outpath/config.status"
    echo "  $CONFIG_STATUS \"\$@\"" >> "$outpath/config.status"
    echo "else" >> "$outpath/config.status"
    echo "  $CONFIG_STATUS" >> "$outpath/config.status"
    echo "fi" >> "$outpath/config.status"
    chmod +x "$outpath/config.status"
fi

if [ -n "$RPATH_MESSAGE" ]; then
    echo
    echo "$RPATH_MESSAGE"
fi

MAKE=`basename "$MAKE"`
echo
echo Qt is now configured for building. Just run \'$MAKE\'.
if [ "$outpath" = "$QT_INSTALL_PREFIX" ]; then
    echo Once everything is built, Qt is installed.
    echo You should not run \'$MAKE install\'.
else
    echo Once everything is built, you must run \'$MAKE install\'.
    echo Qt will be installed into $QT_INSTALL_PREFIX
fi
echo
echo Prior to reconfiguration, make sure you remove any leftovers from
echo the previous build.
echo<|MERGE_RESOLUTION|>--- conflicted
+++ resolved
@@ -630,273 +630,9 @@
 CFG_STACK_PROTECTOR_STRONG=auto
 CFG_SLOG2=auto
 CFG_PPS=auto
-CFG_SYSTEM_PROXIES=no
-
-<<<<<<< HEAD
-    # Key verification
-    echo "$LicenseKeyExt" | grep ".....*-....*-....*-....*-.....*-.....*-...." >/dev/null 2>&1 \
-        && LicenseValid="yes" \
-        || LicenseValid="no"
-    if [ "$LicenseValid" != "yes" ]; then
-        echo
-        echo "Invalid license key. Please check the license key."
-        exit 1
-    fi
-    ProductCode=`echo $LicenseKeyExt | cut -f 1 -d - | cut -b 1`
-    PlatformCode=`echo $LicenseKeyExt | cut -f 2 -d -`
-    LicenseTypeCode=`echo $LicenseKeyExt | cut -f 3 -d -`
-    LicenseFeatureCode=`echo $LicenseKeyExt | cut -f 4 -d - | cut -b 1`
-
-    # determine which edition we are licensed to use
-    case "$LicenseTypeCode" in
-    F4M)
-        LicenseType="Commercial"
-        case $ProductCode in
-        F)
-            Edition="Universal"
-            QT_EDITION="QT_EDITION_UNIVERSAL"
-            ;;
-        B)
-            Edition="FullFramework"
-            EditionString="Full Framework"
-            QT_EDITION="QT_EDITION_DESKTOP"
-            ;;
-        L)
-            Edition="GUIFramework"
-            EditionString="GUI Framework"
-            QT_EDITION="QT_EDITION_DESKTOPLIGHT"
-            ;;
-        esac
-        ;;
-    Z4M|R4M|Q4M)
-        LicenseType="Evaluation"
-        QMakeVar add DEFINES QT_EVAL
-        case $ProductCode in
-         B)
-            Edition="Evaluation"
-            QT_EDITION="QT_EDITION_EVALUATION"
-            ;;
-        esac
-        ;;
-    esac
-    if [ -z "$LicenseType" -o -z "$Edition" -o -z "$QT_EDITION" ]; then
-        echo
-        echo "Invalid license key. Please check the license key."
-        exit 1
-    fi
-
-    # verify that we are licensed to use Qt on this platform
-    LICENSE_EXTENSION=
-    case "$PlatformCode" in
-	*L)
-	    CFG_RTOS_ENABLED=yes
-	    PlatformCode=`echo "$PlatformCode" | sed 'h;y/8NPQRTZ/UCWX9M7/;x;G;s/\(.\)....\(.\)./\1\2/'`
-	    ;;
-	*)
-	    CFG_RTOS_ENABLED=no
-	    PlatformCode=`echo "$PlatformCode" | sed 's/.$//'`
-	    ;;
-    esac
-    ### EMBEDDED_QPA logic missing ###
-    case "$PlatformCode,$PLATFORM_MAC" in
-        X9,* | XC,* | XU,* | XW,* | XM,*)
-            # Qt All-OS
-            LICENSE_EXTENSION="-ALLOS"
-            ;;
-        8M,* | KM,* | S9,* | SC,* | SM,* | SU,* | SW,* | X9,* | XC,* | XU,* | XW,*)
-            # Qt for Embedded Linux
-            LICENSE_EXTENSION="-EMBEDDED"
-            ;;
-        6M,* | N7,* | N9,* | NX,*)
-            # Embedded no-deploy
-            LICENSE_EXTENSION="-EMBEDDED"
-            ;;
-        FM,* | LM,yes | ZM,no)
-            # Desktop
-            LICENSE_EXTENSION="-DESKTOP"
-            ;;
-        *)
-            Platform=Linux/X11
-            [ "$PLATFORM_MAC" = "yes" ] && Platform='Mac OS X'
-            echo
-            echo "You are not licensed for the $Platform platform."
-            echo
-            echo "Please use the contact form at http://qt.digia.com/contact-us"
-            echo "to upgrade your license to include the $Platform platform, or install"
-            echo "the Qt Open Source Edition if you intend to develop free software."
-            exit 1
-            ;;
-    esac
-
-    if test -r "$relpath/.LICENSE"; then
-	# Generic, non-final license
-	LICENSE_EXTENSION=""
-	line=`sed 'y/a-z/A-Z/;q' "$relpath"/.LICENSE`
-	case "$line" in
-	    *BETA*)
-		Edition=Beta
-		;;
-	    *TECHNOLOGY?PREVIEW*)
-		Edition=Preview
-		;;
-	    *EVALUATION*)
-		Edition=Evaluation
-		;;
-	    *)
-		echo >&2 "Invalid license files; cannot continue"
-		exit 1
-		;;
-	esac
-	Licensee="$Edition"
-	EditionString="$Edition"
-	QT_EDITION="QT_EDITION_DESKTOP"
-    fi
-
-    case "$LicenseFeatureCode" in
-    B|G|L|Y)
-        # US
-        case "$LicenseType" in
-        Commercial)
-            cp -f "$relpath/.LICENSE${LICENSE_EXTENSION}-US" "$outpath/LICENSE"
-            ;;
-        Evaluation)
-            cp -f "$relpath/.LICENSE-EVALUATION-US" "$outpath/LICENSE"
-            ;;
-        esac
-        ;;
-    2|4|5|F)
-        # non-US
-        case "$LicenseType" in
-        Commercial)
-            cp -f "$relpath/.LICENSE${LICENSE_EXTENSION}" "$outpath/LICENSE"
-            ;;
-        Evaluation)
-            cp -f "$relpath/.LICENSE-EVALUATION" "$outpath/LICENSE"
-            ;;
-        esac
-        ;;
-    *)
-        echo
-        echo "Invalid license key. Please check the license key."
-        exit 1
-        ;;
-    esac
-    case "$LicenseFeatureCode" in
-	4|B|F|Y)
-	    CFG_RTOS_ENABLED=yes
-	    ;;
-	2|5|G|L)
-	    CFG_RTOS_ENABLED=no
-	    ;;
-    esac
-    if [ '!' -f "$outpath/LICENSE" ]; then
-        echo "The LICENSE, LICENSE.GPL3 LICENSE.LGPL file shipped with"
-        echo "this software has disappeared."
-        echo
-        echo "Sorry, you are not licensed to use this software."
-        echo "Try re-installing."
-        echo
-        exit 1
-    fi
-elif [ $COMMERCIAL_USER = "no" ]; then
-    # Open Source edition - may only be used under the terms of the GPL or LGPL.
-    [ "$PLATFORM_MAC" = "maybe" ] && PLATFORM_MAC=yes
-    Licensee="Open Source"
-    Edition="OpenSource"
-    EditionString="Open Source"
-    QT_EDITION="QT_EDITION_OPENSOURCE"
-fi
-
-#-------------------------------------------------------------------------------
-# initalize variables
-#-------------------------------------------------------------------------------
-
-SYSTEM_VARIABLES="RANLIB STRIP OBJDUMP LD CC CXX CFLAGS CXXFLAGS LDFLAGS"
-for varname in $SYSTEM_VARIABLES; do
-    qmakevarname="${varname}"
-    # use LDFLAGS for autoconf compat, but qmake uses QMAKE_LFLAGS
-    if [ "${varname}" = "LDFLAGS" ]; then
-        qmakevarname="LFLAGS"
-    elif [ "${varname}" = "LD" ]; then
-        qmakevarname="LINK"
-    fi
-    cmd=`echo \
-'if [ -n "\$'${varname}'" ]; then
-    QMakeVar set QMAKE_'${qmakevarname}' "\$'${varname}'"
-fi'`
-    eval "$cmd"
-done
-# Use CC/CXX to run config.tests
-mkdir -p "$outpath/config.tests"
-rm -f "$outpath/config.tests/.qmake.cache"
-cp "$QMAKE_VARS_FILE" "$outpath/config.tests/.qmake.cache"
-
-QMakeVar add styles "mac fusion windows"
-
-# QTDIR may be set and point to an old or system-wide Qt installation
-unset QTDIR
-
-# the minimum version of libdbus-1 that we require:
-MIN_DBUS_1_VERSION=1.2
-
-# initalize internal variables
-CFG_CONFIGURE_EXIT_ON_ERROR=yes
-CFG_PROFILE=no
-CFG_STRIP=yes
-CFG_GUI=auto # (yes|no|auto)
-CFG_WIDGETS=yes
-CFG_QCONFIG=full
-CFG_DEBUG=auto
-CFG_MYSQL_CONFIG=
-CFG_DEBUG_RELEASE=no
-CFG_FORCEDEBUGINFO=no
-CFG_SHARED=yes
-CFG_SM=auto
-CFG_XSHAPE=auto
-CFG_XSYNC=auto
-CFG_XVIDEO=auto
-CFG_XINERAMA=runtime
-CFG_XFIXES=runtime
-CFG_ZLIB=auto
-CFG_SQLITE=qt
-CFG_GIF=auto
-CFG_PNG=yes
-CFG_LIBPNG=auto
-CFG_JPEG=auto
-CFG_LIBJPEG=auto
-CFG_XCURSOR=runtime
-CFG_XRANDR=runtime
-CFG_XRENDER=auto
-CFG_MITSHM=auto
-CFG_OPENGL=auto
-CFG_OPENVG=auto
-CFG_OPENVG_LC_INCLUDES=no
-CFG_OPENVG_SHIVA=auto
-CFG_OPENVG_ON_OPENGL=auto
-CFG_EGL=auto
-CFG_SSE=auto
-CFG_FONTCONFIG=auto
-CFG_FREETYPE=auto
-CFG_HARFBUZZ=no
-CFG_SQL_AVAILABLE=
-QT_ALL_BUILD_PARTS=" libs tools examples tests "
-QT_DEFAULT_BUILD_PARTS="libs tools examples"
-CFG_BUILD_PARTS=""
-CFG_NOBUILD_PARTS=""
-CFG_SKIP_MODULES=""
-CFG_COMPILE_EXAMPLES=yes
-CFG_RELEASE_QMAKE=no
-CFG_AUDIO_BACKEND=auto
-CFG_QML_DEBUG=yes
-CFG_JAVASCRIPTCORE_JIT=auto
-CFG_PKGCONFIG=auto
-CFG_STACK_PROTECTOR_STRONG=auto
-CFG_SLOG2=auto
 CFG_QNX_IMF=auto
 CFG_SYSTEM_PROXIES=no
 
-=======
->>>>>>> 1c2be58f
 # Target architecture
 CFG_ARCH=
 CFG_CPUFEATURES=
@@ -2035,7 +1771,6 @@
             UNKNOWN_OPT=yes
         fi
         ;;
-<<<<<<< HEAD
     imf)
         if [ "$VAL" = "yes" ] || [ "$VAL" = "no" ]; then
             CFG_QNX_IMF="$VAL"
@@ -2043,10 +1778,7 @@
             UNKNOWN_OPT=yes
         fi
         ;;
-    gstreamer)
-=======
     pps)
->>>>>>> 1c2be58f
         if [ "$VAL" = "yes" ] || [ "$VAL" = "no" ]; then
             CFG_PPS="$VAL"
         else
@@ -3890,17 +3622,10 @@
 fi
 QT_INSTALL_DOCS=`"$relpath/config.tests/unix/makeabs" "$QT_INSTALL_DOCS"`
 
-<<<<<<< HEAD
-    -no-slog2 .......... Do not compile with slog2 support.
-    -slog2 ............. Compile with slog2 support.
-    -no-imf ............ Do not compile with imf support.
-    -imf ............... Compile with imf support.
-=======
 if [ -z "$QT_INSTALL_PLUGINS" ]; then #default
     QT_INSTALL_PLUGINS="$QT_INSTALL_ARCHDATA/plugins" #fallback
 fi
 QT_INSTALL_PLUGINS=`"$relpath/config.tests/unix/makeabs" "$QT_INSTALL_PLUGINS"`
->>>>>>> 1c2be58f
 
 if [ -z "$QT_INSTALL_IMPORTS" ]; then #default
     QT_INSTALL_IMPORTS="$QT_INSTALL_ARCHDATA/imports" #fallback
@@ -4014,6 +3739,8 @@
 fi
 
 #-------------------------------------------------------------------------------
+    -no-imf ............ Do not compile with imf support.
+    -imf ............... Compile with imf support.
 # generate qconfig.cpp
 #-------------------------------------------------------------------------------
 [ -d "$outpath/src/corelib/global" ] || mkdir -p "$outpath/src/corelib/global"
@@ -4639,22 +4366,20 @@
             CFG_SLOG2=no
         fi
     fi
-<<<<<<< HEAD
     if [ "$CFG_QNX_IMF" != "no" ]; then
         if compileTest unix/qqnx_imf "qqnx_imf"; then
             CFG_QNX_IMF=yes
             QMAKE_CONFIG="$QMAKE_CONFIG qqnx_imf"
         else
             CFG_QNX_IMF=no
-=======
-
+        fi
+    fi
     if [ "$CFG_PPS" != "no" ]; then
         if compileTest unix/pps "pps"; then
             CFG_PPS=yes
             QMAKE_CONFIG="$QMAKE_CONFIG qqnx_pps"
         else
             CFG_PPS=no
->>>>>>> 1c2be58f
         fi
     fi
 fi
@@ -6999,11 +6724,8 @@
 report_support "  Session management ....." "$CFG_SM"
 if [ "$XPLATFORM_QNX" = "yes" ]; then
     report_support "  SLOG2 .................." "$CFG_SLOG2"
-<<<<<<< HEAD
     report_support "  IMF ...................." "$CFG_QNX_IMF"
-=======
     report_support "  PPS ...................." "$CFG_PPS"
->>>>>>> 1c2be58f
 fi
 report_support "  SQL drivers:"
 report_support "    DB2 .................." "$CFG_SQL_db2" plugin "plugin" yes "built into QtSql"
