--- conflicted
+++ resolved
@@ -77,11 +77,9 @@
 # Make sure output from possible previous tests is gone
 rm -f "$EXE" "${EXE}.exe"
 
-<<<<<<< HEAD
-set -- "$QMAKE" -qtconf "$QTCONF" -nocache -spec "$QMKSPEC" "CONFIG+=$QMAKE_CONFIG" "CONFIG+=android_app" "CONFIG-=debug_and_release app_bundle lib_bundle" "LIBS+=$LFLAGS" "LIBS+=$MAC_ARCH_LFLAGS" "INCLUDEPATH*=$INCLUDEPATH" "QMAKE_CFLAGS*=$CFLAGS" "QMAKE_CFLAGS+=$MAC_ARCH_CFLAGS" "QMAKE_CXXFLAGS*=$CXXFLAGS" "QMAKE_CXXFLAGS+=$MAC_ARCH_CXXFLAGS" $QMAKE_ARGS "$SRCDIR/$TEST/$EXE.pro" -o "$OUTDIR/$TEST/Makefile"
-=======
 set -- \
-    "$OUTDIR/bin/qmake" \
+    "$QMAKE" \
+     -qtconf "$QTCONF" \
      -nocache \
      -spec "$QMKSPEC" \
      "CONFIG+=$QMAKE_CONFIG" \
@@ -94,9 +92,9 @@
      "QMAKE_CFLAGS+=$MAC_ARCH_CFLAGS" \
      "QMAKE_CXXFLAGS*=$CXXFLAGS" \
      "QMAKE_CXXFLAGS+=$MAC_ARCH_CXXFLAGS" \
+     $QMAKE_ARGS \
      "$SRCDIR/$TEST/$EXE.pro" \
      -o "$OUTDIR/$TEST/Makefile"
->>>>>>> bbd1228b
 if [ "$VERBOSE" = "yes" ]; then
     OUTDIR=$OUTDIR "$@" && $MAKE && SUCCESS=yes
 else
