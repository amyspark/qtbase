--- conflicted
+++ resolved
@@ -151,16 +151,6 @@
     const QString installPath = buildPath;
 #endif
     if (sourceDir != buildDir) { //shadow builds!
-<<<<<<< HEAD
-        if (QStandardPaths::findExecutable(QStringLiteral("perl.exe")).isEmpty()) {
-            cout << "Error: Creating a shadow build of Qt requires" << endl
-                 << "perl to be in the PATH environment";
-            exit(0); // Exit cleanly for Ctrl+C
-        }
-
-=======
-        cout << "Preparing build tree..." << endl;
->>>>>>> 25739beb
         QDir(buildPath).mkpath("bin");
 
         buildDir.mkpath("mkspecs");
