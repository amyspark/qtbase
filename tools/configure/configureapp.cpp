/****************************************************************************
**
** Copyright (C) 2016 The Qt Company Ltd.
** Copyright (C) 2016 Intel Corporation.
** Contact: https://www.qt.io/licensing/
**
** This file is part of the tools applications of the Qt Toolkit.
**
** $QT_BEGIN_LICENSE:GPL-EXCEPT$
** Commercial License Usage
** Licensees holding valid commercial Qt licenses may use this file in
** accordance with the commercial license agreement provided with the
** Software or, alternatively, in accordance with the terms contained in
** a written agreement between you and The Qt Company. For licensing terms
** and conditions see https://www.qt.io/terms-conditions. For further
** information use the contact form at https://www.qt.io/contact-us.
**
** GNU General Public License Usage
** Alternatively, this file may be used under the terms of the GNU
** General Public License version 3 as published by the Free Software
** Foundation with exceptions as appearing in the file LICENSE.GPL3-EXCEPT
** included in the packaging of this file. Please review the following
** information to ensure the GNU General Public License requirements will
** be met: https://www.gnu.org/licenses/gpl-3.0.html.
**
** $QT_END_LICENSE$
**
****************************************************************************/

#include "configureapp.h"
#include "environment.h"
#include "tools.h"

#include <qdir.h>
#include <qdiriterator.h>
#include <qtemporaryfile.h>
#include <qstandardpaths.h>
#include <qstack.h>
#include <qdebug.h>
#include <qfileinfo.h>
#include <qtextstream.h>
#include <qregexp.h>
#include <qhash.h>

#include <iostream>
#include <string>
#include <fstream>
#include <windows.h>
#include <conio.h>

QT_BEGIN_NAMESPACE

enum Platforms {
    WINDOWS,
    WINDOWS_RT,
    QNX,
    ANDROID,
    OTHER
};

std::ostream &operator<<(std::ostream &s, const QString &val) {
    s << val.toLocal8Bit().data();
    return s;
}


using namespace std;

// Macros to simplify options marking
#define MARK_OPTION(x,y) ( dictionary[ #x ] == #y ? "*" : " " )

static inline void promptKeyPress()
{
    cout << "(Press any key to continue...)";
    if (_getch() == 3) // _Any_ keypress w/no echo(eat <Enter> for stdout)
        exit(0);      // Exit cleanly for Ctrl+C
}

Configure::Configure(int& argc, char** argv) : verbose(0)
{
    // Default values for indentation
    optionIndent = 4;
    descIndent   = 25;
    outputWidth  = 0;
    // Get console buffer output width
    CONSOLE_SCREEN_BUFFER_INFO info;
    HANDLE hStdout = GetStdHandle(STD_OUTPUT_HANDLE);
    if (GetConsoleScreenBufferInfo(hStdout, &info))
        outputWidth = info.dwSize.X - 1;
    outputWidth = qMin(outputWidth, 79); // Anything wider gets unreadable
    if (outputWidth < 35) // Insanely small, just use 79
        outputWidth = 79;
    int i;

    /*
    ** Set up the initial state, the default
    */
    dictionary[ "CONFIGCMD" ] = argv[ 0 ];

    for (i = 1; i < argc; i++)
        configCmdLine += argv[ i ];

    if (configCmdLine.size() >= 2 && configCmdLine.at(0) == "-srcdir") {
        sourcePath = QDir::cleanPath(configCmdLine.at(1));
        sourceDir = QDir(sourcePath);
        configCmdLine.erase(configCmdLine.begin(), configCmdLine.begin() + 2);
    } else {
        // Get the path to the executable
        wchar_t module_name[MAX_PATH];
        GetModuleFileName(0, module_name, sizeof(module_name) / sizeof(wchar_t));
        QFileInfo sourcePathInfo = QString::fromWCharArray(module_name);
        sourcePath = sourcePathInfo.absolutePath();
        sourceDir = sourcePathInfo.dir();
    }
    buildPath = QDir::currentPath();
#if 0
    const QString installPath = QString("C:\\Qt\\%1").arg(QT_VERSION_STR);
#else
    const QString installPath = buildPath;
#endif
    if (sourceDir != buildDir) { //shadow builds!
        QDir(buildPath).mkpath("bin");

        buildDir.mkpath("mkspecs");
    }

    defaultBuildParts << QStringLiteral("libs") << QStringLiteral("tools") << QStringLiteral("examples");
    allBuildParts = defaultBuildParts;
    allBuildParts << QStringLiteral("tests");
    dictionary[ "QT_INSTALL_PREFIX" ] = installPath;

    dictionary[ "QMAKESPEC" ] = getenv("QMAKESPEC");
    if (dictionary[ "QMAKESPEC" ].size() == 0) {
        dictionary[ "QMAKESPEC" ] = Environment::detectQMakeSpec();
        dictionary[ "QMAKESPEC_FROM" ] = "detected";
    } else {
        dictionary[ "QMAKESPEC_FROM" ] = "env";
    }

    dictionary[ "EMBEDDED" ]        = "no";
    dictionary[ "BUILD_QMAKE" ]     = "yes";
    dictionary[ "QMAKE_INTERNAL" ]  = "no";
    dictionary[ "WIDGETS" ]         = "yes";
    dictionary[ "GUI" ]             = "yes";
    dictionary[ "RTTI" ]            = "yes";
    dictionary[ "STRIP" ]           = "yes";
    dictionary[ "PCH" ]             = "yes";
    dictionary[ "SEPARATE_DEBUG_INFO" ] = "no";
    dictionary[ "SSE2" ]            = "auto";
    dictionary[ "SSE3" ]            = "auto";
    dictionary[ "SSSE3" ]           = "auto";
    dictionary[ "SSE4_1" ]          = "auto";
    dictionary[ "SSE4_2" ]          = "auto";
    dictionary[ "AVX" ]             = "auto";
    dictionary[ "AVX2" ]            = "auto";
    dictionary[ "AVX512" ]          = "auto";
    dictionary[ "SYNCQT" ]          = "auto";
    dictionary[ "WMF_BACKEND" ]     = "no";
    dictionary[ "WMSDK" ]           = "auto";
    dictionary[ "QML_DEBUG" ]       = "yes";
    dictionary[ "PLUGIN_MANIFESTS" ] = "no";
    dictionary[ "DIRECTWRITE" ]     = "auto";
    dictionary[ "DIRECTWRITE2" ]    = "auto";
    dictionary[ "DIRECT2D" ]        = "no";
    dictionary[ "NIS" ]             = "no";
    dictionary[ "NEON" ]            = "auto";
    dictionary[ "LARGE_FILE" ]      = "yes";
    dictionary[ "FONT_CONFIG" ]     = "no";
    dictionary[ "POSIX_IPC" ]       = "no";
    dictionary[ "QT_GLIB" ]         = "no";
    dictionary[ "QT_ICONV" ]        = "auto";
    dictionary[ "QT_EVDEV" ]        = "auto";
    dictionary[ "QT_MTDEV" ]        = "auto";
    dictionary[ "QT_TSLIB" ]        = "auto";
    dictionary[ "QT_INOTIFY" ]      = "auto";
    dictionary[ "QT_EVENTFD" ]      = "auto";
    dictionary[ "QT_CUPS" ]         = "auto";
    dictionary[ "CFG_GCC_SYSROOT" ] = "yes";
    dictionary[ "SLOG2" ]           = "no";
    dictionary[ "QNX_IMF" ]         = "no";
    dictionary[ "PPS" ]             = "no";
    dictionary[ "LGMON" ]           = "no";
    dictionary[ "SYSTEM_PROXIES" ]  = "yes";
    dictionary[ "WERROR" ]          = "auto";
    dictionary[ "QREAL" ]           = "double";
    dictionary[ "ATOMIC64" ]        = "auto";

    //Only used when cross compiling.
    dictionary[ "QT_INSTALL_SETTINGS" ] = "/etc/xdg";

    QString version;
    QFile qmake_conf(sourcePath + "/.qmake.conf");
    if (qmake_conf.open(QFile::ReadOnly)) {
        while (!qmake_conf.atEnd()) {
            static const char beginning[] = "MODULE_VERSION = ";
            QByteArray line = qmake_conf.readLine();
            if (!line.startsWith(beginning))
                continue;

            version = qMove(line).mid(int(strlen(beginning))).trimmed();
            break;
        }
        qmake_conf.close();
    }

    if (version.isEmpty())
        version = QString("%1.%2.%3").arg(QT_VERSION>>16).arg(((QT_VERSION>>8)&0xff)).arg(QT_VERSION&0xff);

    dictionary[ "VERSION" ]         = version;
    {
        QRegExp version_re("([0-9]*)\\.([0-9]*)\\.([0-9]*)(|-.*)");
        if (version_re.exactMatch(version)) {
            dictionary[ "VERSION_MAJOR" ] = version_re.cap(1);
            dictionary[ "VERSION_MINOR" ] = version_re.cap(2);
            dictionary[ "VERSION_PATCH" ] = version_re.cap(3);
        }
    }

    dictionary[ "REDO" ]            = "no";

    dictionary[ "BUILD" ]           = "debug";
    dictionary[ "BUILDALL" ]        = "auto"; // Means yes, but not explicitly
    dictionary[ "FORCEDEBUGINFO" ]  = "no";
    dictionary[ "RELEASE_TOOLS" ]   = "no";

    dictionary[ "BUILDTYPE" ]      = "none";

    dictionary[ "BUILDDEV" ]        = "no";

    dictionary[ "COMPILE_EXAMPLES" ] = "yes";

    dictionary[ "C++STD" ]          = "auto";

    dictionary[ "USE_GOLD_LINKER" ] = "no";

    dictionary[ "ENABLE_NEW_DTAGS" ] = "no";

    dictionary[ "SHARED" ]          = "yes";

    dictionary[ "STATIC_RUNTIME" ]  = "no";

    dictionary[ "SYSTEM_ZLIB" ]     = "auto";

    dictionary[ "PCRE" ]            = "auto";

    dictionary[ "ICU" ]             = "no";

    dictionary[ "ANGLE" ]           = "auto";
    dictionary[ "DYNAMICGL" ]       = "auto";

    dictionary[ "GIF" ]             = "yes";
    dictionary[ "JPEG" ]            = "yes";
    dictionary[ "PNG" ]             = "yes";
    dictionary[ "LIBJPEG" ]         = "auto";
    dictionary[ "LIBPNG" ]          = "auto";
    dictionary[ "DOUBLECONVERSION" ] = "auto";
    dictionary[ "FREETYPE" ]        = "yes";
    dictionary[ "FREETYPE_FROM" ]   = "default";
    dictionary[ "HARFBUZZ" ]        = "qt";

    dictionary[ "ACCESSIBILITY" ]   = "yes";
    dictionary[ "OPENGL" ]          = "yes";
    dictionary[ "OPENGL_ES_2" ]     = "yes";
    dictionary[ "SSL" ]             = "auto";
    dictionary[ "OPENSSL" ]         = "auto";
    dictionary[ "LIBPROXY" ]        = "no";
    dictionary[ "DBUS" ]            = "auto";

    dictionary[ "STYLE_WINDOWS" ]   = "yes";
    dictionary[ "STYLE_WINDOWSXP" ] = "auto";
    dictionary[ "STYLE_WINDOWSVISTA" ] = "auto";
    dictionary[ "STYLE_FUSION" ]    = "yes";

    dictionary[ "SQL_MYSQL" ]       = "no";
    dictionary[ "SQL_ODBC" ]        = "no";
    dictionary[ "SQL_OCI" ]         = "no";
    dictionary[ "SQL_PSQL" ]        = "no";
    dictionary[ "SQL_TDS" ]         = "no";
    dictionary[ "SQL_DB2" ]         = "no";
    dictionary[ "SQL_SQLITE" ]      = "auto";
    dictionary[ "SQL_SQLITE_LIB" ]  = "qt";
    dictionary[ "SQL_SQLITE2" ]     = "no";
    dictionary[ "SQL_IBASE" ]       = "no";

    QString tmp = dictionary[ "QMAKESPEC" ];
    if (tmp.contains("\\")) {
        tmp = tmp.mid(tmp.lastIndexOf("\\") + 1);
    } else {
        tmp = tmp.mid(tmp.lastIndexOf("/") + 1);
    }
    dictionary[ "QMAKESPEC" ] = tmp;

    dictionary[ "INCREDIBUILD_XGE" ] = "auto";
    dictionary[ "LTCG" ]            = "no";
    dictionary[ "NATIVE_GESTURES" ] = "yes";
    dictionary[ "MSVC_MP" ] = "no";

    if (dictionary["QMAKESPEC"].startsWith("win32-g++")) {
        const QString zero = QStringLiteral("0");
        const QStringList parts = Environment::gccVersion().split(QLatin1Char('.'));
        dictionary["QT_GCC_MAJOR_VERSION"] = parts.value(0, zero);
        dictionary["QT_GCC_MINOR_VERSION"] = parts.value(1, zero);
        dictionary["QT_GCC_PATCH_VERSION"] = parts.value(2, zero);
    }
}

Configure::~Configure()
{
}

QString Configure::formatPath(const QString &path)
{
    QString ret = QDir::cleanPath(path);
    // This amount of quoting is deemed sufficient.
    if (ret.contains(QLatin1Char(' '))) {
        ret.prepend(QLatin1Char('"'));
        ret.append(QLatin1Char('"'));
    }
    return ret;
}

QString Configure::formatPaths(const QStringList &paths)
{
    QString ret;
    foreach (const QString &path, paths) {
        if (!ret.isEmpty())
            ret += QLatin1Char(' ');
        ret += formatPath(path);
    }
    return ret;
}

// We could use QDir::homePath() + "/.qt-license", but
// that will only look in the first of $HOME,$USERPROFILE
// or $HOMEDRIVE$HOMEPATH. So, here we try'em all to be
// more forgiving for the end user..
QString Configure::firstLicensePath()
{
    QStringList allPaths;
    allPaths << "./.qt-license"
             << QString::fromLocal8Bit(getenv("HOME")) + "/.qt-license"
             << QString::fromLocal8Bit(getenv("USERPROFILE")) + "/.qt-license"
             << QString::fromLocal8Bit(getenv("HOMEDRIVE")) + QString::fromLocal8Bit(getenv("HOMEPATH")) + "/.qt-license";
    for (int i = 0; i< allPaths.count(); ++i)
        if (QFile::exists(allPaths.at(i)))
            return allPaths.at(i);
    return QString();
}

// #### somehow I get a compiler error about vc++ reaching the nesting limit without
// undefining the ansi for scoping.
#ifdef for
#undef for
#endif

void Configure::parseCmdLine()
{
    if (configCmdLine.size() && configCmdLine.at(0) == "-top-level") {
        dictionary[ "TOPLEVEL" ] = "yes";
        configCmdLine.removeAt(0);
    }

    int argCount = configCmdLine.size();
    int i = 0;

    if (argCount < 1) // skip rest if no arguments
        ;
    else if (configCmdLine.at(i) == "-redo") {
        dictionary[ "REDO" ] = "yes";
        configCmdLine.clear();
        reloadCmdLine();
    }

    else if (configCmdLine.at(i) == "-loadconfig") {
        ++i;
        if (i != argCount) {
            dictionary[ "REDO" ] = "yes";
            dictionary[ "CUSTOMCONFIG" ] = "_" + configCmdLine.at(i);
            configCmdLine.clear();
            reloadCmdLine();
        } else {
            dictionary[ "DONE" ] = "error";
        }
        i = 0;
    }
    argCount = configCmdLine.size();

    bool isDeviceMkspec = false;

    // Look first for XQMAKESPEC
    for (int j = 0 ; j < argCount; ++j)
    {
        if ((configCmdLine.at(j) == "-xplatform") || (configCmdLine.at(j) == "-device")) {
            isDeviceMkspec = (configCmdLine.at(j) == "-device");
            ++j;
            if (j == argCount)
                break;
            dictionary["XQMAKESPEC"] = configCmdLine.at(j);
            applySpecSpecifics();
            break;
        }
    }

    for (; i<configCmdLine.size(); ++i) {
        bool continueElse[] = {false, false};
        if (configCmdLine.at(i) == "-help"
            || configCmdLine.at(i) == "-h"
            || configCmdLine.at(i) == "-?")
            dictionary[ "HELP" ] = "yes";

        else if (configCmdLine.at(i) == "-v" || configCmdLine.at(i) == "-verbose") {
            ++verbose;
        }

        else if (configCmdLine.at(i) == "-qreal") {
            ++i;
            if (i == argCount)
                break;
            QString s = dictionary[ "QREAL" ] = configCmdLine.at(i);
            if (s == "float") {
                dictionary[ "QREAL_STRING" ] = "\"float\"";
            } else {
                // escape
                s = s.simplified();
                s = '"' + s.toLatin1().toPercentEncoding(QByteArray(), "-._~", '_') + '"';
                dictionary[ "QREAL_STRING" ] = s;
            }
        }

        else if (configCmdLine.at(i) == "-release") {
            dictionary[ "BUILD" ] = "release";
            if (dictionary[ "BUILDALL" ] == "auto")
                dictionary[ "BUILDALL" ] = "no";
        } else if (configCmdLine.at(i) == "-debug") {
            dictionary[ "BUILD" ] = "debug";
            if (dictionary[ "BUILDALL" ] == "auto")
                dictionary[ "BUILDALL" ] = "no";
        } else if (configCmdLine.at(i) == "-debug-and-release")
            dictionary[ "BUILDALL" ] = "yes";
        else if (configCmdLine.at(i) == "-force-debug-info")
            dictionary[ "FORCEDEBUGINFO" ] = "yes";
        else if (configCmdLine.at(i) == "-no-separate-debug-info")
            dictionary[ "SEPARATE_DEBUG_INFO" ] = "no";
        else if (configCmdLine.at(i) == "-separate-debug-info")
            dictionary[ "SEPARATE_DEBUG_INFO" ] = "yes";
        else if (configCmdLine.at(i) == "-optimized-tools")
            dictionary[ "RELEASE_TOOLS" ] = "yes";
        else if (configCmdLine.at(i) == "-no-optimized-tools")
            dictionary[ "RELEASE_TOOLS" ] = "no";

        else if (configCmdLine.at(i) == "-compile-examples") {
            dictionary[ "COMPILE_EXAMPLES" ] = "yes";
        } else if (configCmdLine.at(i) == "-no-compile-examples") {
            dictionary[ "COMPILE_EXAMPLES" ] = "no";
        }

        else if (configCmdLine.at(i) == "-c++std") {
            ++i;
            if (i == argCount)
                break;

            QString level = configCmdLine.at(i);
            if (level == "c++11" || level == "c++14" || level == "c++1z"
                    || level == "auto") {
                dictionary[ "C++STD" ] = level;
            } else if (level == "11" || level == "14" || level == "1z") {
                dictionary[ "C++STD" ] = "c++" + level;
            } else {
                dictionary[ "DONE" ] = "error";
                cout << "ERROR: invalid C++ standard " << level
                     << "; valid options are: c++11 c++14 c++1z auto" << endl;
                return;
            }
        }


        else if (configCmdLine.at(i) == "-use-gold-linker")
            dictionary[ "USE_GOLD_LINKER" ] = "yes";
        else if (configCmdLine.at(i) == "-no-use-gold-linker")
            dictionary[ "USE_GOLD_LINKER" ] = "no";
        else if (configCmdLine.at(i) == "-enable-new-dtags")
            dictionary[ "ENABLE_NEW_DTAGS" ] = "yes";
        else if (configCmdLine.at(i) == "-disable-new-dtags")
            dictionary[ "ENABLE_NEW_DTAGS" ] = "no";
        else if (configCmdLine.at(i) == "-shared")
            dictionary[ "SHARED" ] = "yes";
        else if (configCmdLine.at(i) == "-static")
            dictionary[ "SHARED" ] = "no";
        else if (configCmdLine.at(i) == "-static-runtime")
            dictionary[ "STATIC_RUNTIME" ] = "yes";
        else if (configCmdLine.at(i) == "-developer-build")
            dictionary[ "BUILDDEV" ] = "yes";
        else if (configCmdLine.at(i) == "-opensource") {
            dictionary[ "BUILDTYPE" ] = "opensource";
        }
        else if (configCmdLine.at(i) == "-commercial") {
            dictionary[ "BUILDTYPE" ] = "commercial";
        }
        else if (configCmdLine.at(i) == "-ltcg") {
            dictionary[ "LTCG" ] = "yes";
        }
        else if (configCmdLine.at(i) == "-no-ltcg") {
            dictionary[ "LTCG" ] = "no";
        }
        else if (configCmdLine.at(i) == "-mp") {
            dictionary[ "MSVC_MP" ] = "yes";
        }
        else if (configCmdLine.at(i) == "-no-mp") {
            dictionary[ "MSVC_MP" ] = "no";
        }
        else if (configCmdLine.at(i) == "-force-asserts") {
            dictionary[ "FORCE_ASSERTS" ] = "yes";
        }
        else if (configCmdLine.at(i) == "-target") {
            ++i;
            if (i == argCount)
                break;
            const QString option = configCmdLine.at(i);
            if (option != "xp") {
                cout << "ERROR: invalid argument for -target option" << endl;
                dictionary["DONE"] = "error";
                return;
            }
            dictionary["TARGET_OS"] = option;
        }
        else if (configCmdLine.at(i) == "-platform") {
            ++i;
            if (i == argCount)
                break;
            dictionary[ "QMAKESPEC" ] = configCmdLine.at(i);
        dictionary[ "QMAKESPEC_FROM" ] = "commandline";
        } else if (configCmdLine.at(i) == "-arch") {
            ++i;
            if (i == argCount)
                break;
            dictionary["OBSOLETE_ARCH_ARG"] = "yes";
        } else if (configCmdLine.at(i) == "-embedded") {
            dictionary[ "EMBEDDED" ] = "yes";
        } else if (configCmdLine.at(i) == "-xplatform"
                || configCmdLine.at(i) == "-device") {
            ++i;
            // do nothing
        } else if (configCmdLine.at(i) == "-device-option") {
            ++i;
            const QString option = configCmdLine.at(i);
            QString &devOpt = dictionary["DEVICE_OPTION"];
            if (!devOpt.isEmpty())
                devOpt.append("\n").append(option);
            else
                devOpt = option;

        } else if (configCmdLine.at(i) == "-qt-zlib") {
            dictionary[ "SYSTEM_ZLIB" ] = "no";
        } else if (configCmdLine.at(i) == "-system-zlib") {
            dictionary[ "SYSTEM_ZLIB" ] = "yes";
        }

        else if (configCmdLine.at(i) == "-qt-pcre") {
            dictionary[ "PCRE" ] = "qt";
        } else if (configCmdLine.at(i) == "-system-pcre") {
            dictionary[ "PCRE" ] = "system";
        }

        else if (configCmdLine.at(i) == "-icu") {
            dictionary[ "ICU" ] = "yes";
        } else if (configCmdLine.at(i) == "-no-icu") {
            dictionary[ "ICU" ] = "no";
        }

        else if (configCmdLine.at(i) == "-angle") {
            dictionary[ "ANGLE" ] = "yes";
            dictionary[ "ANGLE_FROM" ] = "commandline";
        } else if (configCmdLine.at(i) == "-no-angle") {
            dictionary[ "ANGLE" ] = "no";
            dictionary[ "ANGLE_FROM" ] = "commandline";
        }

        // Image formats --------------------------------------------
        else if (configCmdLine.at(i) == "-no-gif")
            dictionary[ "GIF" ] = "no";

        else if (configCmdLine.at(i) == "-no-libjpeg") {
            dictionary[ "JPEG" ] = "no";
            dictionary[ "LIBJPEG" ] = "no";
        } else if (configCmdLine.at(i) == "-qt-libjpeg") {
            dictionary[ "LIBJPEG" ] = "qt";
        } else if (configCmdLine.at(i) == "-system-libjpeg") {
            dictionary[ "LIBJPEG" ] = "system";
        }

        else if (configCmdLine.at(i) == "-no-libpng") {
            dictionary[ "PNG" ] = "no";
            dictionary[ "LIBPNG" ] = "no";
        } else if (configCmdLine.at(i) == "-qt-libpng") {
            dictionary[ "LIBPNG" ] = "qt";
        } else if (configCmdLine.at(i) == "-system-libpng") {
            dictionary[ "LIBPNG" ] = "system";
        }

        // Double Conversion -----------------------------------------
        else if (configCmdLine.at(i) == "-no-doubleconversion")
            dictionary[ "DOUBLECONVERSION" ] = "no";
        else if (configCmdLine.at(i) == "-qt-doubleconversion")
            dictionary[ "DOUBLECONVERSION" ] = "qt";
        else if (configCmdLine.at(i) == "-system-doubleconversion")
            dictionary[ "DOUBLECONVERSION" ] = "system";

        // Text Rendering --------------------------------------------
        else if (configCmdLine.at(i) == "-no-freetype") {
            dictionary[ "FREETYPE" ] = "no";
            dictionary[ "FREETYPE_FROM" ] = "commandline";
        } else if (configCmdLine.at(i) == "-qt-freetype") {
            dictionary[ "FREETYPE" ] = "yes";
            dictionary[ "FREETYPE_FROM" ] = "commandline";
        } else if (configCmdLine.at(i) == "-system-freetype") {
            dictionary[ "FREETYPE" ] = "system";
            dictionary[ "FREETYPE_FROM" ] = "commandline";
        }

        else if (configCmdLine.at(i) == "-no-harfbuzz")
            dictionary[ "HARFBUZZ" ] = "no";
        else if (configCmdLine.at(i) == "-qt-harfbuzz")
            dictionary[ "HARFBUZZ" ] = "qt";
        else if (configCmdLine.at(i) == "-system-harfbuzz")
            dictionary[ "HARFBUZZ" ] = "system";

        // Styles ---------------------------------------------------
        else if (configCmdLine.at(i) == "-qt-style-windows")
            dictionary[ "STYLE_WINDOWS" ] = "yes";
        else if (configCmdLine.at(i) == "-no-style-windows")
            dictionary[ "STYLE_WINDOWS" ] = "no";

        else if (configCmdLine.at(i) == "-qt-style-windowsxp")
            dictionary[ "STYLE_WINDOWSXP" ] = "yes";
        else if (configCmdLine.at(i) == "-no-style-windowsxp")
            dictionary[ "STYLE_WINDOWSXP" ] = "no";

        else if (configCmdLine.at(i) == "-qt-style-windowsvista")
            dictionary[ "STYLE_WINDOWSVISTA" ] = "yes";
        else if (configCmdLine.at(i) == "-no-style-windowsvista")
            dictionary[ "STYLE_WINDOWSVISTA" ] = "no";

        else if (configCmdLine.at(i) == "-qt-style-fusion")
            dictionary[ "STYLE_FUSION" ] = "yes";
        else if (configCmdLine.at(i) == "-no-style-fusion")
            dictionary[ "STYLE_FUSION" ] = "no";

        // Work around compiler nesting limitation
        else
            continueElse[1] = true;
        if (!continueElse[1]) {
        }

        // OpenGL Support -------------------------------------------
        else if (configCmdLine.at(i) == "-no-opengl") {
            dictionary[ "OPENGL" ]    = "no";
            dictionary[ "OPENGL_ES_2" ]     = "no";
        } else if (configCmdLine.at(i) == "-opengl-es-2") {
            dictionary[ "OPENGL" ]          = "yes";
            dictionary[ "OPENGL_ES_2" ]     = "yes";
        } else if (configCmdLine.at(i) == "-opengl") {
            dictionary[ "OPENGL" ]          = "yes";
            i++;
            if (i == argCount)
                break;

            dictionary[ "OPENGL_ES_2" ]         = "no";
            if ( configCmdLine.at(i) == "es2" ) {
                dictionary[ "OPENGL_ES_2" ]     = "yes";
            } else if ( configCmdLine.at(i) == "desktop" ) {
                // OPENGL=yes suffices
            } else if ( configCmdLine.at(i) == "dynamic" ) {
                dictionary[ "DYNAMICGL" ] = "yes";
            } else {
                cout << "Argument passed to -opengl option is not valid." << endl;
                dictionary[ "DONE" ] = "error";
                break;
            }
        }

        // Databases ------------------------------------------------
        else if (configCmdLine.at(i) == "-sql-mysql" || configCmdLine.at(i) == "-plugin-sql-mysql")
            dictionary[ "SQL_MYSQL" ] = "yes";
        else if (configCmdLine.at(i) == "-no-sql-mysql")
            dictionary[ "SQL_MYSQL" ] = "no";

        else if (configCmdLine.at(i) == "-sql-odbc" || configCmdLine.at(i) == "-plugin-sql-odbc")
            dictionary[ "SQL_ODBC" ] = "yes";
        else if (configCmdLine.at(i) == "-no-sql-odbc")
            dictionary[ "SQL_ODBC" ] = "no";

        else if (configCmdLine.at(i) == "-sql-oci" || configCmdLine.at(i) == "-plugin-sql-oci")
            dictionary[ "SQL_OCI" ] = "yes";
        else if (configCmdLine.at(i) == "-no-sql-oci")
            dictionary[ "SQL_OCI" ] = "no";

        else if (configCmdLine.at(i) == "-sql-psql" || configCmdLine.at(i) == "-plugin-sql-psql")
            dictionary[ "SQL_PSQL" ] = "yes";
        else if (configCmdLine.at(i) == "-no-sql-psql")
            dictionary[ "SQL_PSQL" ] = "no";

        else if (configCmdLine.at(i) == "-sql-tds" || configCmdLine.at(i) == "-plugin-sql-tds")
            dictionary[ "SQL_TDS" ] = "yes";
        else if (configCmdLine.at(i) == "-no-sql-tds")
            dictionary[ "SQL_TDS" ] = "no";

        else if (configCmdLine.at(i) == "-sql-db2")
            dictionary[ "SQL_DB2" ] = "yes";
        else if (configCmdLine.at(i) == "-plugin-sql-db2")
            dictionary[ "SQL_DB2" ] = "plugin";
        else if (configCmdLine.at(i) == "-no-sql-db2")
            dictionary[ "SQL_DB2" ] = "no";

        else if (configCmdLine.at(i) == "-sql-sqlite" || configCmdLine.at(i) == "-plugin-sql-sqlite")
            dictionary[ "SQL_SQLITE" ] = "yes";
        else if (configCmdLine.at(i) == "-no-sql-sqlite")
            dictionary[ "SQL_SQLITE" ] = "no";
        else if (configCmdLine.at(i) == "-system-sqlite")
            dictionary[ "SQL_SQLITE_LIB" ] = "system";
        else if (configCmdLine.at(i) == "-sql-sqlite2" || configCmdLine.at(i) == "-plugin-sql-sqlite2")
            dictionary[ "SQL_SQLITE2" ] = "yes";
        else if (configCmdLine.at(i) == "-no-sql-sqlite2")
            dictionary[ "SQL_SQLITE2" ] = "no";

        else if (configCmdLine.at(i) == "-sql-ibase" || configCmdLine.at(i) == "-plugin-sql-ibase")
            dictionary[ "SQL_IBASE" ] = "yes";
        else if (configCmdLine.at(i) == "-no-sql-ibase")
            dictionary[ "SQL_IBASE" ] = "no";

        else if (configCmdLine.at(i) == "-no-incredibuild-xge")
            dictionary[ "INCREDIBUILD_XGE" ] = "no";
        else if (configCmdLine.at(i) == "-incredibuild-xge")
            dictionary[ "INCREDIBUILD_XGE" ] = "yes";
        else if (configCmdLine.at(i) == "-native-gestures")
            dictionary[ "NATIVE_GESTURES" ] = "yes";
        else if (configCmdLine.at(i) == "-no-native-gestures")
            dictionary[ "NATIVE_GESTURES" ] = "no";
        // Others ---------------------------------------------------
        else if (configCmdLine.at(i) == "-widgets")
            dictionary[ "WIDGETS" ] = "yes";
        else if (configCmdLine.at(i) == "-no-widgets")
            dictionary[ "WIDGETS" ] = "no";

        else if (configCmdLine.at(i) == "-gui")
            dictionary[ "GUI" ] = "yes";
        else if (configCmdLine.at(i) == "-no-gui")
            dictionary[ "GUI" ] = "no";

        else if (configCmdLine.at(i) == "-rtti")
            dictionary[ "RTTI" ] = "yes";
        else if (configCmdLine.at(i) == "-no-rtti")
            dictionary[ "RTTI" ] = "no";

        else if (configCmdLine.at(i) == "-strip")
            dictionary[ "STRIP" ] = "yes";
        else if (configCmdLine.at(i) == "-no-strip")
            dictionary[ "STRIP" ] = "no";

        else if (configCmdLine.at(i) == "-pch")
            dictionary[ "PCH" ] = "yes";
        else if (configCmdLine.at(i) == "-no-pch")
            dictionary[ "PCH" ] = "no";

        else if (configCmdLine.at(i) == "-accessibility")
            dictionary[ "ACCESSIBILITY" ] = "yes";
        else if (configCmdLine.at(i) == "-no-accessibility") {
            dictionary[ "ACCESSIBILITY" ] = "no";
            cout << "Setting accessibility to NO" << endl;
        }

        else if (configCmdLine.at(i) == "-no-sse2")
            dictionary[ "SSE2" ] = "no";
        else if (configCmdLine.at(i) == "-sse2")
            dictionary[ "SSE2" ] = "yes";
        else if (configCmdLine.at(i) == "-no-sse3")
            dictionary[ "SSE3" ] = "no";
        else if (configCmdLine.at(i) == "-sse3")
            dictionary[ "SSE3" ] = "yes";
        else if (configCmdLine.at(i) == "-no-ssse3")
            dictionary[ "SSSE3" ] = "no";
        else if (configCmdLine.at(i) == "-ssse3")
            dictionary[ "SSSE3" ] = "yes";
        else if (configCmdLine.at(i) == "-no-sse4.1")
            dictionary[ "SSE4_1" ] = "no";
        else if (configCmdLine.at(i) == "-sse4.1")
            dictionary[ "SSE4_1" ] = "yes";
        else if (configCmdLine.at(i) == "-no-sse4.2")
            dictionary[ "SSE4_2" ] = "no";
        else if (configCmdLine.at(i) == "-sse4.2")
            dictionary[ "SSE4_2" ] = "yes";
        else if (configCmdLine.at(i) == "-no-avx")
            dictionary[ "AVX" ] = "no";
        else if (configCmdLine.at(i) == "-avx")
            dictionary[ "AVX" ] = "yes";
        else if (configCmdLine.at(i) == "-no-avx2")
            dictionary[ "AVX2" ] = "no";
        else if (configCmdLine.at(i) == "-avx2")
            dictionary[ "AVX2" ] = "yes";
        else if (configCmdLine.at(i) == "-no-avx512")
            dictionary[ "AVX512" ] = "";
        else if (configCmdLine.at(i) == "-avx512")
            dictionary[ "AVX512" ] = "auto";

        else if (configCmdLine.at(i) == "-no-ssl") {
            dictionary[ "SSL"] = "no";
        } else if (configCmdLine.at(i) == "-ssl") {
            dictionary[ "SSL" ] = "yes";
        } else if (configCmdLine.at(i) == "-no-openssl") {
              dictionary[ "OPENSSL"] = "no";
        } else if (configCmdLine.at(i) == "-openssl") {
              dictionary[ "OPENSSL" ] = "yes";
              dictionary[ "SSL" ] = "yes";
        } else if (configCmdLine.at(i) == "-openssl-linked") {
              dictionary[ "OPENSSL" ] = "linked";
              dictionary[ "SSL" ] = "yes";
        } else if (configCmdLine.at(i) == "-no-libproxy") {
              dictionary[ "LIBPROXY"] = "no";
        } else if (configCmdLine.at(i) == "-libproxy") {
              dictionary[ "LIBPROXY" ] = "yes";
        } else if (configCmdLine.at(i) == "-no-qdbus") {
            dictionary[ "DBUS" ] = "no";
        } else if (configCmdLine.at(i) == "-qdbus") {
            dictionary[ "DBUS" ] = "auto";
        } else if (configCmdLine.at(i) == "-no-dbus") {
            dictionary[ "DBUS" ] = "no";
        } else if (configCmdLine.at(i) == "-dbus") {
            dictionary[ "DBUS" ] = "auto";
        } else if (configCmdLine.at(i) == "-dbus-linked") {
            dictionary[ "DBUS" ] = "linked";
        } else if (configCmdLine.at(i) == "-dbus-runtime") {
            dictionary[ "DBUS" ] = "runtime";
        } else if (configCmdLine.at(i) == "-wmf-backend") {
            dictionary[ "WMF_BACKEND" ] = "yes";
        } else if (configCmdLine.at(i) == "-no-wmf-backend") {
            dictionary[ "WMF_BACKEND" ] = "no";
        } else if (configCmdLine.at(i) == "-no-qml-debug") {
            dictionary[ "QML_DEBUG" ] = "no";
        } else if (configCmdLine.at(i) == "-qml-debug") {
            dictionary[ "QML_DEBUG" ] = "yes";
        } else if (configCmdLine.at(i) == "-no-plugin-manifests") {
            dictionary[ "PLUGIN_MANIFESTS" ] = "no";
        } else if (configCmdLine.at(i) == "-plugin-manifests") {
            dictionary[ "PLUGIN_MANIFESTS" ] = "yes";
        } else if (configCmdLine.at(i) == "-no-slog2") {
            dictionary[ "SLOG2" ] = "no";
        } else if (configCmdLine.at(i) == "-slog2") {
            dictionary[ "SLOG2" ] = "yes";
        } else if (configCmdLine.at(i) == "-no-imf") {
            dictionary[ "QNX_IMF" ] = "no";
        } else if (configCmdLine.at(i) == "-imf") {
            dictionary[ "QNX_IMF" ] = "yes";
        } else if (configCmdLine.at(i) == "-no-pps") {
            dictionary[ "PPS" ] = "no";
        } else if (configCmdLine.at(i) == "-pps") {
            dictionary[ "PPS" ] = "yes";
        } else if (configCmdLine.at(i) == "-no-lgmon") {
            dictionary[ "LGMON" ] = "no";
        } else if (configCmdLine.at(i) == "-lgmon") {
            dictionary[ "LGMON" ] = "yes";
        } else if (configCmdLine.at(i) == "-no-system-proxies") {
            dictionary[ "SYSTEM_PROXIES" ] = "no";
        } else if (configCmdLine.at(i) == "-system-proxies") {
            dictionary[ "SYSTEM_PROXIES" ] = "yes";
        } else if (configCmdLine.at(i) == "-warnings-are-errors" ||
                   configCmdLine.at(i) == "-Werror") {
            dictionary[ "WERROR" ] = "yes";
        } else if (configCmdLine.at(i) == "-no-warnings-are-errors") {
            dictionary[ "WERROR" ] = "no";
        } else if (configCmdLine.at(i) == "-no-headersclean") {
            dictionary[ "HEADERSCLEAN" ] = "no";
        } else if (configCmdLine.at(i) == "-headersclean") {
            dictionary[ "HEADERSCLEAN" ] = "yes";
        } else if (configCmdLine.at(i) == "-no-eventfd") {
            dictionary[ "QT_EVENTFD" ] = "no";
        } else if (configCmdLine.at(i) == "-eventfd") {
            dictionary[ "QT_EVENTFD" ] = "yes";
        }

        // Work around compiler nesting limitation
        else
            continueElse[0] = true;
        if (!continueElse[0]) {
        }

        else if (configCmdLine.at(i) == "-internal")
            dictionary[ "QMAKE_INTERNAL" ] = "yes";

        else if (configCmdLine.at(i) == "-no-syncqt")
            dictionary[ "SYNCQT" ] = "no";

        else if (configCmdLine.at(i) == "-no-qmake")
            dictionary[ "BUILD_QMAKE" ] = "no";
        else if (configCmdLine.at(i) == "-qmake")
            dictionary[ "BUILD_QMAKE" ] = "yes";

        else if (configCmdLine.at(i) == "-qtnamespace") {
            ++i;
            if (i == argCount)
                break;
            dictionary[ "QT_NAMESPACE" ] = configCmdLine.at(i);
        } else if (configCmdLine.at(i) == "-qtlibinfix") {
            ++i;
            if (i == argCount)
                break;
            dictionary[ "QT_LIBINFIX" ] = configCmdLine.at(i);
        } else if (configCmdLine.at(i) == "-D") {
            ++i;
            if (i == argCount)
                break;
            qmakeDefines += configCmdLine.at(i);
        } else if (configCmdLine.at(i) == "-I") {
            ++i;
            if (i == argCount)
                break;
            qmakeIncludes += configCmdLine.at(i);
        } else if (configCmdLine.at(i) == "-L") {
            ++i;
            if (i == argCount)
                break;
            QFileInfo checkDirectory(configCmdLine.at(i));
            if (!checkDirectory.isDir()) {
                cout << "Argument passed to -L option is not a directory path. Did you mean the -l option?" << endl;
                dictionary[ "DONE" ] = "error";
                break;
            }
            qmakeLibs += QString("-L" + configCmdLine.at(i));
        } else if (configCmdLine.at(i) == "-l") {
            ++i;
            if (i == argCount)
                break;
            qmakeLibs += QString("-l" + configCmdLine.at(i));
        } else if (configCmdLine.at(i).startsWith("OPENSSL_LIBS=")) {
            opensslLibs = configCmdLine.at(i);
        } else if (configCmdLine.at(i).startsWith("OPENSSL_LIBS_DEBUG=")) {
            opensslLibsDebug = configCmdLine.at(i);
        } else if (configCmdLine.at(i).startsWith("OPENSSL_LIBS_RELEASE=")) {
            opensslLibsRelease = configCmdLine.at(i);
        } else if (configCmdLine.at(i).startsWith("OPENSSL_PATH=")) {
            opensslPath = QDir::fromNativeSeparators(configCmdLine.at(i).section("=", 1));
        } else if (configCmdLine.at(i).startsWith("PSQL_LIBS=")) {
            psqlLibs = configCmdLine.at(i);
        } else if (configCmdLine.at(i).startsWith("SYBASE=")) {
            sybase = configCmdLine.at(i);
        } else if (configCmdLine.at(i).startsWith("SYBASE_LIBS=")) {
            sybaseLibs = configCmdLine.at(i);
        } else if (configCmdLine.at(i).startsWith("DBUS_PATH=")) {
            dbusPath = QDir::fromNativeSeparators(configCmdLine.at(i).section("=", 1));
        } else if (configCmdLine.at(i).startsWith("DBUS_HOST_PATH=")) {
            dbusHostPath = QDir::fromNativeSeparators(configCmdLine.at(i).section("=", 1));
        } else if (configCmdLine.at(i).startsWith("MYSQL_PATH=")) {
            mysqlPath = QDir::fromNativeSeparators(configCmdLine.at(i).section("=", 1));
        } else if (configCmdLine.at(i).startsWith("ZLIB_LIBS=")) {
            zlibLibs = QDir::fromNativeSeparators(configCmdLine.at(i));
        }

        else if ((configCmdLine.at(i) == "-override-version") || (configCmdLine.at(i) == "-version-override")){
            ++i;
            if (i == argCount)
                break;
            dictionary[ "VERSION" ] = configCmdLine.at(i);
        }

        else if (configCmdLine.at(i) == "-saveconfig") {
            ++i;
            if (i == argCount)
                break;
            dictionary[ "CUSTOMCONFIG" ] = "_" + configCmdLine.at(i);
        }

        else if (configCmdLine.at(i) == "-confirm-license") {
            dictionary["LICENSE_CONFIRMED"] = "yes";
        }

        else if (configCmdLine.at(i) == "-make") {
            ++i;
            if (i == argCount)
                break;
            QString part = configCmdLine.at(i);
            if (!allBuildParts.contains(part)) {
                cout << "Unknown part " << part << " passed to -make." << endl;
                dictionary["DONE"] = "error";
            }
            buildParts += part;
        } else if (configCmdLine.at(i) == "-nomake") {
            ++i;
            if (i == argCount)
                break;
            QString part = configCmdLine.at(i);
            if (!allBuildParts.contains(part)) {
                cout << "Unknown part " << part << " passed to -nomake." << endl;
                dictionary["DONE"] = "error";
            }
            nobuildParts += part;
        }

        else if (configCmdLine.at(i) == "-skip") {
            ++i;
            if (i == argCount)
                break;
            QString mod = configCmdLine.at(i);
            if (!mod.startsWith(QLatin1String("qt")))
                mod.insert(0, QStringLiteral("qt"));
            if (!QFileInfo(sourcePath + "/../" + mod).isDir()) {
                cout << "Attempting to skip non-existent module " << mod << "." << endl;
                dictionary["DONE"] = "error";
            }
            skipModules += mod;
        }

        // Directories ----------------------------------------------
        else if (configCmdLine.at(i) == "-prefix") {
            ++i;
            if (i == argCount)
                break;
            dictionary[ "QT_INSTALL_PREFIX" ] = configCmdLine.at(i);
        }

        else if (configCmdLine.at(i) == "-bindir") {
            ++i;
            if (i == argCount)
                break;
            dictionary[ "QT_INSTALL_BINS" ] = configCmdLine.at(i);
        }

        else if (configCmdLine.at(i) == "-libexecdir") {
            ++i;
            if (i == argCount)
                break;
            dictionary[ "QT_INSTALL_LIBEXECS" ] = configCmdLine.at(i);
        }

        else if (configCmdLine.at(i) == "-libdir") {
            ++i;
            if (i == argCount)
                break;
            dictionary[ "QT_INSTALL_LIBS" ] = configCmdLine.at(i);
        }

        else if (configCmdLine.at(i) == "-docdir") {
            ++i;
            if (i == argCount)
                break;
            dictionary[ "QT_INSTALL_DOCS" ] = configCmdLine.at(i);
        }

        else if (configCmdLine.at(i) == "-headerdir") {
            ++i;
            if (i == argCount)
                break;
            dictionary[ "QT_INSTALL_HEADERS" ] = configCmdLine.at(i);
        }

        else if (configCmdLine.at(i) == "-plugindir") {
            ++i;
            if (i == argCount)
                break;
            dictionary[ "QT_INSTALL_PLUGINS" ] = configCmdLine.at(i);
        }

        else if (configCmdLine.at(i) == "-importdir") {
            ++i;
            if (i == argCount)
                break;
            dictionary[ "QT_INSTALL_IMPORTS" ] = configCmdLine.at(i);
        }

        else if (configCmdLine.at(i) == "-qmldir") {
            ++i;
            if (i == argCount)
                break;
            dictionary[ "QT_INSTALL_QML" ] = configCmdLine.at(i);
        }

        else if (configCmdLine.at(i) == "-archdatadir") {
            ++i;
            if (i == argCount)
                break;
            dictionary[ "QT_INSTALL_ARCHDATA" ] = configCmdLine.at(i);
        }

        else if (configCmdLine.at(i) == "-datadir") {
            ++i;
            if (i == argCount)
                break;
            dictionary[ "QT_INSTALL_DATA" ] = configCmdLine.at(i);
        }

        else if (configCmdLine.at(i) == "-translationdir") {
            ++i;
            if (i == argCount)
                break;
            dictionary[ "QT_INSTALL_TRANSLATIONS" ] = configCmdLine.at(i);
        }

        else if (configCmdLine.at(i) == "-examplesdir") {
            ++i;
            if (i == argCount)
                break;
            dictionary[ "QT_INSTALL_EXAMPLES" ] = configCmdLine.at(i);
        }

        else if (configCmdLine.at(i) == "-testsdir") {
            ++i;
            if (i == argCount)
                break;
            dictionary[ "QT_INSTALL_TESTS" ] = configCmdLine.at(i);
        }

        else if (configCmdLine.at(i) == "-sysroot") {
            ++i;
            if (i == argCount)
                break;
            dictionary[ "CFG_SYSROOT" ] = configCmdLine.at(i);
        }
        else if (configCmdLine.at(i) == "-no-gcc-sysroot") {
            dictionary[ "CFG_GCC_SYSROOT" ] = "no";
        }

        else if (configCmdLine.at(i) == "-hostprefix") {
            ++i;
            if (i == argCount || configCmdLine.at(i).startsWith('-'))
                dictionary[ "QT_HOST_PREFIX" ] = buildPath;
            else
                dictionary[ "QT_HOST_PREFIX" ] = configCmdLine.at(i);
        }

        else if (configCmdLine.at(i) == "-hostbindir") {
            ++i;
            if (i == argCount)
                break;
            dictionary[ "QT_HOST_BINS" ] = configCmdLine.at(i);
        }

        else if (configCmdLine.at(i) == "-hostlibdir") {
            ++i;
            if (i == argCount)
                break;
            dictionary[ "QT_HOST_LIBS" ] = configCmdLine.at(i);
        }

        else if (configCmdLine.at(i) == "-hostdatadir") {
            ++i;
            if (i == argCount)
                break;
            dictionary[ "QT_HOST_DATA" ] = configCmdLine.at(i);
        }

        else if (configCmdLine.at(i) == "-extprefix") {
            ++i;
            if (i == argCount)
                break;
            dictionary[ "QT_EXT_PREFIX" ] = configCmdLine.at(i);
        }

        else if (configCmdLine.at(i) == "-make-tool") {
            ++i;
            if (i == argCount)
                break;
            dictionary[ "MAKE" ] = configCmdLine.at(i);
        }

        else if (configCmdLine.at(i).indexOf(QRegExp("^-(en|dis)able-")) != -1) {
            // Scan to see if any specific modules and drivers are enabled or disabled
            for (QStringList::Iterator module = modules.begin(); module != modules.end(); ++module) {
                if (configCmdLine.at(i) == QString("-enable-") + (*module)) {
                    enabledModules += (*module);
                    break;
                }
                else if (configCmdLine.at(i) == QString("-disable-") + (*module)) {
                    disabledModules += (*module);
                    break;
                }
            }
        }

        else if (configCmdLine.at(i) == "-directwrite") {
            dictionary["DIRECTWRITE"] = "yes";
        } else if (configCmdLine.at(i) == "-no-directwrite") {
            dictionary["DIRECTWRITE"] = "no";
        }

        else if (configCmdLine.at(i) == "-direct2d") {
            dictionary["DIRECT2D"] = "yes";
        } else if (configCmdLine.at(i) == "-no-direct2d") {
            dictionary["DIRECT2D"] = "no";
        }

        else if (configCmdLine.at(i) == "-nis") {
            dictionary["NIS"] = "yes";
        } else if (configCmdLine.at(i) == "-no-nis") {
            dictionary["NIS"] = "no";
        }

        else if (configCmdLine.at(i) == "-cups") {
            dictionary["QT_CUPS"] = "yes";
        } else if (configCmdLine.at(i) == "-no-cups") {
            dictionary["QT_CUPS"] = "no";
        }

        else if (configCmdLine.at(i) == "-iconv") {
            dictionary["QT_ICONV"] = "yes";
        } else if (configCmdLine.at(i) == "-no-iconv") {
            dictionary["QT_ICONV"] = "no";
        } else if (configCmdLine.at(i) == "-sun-iconv") {
            dictionary["QT_ICONV"] = "sun";
        } else if (configCmdLine.at(i) == "-gnu-iconv") {
            dictionary["QT_ICONV"] = "gnu";
        }

        else if (configCmdLine.at(i) == "-no-evdev") {
            dictionary[ "QT_EVDEV" ] = "no";
        } else if (configCmdLine.at(i) == "-evdev") {
            dictionary[ "QT_EVDEV" ] = "yes";
        }

        else if (configCmdLine.at(i) == "-no-mtdev") {
            dictionary[ "QT_MTDEV" ] = "no";
        } else if (configCmdLine.at(i) == "-mtdev") {
            dictionary[ "QT_MTDEV" ] = "yes";
        }

        else if (configCmdLine.at(i) == "-inotify") {
            dictionary["QT_INOTIFY"] = "yes";
        } else if (configCmdLine.at(i) == "-no-inotify") {
            dictionary["QT_INOTIFY"] = "no";
        }

        else if (configCmdLine.at(i) == "-fontconfig") {
            dictionary["FONT_CONFIG"] = "yes";
        } else if (configCmdLine.at(i) == "-no-fontconfig") {
            dictionary["FONT_CONFIG"] = "no";
        }

        else if (configCmdLine.at(i) == "-posix-ipc") {
            dictionary["POSIX_IPC"] = "yes";
        }

        else if (configCmdLine.at(i) == "-glib") {
            dictionary["QT_GLIB"] = "yes";
        }

        else if (configCmdLine.at(i) == "-sysconfdir") {
            ++i;
            if (i == argCount)
                break;

            dictionary["QT_INSTALL_SETTINGS"] = configCmdLine.at(i);
        }

        else if (configCmdLine.at(i) == "-android-ndk") {
            ++i;
            if (i == argCount)
                break;
            dictionary[ "ANDROID_NDK_ROOT" ] = configCmdLine.at(i);
        }

        else if (configCmdLine.at(i) == "-android-sdk") {
            ++i;
            if (i == argCount)
                break;
            dictionary[ "ANDROID_SDK_ROOT" ] = configCmdLine.at(i);
        }

        else if (configCmdLine.at(i) == "-android-ndk-platform") {
            ++i;
            if (i == argCount)
                break;
            dictionary[ "ANDROID_PLATFORM" ] = configCmdLine.at(i);
        }

        else if (configCmdLine.at(i) == "-android-ndk-host") {
            ++i;
            if (i == argCount)
                break;

            dictionary[ "ANDROID_HOST" ] = configCmdLine.at(i);
        }

        else if (configCmdLine.at(i) == "-android-arch") {
            ++i;
            if (i == argCount)
                break;
            dictionary[ "ANDROID_TARGET_ARCH" ] = configCmdLine.at(i);
        }

        else if (configCmdLine.at(i) == "-android-toolchain-version") {
            ++i;
            if (i == argCount)
                break;
            dictionary[ "ANDROID_NDK_TOOLCHAIN_VERSION" ] = configCmdLine.at(i);
        }

        else if (configCmdLine.at(i) == "-no-android-style-assets") {
            dictionary[ "ANDROID_STYLE_ASSETS" ] = "no";
        } else if (configCmdLine.at(i) == "-android-style-assets") {
            dictionary[ "ANDROID_STYLE_ASSETS" ] = "yes";
        }

        else {
            dictionary[ "DONE" ] = "error";
            cout << "Unknown option " << configCmdLine.at(i) << endl;
            break;
        }
    }

    // Ensure that QMAKESPEC exists in the mkspecs folder
    const QString mkspecPath(sourcePath + "/mkspecs");
    QDirIterator itMkspecs(mkspecPath, QDir::AllDirs | QDir::NoDotAndDotDot, QDirIterator::Subdirectories);
    QStringList mkspecs;

    while (itMkspecs.hasNext()) {
        QString mkspec = itMkspecs.next();
        // Remove base PATH
        mkspec.remove(0, mkspecPath.length() + 1);
        mkspecs << mkspec;
    }

    if (dictionary["QMAKESPEC"].toLower() == "features"
        || !mkspecs.contains(dictionary["QMAKESPEC"], Qt::CaseInsensitive)) {
        dictionary[ "DONE" ] = "error";
        if (dictionary ["QMAKESPEC_FROM"] == "commandline") {
            cout << "Invalid option \"" << dictionary["QMAKESPEC"] << "\" for -platform." << endl;
        } else if (dictionary ["QMAKESPEC_FROM"] == "env") {
            cout << "QMAKESPEC environment variable is set to \"" << dictionary["QMAKESPEC"]
                 << "\" which is not a supported platform" << endl;
        } else { // was autodetected from environment
            cout << "Unable to detect the platform from environment. Use -platform command line" << endl
                 << "argument or set the QMAKESPEC environment variable and run configure again." << endl;
        }
        cout << "See the README file for a list of supported operating systems and compilers." << endl;
    } else {
        if (dictionary[ "QMAKESPEC" ].endsWith("-icc") ||
            dictionary[ "QMAKESPEC" ].endsWith("-msvc2012") ||
            dictionary[ "QMAKESPEC" ].endsWith("-msvc2013") ||
            dictionary[ "QMAKESPEC" ].endsWith("-msvc2015")) {
            if (dictionary[ "MAKE" ].isEmpty()) dictionary[ "MAKE" ] = "nmake";
            dictionary[ "QMAKEMAKEFILE" ] = "Makefile.win32";
        } else if (dictionary[ "QMAKESPEC" ].startsWith(QLatin1String("win32-g++"))) {
            if (dictionary[ "MAKE" ].isEmpty()) dictionary[ "MAKE" ] = "mingw32-make";
            dictionary[ "QMAKEMAKEFILE" ] = "Makefile.unix";
        } else {
            if (dictionary[ "MAKE" ].isEmpty()) dictionary[ "MAKE" ] = "make";
            dictionary[ "QMAKEMAKEFILE" ] = "Makefile.win32";
        }
    }

    if (isDeviceMkspec) {
        const QStringList devices = mkspecs.filter("devices/", Qt::CaseInsensitive);
        const QStringList family = devices.filter(dictionary["XQMAKESPEC"], Qt::CaseInsensitive);

        if (family.isEmpty()) {
            dictionary[ "DONE" ] = "error";
            cout << "Error: No device matching '" << dictionary["XQMAKESPEC"] << "'." << endl;
        } else if (family.size() > 1) {
            dictionary[ "DONE" ] = "error";

            cout << "Error: Multiple matches for device '" << dictionary["XQMAKESPEC"] << "'. Candidates are:" << endl;

            foreach (const QString &device, family)
                cout << "\t* " << device << endl;
        } else {
            Q_ASSERT(family.size() == 1);
            dictionary["XQMAKESPEC"] = family.at(0);
        }

    } else {
        // Ensure that -spec (XQMAKESPEC) exists in the mkspecs folder as well
        if (dictionary.contains("XQMAKESPEC") &&
                !mkspecs.contains(dictionary["XQMAKESPEC"], Qt::CaseInsensitive)) {
            dictionary[ "DONE" ] = "error";
            cout << "Invalid option \"" << dictionary["XQMAKESPEC"] << "\" for -xplatform." << endl;
        }
    }

    // Allow tests for private classes to be compiled against internal builds
    if (dictionary["BUILDDEV"] == "yes") {
        qtConfig << "private_tests";
        if (dictionary["WERROR"] != "no")
            qmakeConfig << "warnings_are_errors";
        if (dictionary["HEADERSCLEAN"] != "no")
            qmakeConfig << "headersclean";
    } else {
        if (dictionary["WERROR"] == "yes")
            qmakeConfig << "warnings_are_errors";
        if (dictionary["HEADERSCLEAN"] == "yes")
            qmakeConfig << "headersclean";
    }

    if (dictionary["FORCE_ASSERTS"] == "yes")
        qtConfig += "force_asserts";

    for (QStringList::Iterator dis = disabledModules.begin(); dis != disabledModules.end(); ++dis) {
        modules.removeAll((*dis));
    }
    for (QStringList::Iterator ena = enabledModules.begin(); ena != enabledModules.end(); ++ena) {
        if (modules.indexOf((*ena)) == -1)
            modules += (*ena);
    }
    qtConfig += modules;

    for (QStringList::Iterator it = disabledModules.begin(); it != disabledModules.end(); ++it)
        qtConfig.removeAll(*it);

    if ((dictionary[ "REDO" ] != "yes") && (dictionary[ "HELP" ] != "yes")
            && (dictionary[ "DONE" ] != "error"))
        saveCmdLine();
}

void Configure::validateArgs()
{
}

// Output helper functions --------------------------------[ Start ]-
/*!
    Determines the length of a string token.
*/
static int tokenLength(const char *str)
{
    if (*str == 0)
        return 0;

    const char *nextToken = strpbrk(str, " _/\n\r");
    if (nextToken == str || !nextToken)
        return 1;

    return int(nextToken - str);
}

/*!
    Prints out a string which starts at position \a startingAt, and
    indents each wrapped line with \a wrapIndent characters.
    The wrap point is set to the console width, unless that width
    cannot be determined, or is too small.
*/
void Configure::desc(const char *description, int startingAt, int wrapIndent)
{
    int linePos = startingAt;

    bool firstLine = true;
    const char *nextToken = description;
    while (*nextToken) {
        int nextTokenLen = tokenLength(nextToken);
        if (*nextToken == '\n'                         // Wrap on newline, duh
            || (linePos + nextTokenLen > outputWidth)) // Wrap at outputWidth
        {
            printf("\n");
            linePos = 0;
            firstLine = false;
            if (*nextToken == '\n')
                ++nextToken;
            continue;
        }
        if (!firstLine && linePos < wrapIndent) {  // Indent to wrapIndent
            printf("%*s", wrapIndent , "");
            linePos = wrapIndent;
            if (*nextToken == ' ') {
                ++nextToken;
                continue;
            }
        }
        printf("%.*s", nextTokenLen, nextToken);
        linePos += nextTokenLen;
        nextToken += nextTokenLen;
    }
}

/*!
    Prints out an option with its description wrapped at the
    description starting point. If \a skipIndent is true, the
    indentation to the option is not outputted (used by marked option
    version of desc()). Extra spaces between option and its
    description is filled with\a fillChar, if there's available
    space.
*/
void Configure::desc(const char *option, const char *description, bool skipIndent, char fillChar)
{
    if (!skipIndent)
        printf("%*s", optionIndent, "");

    int remaining  = descIndent - optionIndent - int(strlen(option));
    int wrapIndent = descIndent + qMax(0, 1 - remaining);
    printf("%s", option);

    if (remaining > 2) {
        printf(" "); // Space in front
        for (int i = remaining; i > 2; --i)
            printf("%c", fillChar); // Fill, if available space
    }
    printf(" "); // Space between option and description

    desc(description, wrapIndent, wrapIndent);
    printf("\n");
}

/*!
    Same as above, except it also marks an option with an '*', if
    the option is default action.
*/
void Configure::desc(const char *mark_option, const char *mark, const char *option, const char *description, char fillChar)
{
    const QString markedAs = dictionary.value(mark_option);
    if (markedAs == "auto" && markedAs == mark) // both "auto", always => +
        printf(" +  ");
    else if (markedAs == "auto")                // setting marked as "auto" and option is default => +
        printf(" %c  " , (defaultTo(mark_option) == QLatin1String(mark))? '+' : ' ');
    else if (QLatin1String(mark) == "auto" && markedAs != "no")     // description marked as "auto" and option is available => +
        printf(" %c  " , checkAvailability(mark_option) ? '+' : ' ');
    else                                        // None are "auto", (markedAs == mark) => *
        printf(" %c  " , markedAs == QLatin1String(mark) ? '*' : ' ');

    desc(option, description, true, fillChar);
}

/*!
    Modifies the default configuration based on given -platform option.
    Eg. switches to different default styles for Windows CE.
*/
void Configure::applySpecSpecifics()
{
    if (dictionary.contains("XQMAKESPEC")) {
        //Disable building tools when cross compiling.
        nobuildParts << "tools";
    }

    if (dictionary.value("XQMAKESPEC").startsWith("winphone") || dictionary.value("XQMAKESPEC").startsWith("winrt")) {
        dictionary[ "STYLE_WINDOWSXP" ]     = "no";
        dictionary[ "STYLE_WINDOWSVISTA" ]  = "no";
        dictionary[ "LIBJPEG" ]             = "qt";
        dictionary[ "LIBPNG" ]              = "qt";
        dictionary[ "FREETYPE" ]            = "yes";
        dictionary[ "OPENGL" ]              = "yes";
        dictionary[ "OPENGL_ES_2" ]         = "yes";
        dictionary[ "SSL" ]                 = "yes";
        dictionary[ "OPENSSL" ]             = "no";
        dictionary[ "DBUS" ]                = "no";
        dictionary[ "SYSTEM_ZLIB" ]         = "no";
        dictionary[ "PCRE" ]                = "qt";
        dictionary[ "ICU" ]                 = "qt";
        dictionary[ "LARGE_FILE" ]          = "no";
        dictionary[ "ANGLE" ]               = "yes";
        dictionary[ "DYNAMICGL" ]           = "no";
    } else if (dictionary.value("XQMAKESPEC").startsWith("linux")) { //TODO actually wrong.
      //TODO
        dictionary[ "STYLE_WINDOWSXP" ]     = "no";
        dictionary[ "STYLE_WINDOWSVISTA" ]  = "no";
        dictionary[ "KBD_DRIVERS" ]         = "tty";
        dictionary[ "GFX_DRIVERS" ]         = "linuxfb";
        dictionary[ "MOUSE_DRIVERS" ]       = "pc linuxtp";
        dictionary[ "OPENGL" ]              = "no";
        dictionary[ "DBUS"]                 = "no";
        dictionary[ "QT_INOTIFY" ]          = "no";
        dictionary[ "QT_CUPS" ]             = "no";
        dictionary[ "QT_GLIB" ]             = "no";
        dictionary[ "QT_ICONV" ]            = "no";
        dictionary[ "QT_EVDEV" ]            = "no";
        dictionary[ "QT_MTDEV" ]            = "no";
        dictionary[ "FONT_CONFIG" ]         = "auto";
        dictionary[ "ANGLE" ]               = "no";

        dictionary["DECORATIONS"]           = "default windows styled";
    } else if (platform() == QNX) {
        dictionary[ "REDUCE_EXPORTS" ]      = "yes";
        dictionary["STACK_PROTECTOR_STRONG"] = "auto";
        dictionary["SLOG2"]                 = "auto";
        dictionary["QNX_IMF"]               = "auto";
        dictionary["PPS"]                   = "auto";
        dictionary["LGMON"]                 = "auto";
        dictionary["QT_XKBCOMMON"]          = "no";
        dictionary[ "ANGLE" ]               = "no";
        dictionary[ "DYNAMICGL" ]           = "no";
        dictionary[ "FONT_CONFIG" ]         = "auto";
        dictionary[ "ICU" ]                 = "auto";
        dictionary[ "POLL" ]                = "poll";
        dictionary[ "ZLIB" ]                = "system";
    } else if (platform() == ANDROID) {
        dictionary[ "REDUCE_EXPORTS" ]      = "yes";
        dictionary[ "BUILD" ]               = "release";
        dictionary[ "BUILDALL" ]            = "no";
        dictionary[ "LARGE_FILE" ]          = "no";
        dictionary[ "ANGLE" ]               = "no";
        dictionary[ "DYNAMICGL" ]           = "no";
        dictionary[ "REDUCE_RELOCATIONS" ]  = "yes";
        dictionary[ "QT_GETIFADDRS" ]       = "no";
        dictionary[ "QT_XKBCOMMON" ]        = "no";
        dictionary["ANDROID_STYLE_ASSETS"]  = "yes";
        dictionary[ "STYLE_ANDROID" ]       = "yes";
        dictionary[ "POLL" ]                = "poll";
        dictionary[ "ZLIB" ]                = "system";
    }
}

// Output helper functions ---------------------------------[ Stop ]-


bool Configure::displayHelp()
{
    if (dictionary[ "HELP" ] == "yes") {
        desc("Usage: configure [options]\n\n", 0, 7);

        desc("Installation options:\n\n");

        desc("These are optional, but you may specify install directories.\n\n", 0, 1);

        desc(       "-prefix <dir>",                    "The deployment directory, as seen on the target device.\n"
                                                        "(default %CD%)\n");

        desc(       "-extprefix <dir>",                 "The installation directory, as seen on the host machine.\n"
                                                        "(default SYSROOT/PREFIX)\n");

        desc(       "-hostprefix [dir]",                "The installation directory for build tools running on the\n"
                                                        "host machine. If [dir] is not given, the current build\n"
                                                        "directory will be used. (default EXTPREFIX)\n");

        desc("You may use these to change the layout of the install. Note that all directories\n"
             "except -sysconfdir should be located under -prefix/-hostprefix:\n\n");

        desc(       "-bindir <dir>",                    "User executables will be installed to <dir>\n(default PREFIX/bin)");
        desc(       "-libdir <dir>",                    "Libraries will be installed to <dir>\n(default PREFIX/lib)");
        desc(       "-headerdir <dir>",                 "Headers will be installed to <dir>\n(default PREFIX/include)");
        desc(       "-archdatadir <dir>",               "Architecture-dependent data used by Qt will be installed to <dir>\n(default PREFIX)");
        desc(       "-libexecdir <dir>",                "Program executables will be installed to <dir>\n(default ARCHDATADIR/bin)");
        desc(       "-plugindir <dir>",                 "Plugins will be installed to <dir>\n(default ARCHDATADIR/plugins)");
        desc(       "-importdir <dir>",                 "Imports for QML1 will be installed to <dir>\n(default ARCHDATADIR/imports)");
        desc(       "-qmldir <dir>",                    "Imports for QML2 will be installed to <dir>\n(default ARCHDATADIR/qml)");
        desc(       "-datadir <dir>",                   "Data used by Qt programs will be installed to <dir>\n(default PREFIX)");
        desc(       "-docdir <dir>",                    "Documentation will be installed to <dir>\n(default DATADIR/doc)");
        desc(       "-translationdir <dir>",            "Translations of Qt programs will be installed to <dir>\n(default DATADIR/translations)");
        desc(       "-examplesdir <dir>",               "Examples will be installed to <dir>\n(default PREFIX/examples)");
        desc(       "-testsdir <dir>",                  "Tests will be installed to <dir>\n(default PREFIX/tests)\n");

        desc(       "-hostbindir <dir>",                "Host executables will be installed to <dir>\n(default HOSTPREFIX/bin)");
        desc(       "-hostlibdir <dir>",                "Host libraries will be installed to <dir>\n(default HOSTPREFIX/lib)");
        desc(       "-hostdatadir <dir>",               "Data used by qmake will be installed to <dir>\n(default HOSTPREFIX)");

        desc("\nConfigure options:\n\n");

        desc(" The defaults (*) are usually acceptable. A plus (+) denotes a default value"
             " that needs to be evaluated. If the evaluation succeeds, the feature is"
             " included. Here is a short explanation of each option:\n\n", 0, 1);

        desc("BUILD", "release","-release",             "Compile and link Qt with debugging turned off.");
        desc("BUILD", "debug",  "-debug",               "Compile and link Qt with debugging turned on.");
        desc("BUILDALL", "yes", "-debug-and-release",   "Compile and link two Qt libraries, with and without debugging turned on.\n");

        desc("FORCEDEBUGINFO", "yes","-force-debug-info", "Create symbol files for release builds.");
        desc("SEPARATE_DEBUG_INFO", "yes","-separate-debug-info", "Strip debug information into a separate file.\n");

        desc("BUILDDEV", "yes", "-developer-build",      "Compile and link Qt with Qt developer options (including auto-tests exporting)\n");

        desc("RELEASE_TOOLS", "yes", "-optimized-tools", "Build optimized host tools even in debug build.");
        desc("RELEASE_TOOLS", "no", "-no-optimized-tools", "Do not build optimized host tools even in debug build.\n");

        desc("OPENSOURCE", "opensource", "-opensource",   "Compile and link the Open-Source Edition of Qt.");
        desc("COMMERCIAL", "commercial", "-commercial",   "Compile and link the Commercial Edition of Qt.\n");

        desc(        "-c++std <edition>",               "Compile Qt with C++ standard edition (c++11, c++14, c++1z)\n"
                                                        "Default: highest supported. This option is not supported for MSVC.\n");

        desc("USE_GOLD_LINKER", "yes", "-use-gold-linker",                  "Link using the GNU gold linker (gcc only).");
        desc("USE_GOLD_LINKER", "no", "-no-use-gold-linker",                "Do not link using the GNU gold linker.\n");

        desc("ENABLE_NEW_DTAGS", "yes", "-enable-new-dtags", "Use new DTAGS for RPATH (Linux only).");
        desc("ENABLE_NEW_DTAGS", "no", "-disable-new-dtags", "Do not use new DTAGS for RPATH.\n");

        desc("SHARED", "yes",   "-shared",              "Create and use shared Qt libraries.");
        desc("SHARED", "no",    "-static",              "Create and use static Qt libraries.\n");

        desc("STATIC_RUNTIME",  "no", "-static-runtime","Statically link the C/C++ runtime library.\n");

        desc("LTCG", "yes",   "-ltcg",                  "Use Link Time Code Generation. (Release builds only)");
        desc("LTCG", "no",    "-no-ltcg",               "Do not use Link Time Code Generation.\n");

        desc(                   "-make <part>",         "Add part to the list of parts to be built at make time");
        for (int i=0; i<defaultBuildParts.size(); ++i)
            desc(               "",                     qPrintable(QString("  %1").arg(defaultBuildParts.at(i))), false, ' ');
        desc(                   "-nomake <part>",       "Exclude part from the list of parts to be built.\n");

        desc(                   "-skip <module>",       "Exclude an entire module from the build.\n");

        desc(                   "-no-compile-examples", "Install only the sources of examples.\n");

        desc("WIDGETS", "no", "-no-widgets",            "Disable Qt Widgets module.\n");
        desc("GUI", "no", "-no-gui",                    "Disable Qt GUI module.\n");

        desc("ACCESSIBILITY", "no", "-no-accessibility", "Disable accessibility support.\n");
        desc(                   "",                      "Disabling accessibility is not recommended, as it will break QStyle\n"
                                                         "and may break other internal parts of Qt.\n"
                                                         "With this switch you create a source incompatible version of Qt,\n"
                                                         "which is unsupported.\n");
        desc("ACCESSIBILITY", "yes", "-accessibility",   "Enable accessibility support.\n");

        desc(                   "-no-sql-<driver>",     "Disable SQL <driver> entirely, by default none are turned on.");
        desc(                   "-qt-sql-<driver>",     "Enable a SQL <driver> in the Qt Library.");
        desc(                   "-plugin-sql-<driver>", "Enable SQL <driver> as a plugin to be linked to at run time.\n"
                                                        "Available values for <driver>:");
        desc("SQL_MYSQL", "auto", "",                   "  mysql", ' ');
        desc("SQL_PSQL", "auto", "",                    "  psql", ' ');
        desc("SQL_OCI", "auto", "",                     "  oci", ' ');
        desc("SQL_ODBC", "auto", "",                    "  odbc", ' ');
        desc("SQL_TDS", "auto", "",                     "  tds", ' ');
        desc("SQL_DB2", "auto", "",                     "  db2", ' ');
        desc("SQL_SQLITE", "auto", "",                  "  sqlite", ' ');
        desc("SQL_SQLITE2", "auto", "",                 "  sqlite2", ' ');
        desc("SQL_IBASE", "auto", "",                   "  ibase", ' ');
        desc(                   "",                     "(drivers marked with a '+' have been detected as available on this system)\n", false, ' ');

        desc(                   "-system-sqlite",       "Use sqlite from the operating system.\n");

        desc("OPENGL", "no","-no-opengl",               "Do not support OpenGL.");
        desc("OPENGL", "no","-opengl <api>",            "Enable OpenGL support with specified API version.\n"
                                                        "Available values for <api>:");
        desc("", "no", "",                              "  desktop - Enable support for Desktop OpenGL", ' ');
        desc("", "no", "",                              "  dynamic - Enable support for dynamically loaded OpenGL (either desktop or ES)", ' ');
        desc("OPENGL_ES_2",  "yes", "",                 "  es2 - Enable support for OpenGL ES 2.0\n", ' ');

        desc(                   "-force-asserts",       "Activate asserts in release mode.\n");
        desc(                   "-platform <spec>",     "The operating system and compiler you are building on.\n(default %QMAKESPEC%)\n");
        desc(                   "-xplatform <spec>",    "The operating system and compiler you are cross compiling to.\n");
        desc(                   "",                     "See the README file for a list of supported operating systems and compilers.\n", false, ' ');

        desc("TARGET_OS", "*", "-target",               "Set target OS version. Currently the only valid value is 'xp' for targeting Windows XP.\n"
                                                        "MSVC >= 2012 targets Windows Vista by default.\n");

        desc(                   "-sysroot <dir>",       "Sets <dir> as the target compiler's and qmake's sysroot and also sets pkg-config paths.");
        desc(                   "-no-gcc-sysroot",      "When using -sysroot, it disables the passing of --sysroot to the compiler.\n");

        desc(                   "-qconfig <local>",     "Use src/corelib/global/qconfig-<local>.h rather than the\n"
                                                        "default 'full'.\n");

        desc("NIS",  "no",      "-no-nis",              "Do not compile NIS support.");
        desc("NIS",  "yes",     "-nis",                 "Compile NIS support.\n");

        desc("QT_ICONV",    "disable", "-no-iconv",     "Do not enable support for iconv(3).");
        desc("QT_ICONV",    "yes",     "-iconv",        "Enable support for iconv(3).");
        desc("QT_ICONV",    "yes",     "-sun-iconv",    "Enable support for iconv(3) using sun-iconv.");
        desc("QT_ICONV",    "yes",     "-gnu-iconv",    "Enable support for iconv(3) using gnu-libiconv.\n");

        desc("QT_EVDEV",    "no",      "-no-evdev",     "Do not enable support for evdev.");
        desc("QT_EVDEV",    "yes",     "-evdev",        "Enable support for evdev.");

        desc("QT_MTDEV",    "no",      "-no-mtdev",     "Do not enable support for mtdev.");
        desc("QT_MTDEV",    "yes",     "-mtdev",        "Enable support for mtdev.");

        desc("QT_INOTIFY",  "yes",     "-inotify",      "Explicitly enable Qt inotify(7) support.");
        desc("QT_INOTIFY",  "no",      "-no-inotify",   "Explicitly disable Qt inotify(7) support.\n");

        desc("QT_EVENTFD",  "yes",     "-eventfd",      "Enable eventfd(7) support in the UNIX event loop.");
        desc("QT_EVENTFD",  "no",      "-no-eventfd",   "Disable eventfd(7) support in the UNIX event loop.\n");

        desc("POSIX_IPC",   "yes",     "-posix-ipc",    "Enable POSIX IPC.\n");

        desc("QT_GLIB",     "yes",     "-glib",         "Compile Glib support.\n");

        desc("QT_INSTALL_SETTINGS", "auto", "-sysconfdir <dir>", "Settings used by Qt programs will be looked for in\n<dir>.\n");

        desc("SYSTEM_PROXIES", "yes",  "-system-proxies",    "Use system network proxies by default.");
        desc("SYSTEM_PROXIES", "no",   "-no-system-proxies", "Do not use system network proxies by default.\n");

        desc("WERROR",      "yes",     "-warnings-are-errors",   "Make warnings be treated as errors.");
        desc("WERROR",      "no",      "-no-warnings-are-errors","Make warnings be treated normally.");

        desc(                   "-qtnamespace <name>", "Wraps all Qt library code in 'namespace name {...}'.");
        desc(                   "-qtlibinfix <infix>",  "Renames all Qt* libs to Qt*<infix>.\n");
        desc(                   "-D <define>",          "Add an explicit define to the preprocessor.");
        desc(                   "-I <includepath>",     "Add an explicit include path.");
        desc(                   "-L <librarypath>",     "Add an explicit library path.");
        desc(                   "-l <libraryname>",     "Add an explicit library name, residing in a librarypath.\n");

        desc("PCH",   "no",     "-no-pch",              "Do not use precompiled header support.");
        desc("PCH",   "yes",    "-pch",                 "Use precopmiled header support.\n");

        desc(                   "-help, -h, -?",        "Display this information.\n");

        // 3rd party stuff options go below here --------------------------------------------------------------------------------
        desc("Third Party Libraries:\n\n");

        desc("SYSTEM_ZLIB", "no", "-qt-zlib",           "Use the zlib bundled with Qt.");
        desc("SYSTEM_ZLIB", "yes", "-system-zlib",      "Use zlib from the operating system.\nSee http://www.gzip.org/zlib\n");

        desc("PCRE", "qt",       "-qt-pcre",            "Use the PCRE library bundled with Qt.");
        desc("PCRE", "system",   "-system-pcre",        "Use the PCRE library from the operating system.\nSee http://pcre.org/\n");

        desc("ICU", "yes",       "-icu",                "Use the ICU library.");
        desc("ICU", "no",        "-no-icu",             "Do not use the ICU library.\nSee http://site.icu-project.org/\n");

        desc("GIF", "no",       "-no-gif",              "Do not compile GIF reading support.\n");

        desc("LIBPNG", "no",    "-no-libpng",           "Do not compile PNG support.");
        desc("LIBPNG", "qt",    "-qt-libpng",           "Use the libpng bundled with Qt.");
        desc("LIBPNG", "system","-system-libpng",       "Use libpng from the operating system.\nSee http://www.libpng.org/pub/png\n");

        desc("LIBJPEG", "no",    "-no-libjpeg",         "Do not compile JPEG support.");
        desc("LIBJPEG", "qt",    "-qt-libjpeg",         "Use the libjpeg bundled with Qt.");
        desc("LIBJPEG", "system","-system-libjpeg",     "Use libjpeg from the operating system.\nSee http://www.ijg.org\n");

        desc("DOUBLECONVERSION", "no",     "-no-doubleconversion",     "Use sscanf_l and snprintf_l for (imprecise) double conversion.");
        desc("DOUBLECONVERSION", "qt",     "-qt-doubleconversion",     "Use the libdouble-conversion bundled with Qt.");
        desc("DOUBLECONVERSION", "system", "-system-doubleconversion", "Use the libdouble-conversion provided by the system.");

        desc("FREETYPE", "no",   "-no-freetype",        "Do not compile in Freetype2 support.");
        desc("FREETYPE", "yes",  "-qt-freetype",        "Use the libfreetype bundled with Qt.");
        desc("FREETYPE", "system","-system-freetype",   "Use the libfreetype provided by the system.\n");

        desc("FONT_CONFIG", "yes",     "-fontconfig",   "Build with FontConfig support.");
        desc("FONT_CONFIG", "no",      "-no-fontconfig", "Do not build with FontConfig support.\n");

        desc("HARFBUZZ", "no",   "-no-harfbuzz",        "Do not compile in HarfBuzz-NG support.");
        desc("HARFBUZZ", "qt",   "-qt-harfbuzz",        "Use HarfBuzz-NG bundled with Qt to do text shaping.\n"
                                                        "It can still be disabled by setting\n"
                                                        "the QT_HARFBUZZ environment variable to \"old\".");
        desc("HARFBUZZ", "system","-system-harfbuzz",   "Use HarfBuzz-NG from the operating system\n"
                                                        "to do text shaping. It can still be disabled\n"
                                                        "by setting the QT_HARFBUZZ environment variable to \"old\".\n"
                                                        "See http://www.harfbuzz.org\n");

        if (platform() == QNX) {
            desc("SLOG2", "yes",  "-slog2",             "Compile with slog2 support.");
            desc("SLOG2", "no",  "-no-slog2",           "Do not compile with slog2 support.");
            desc("QNX_IMF", "yes",  "-imf",             "Compile with imf support.");
            desc("QNX_IMF", "no",  "-no-imf",           "Do not compile with imf support.");
            desc("PPS", "yes",  "-pps",                 "Compile with PPS support.");
            desc("PPS", "no",  "-no-pps",               "Do not compile with PPS support.");
            desc("LGMON", "yes",  "-lgmon",             "Compile with lgmon support.");
            desc("LGMON", "no",   "-no-lgmon",          "Do not compile with lgmon support.\n");
        }

        desc("ANGLE", "yes",       "-angle",            "Use the ANGLE implementation of OpenGL ES 2.0.");
        desc("ANGLE", "no",        "-no-angle",         "Do not use ANGLE.\nSee http://code.google.com/p/angleproject/\n");
        // Qt\Windows only options go below here --------------------------------------------------------------------------------
        desc("\nQt for Windows only:\n\n");

        desc("INCREDIBUILD_XGE", "no", "-no-incredibuild-xge", "Do not add IncrediBuild XGE distribution commands to custom build steps.");
        desc("INCREDIBUILD_XGE", "yes", "-incredibuild-xge",   "Add IncrediBuild XGE distribution commands to custom build steps. This will distribute MOC and UIC steps, and other custom buildsteps which are added to the INCREDIBUILD_XGE variable.\n(The IncrediBuild distribution commands are only added to Visual Studio projects)\n");

        desc("PLUGIN_MANIFESTS", "no", "-no-plugin-manifests", "Do not embed manifests in plugins.");
        desc("PLUGIN_MANIFESTS", "yes", "-plugin-manifests",   "Embed manifests in plugins.\n");
        desc("BUILD_QMAKE", "no", "-no-qmake",          "Do not compile qmake.");
        desc("BUILD_QMAKE", "yes", "-qmake",            "Compile qmake.\n");

        desc(                  "-qreal [double|float]", "typedef qreal to the specified type. The default is double.\n"
                                                        "Note that changing this flag affects binary compatibility.\n");

        desc("RTTI", "no",      "-no-rtti",             "Do not compile runtime type information.");
        desc("RTTI", "yes",     "-rtti",                "Compile runtime type information.");
        desc("STRIP", "no",     "-no-strip",            "Do not strip libraries and executables of debug info when installing.");
        desc("STRIP", "yes",    "-strip",               "Strip libraries and executables of debug info when installing.\n");

        desc("SSE2", "no",      "-no-sse2",             "Do not compile with use of SSE2 instructions.");
        desc("SSE2", "yes",     "-sse2",                "Compile with use of SSE2 instructions.");
        desc("SSE3", "no",      "-no-sse3",             "Do not compile with use of SSE3 instructions.");
        desc("SSE3", "yes",     "-sse3",                "Compile with use of SSE3 instructions.");
        desc("SSSE3", "no",     "-no-ssse3",            "Do not compile with use of SSSE3 instructions.");
        desc("SSSE3", "yes",    "-ssse3",               "Compile with use of SSSE3 instructions.");
        desc("SSE4_1", "no",    "-no-sse4.1",           "Do not compile with use of SSE4.1 instructions.");
        desc("SSE4_1", "yes",   "-sse4.1",              "Compile with use of SSE4.1 instructions.");
        desc("SSE4_2", "no",    "-no-sse4.2",           "Do not compile with use of SSE4.2 instructions.");
        desc("SSE4_2", "yes",   "-sse4.2",              "Compile with use of SSE4.2 instructions.");
        desc("AVX", "no",       "-no-avx",              "Do not compile with use of AVX instructions.");
        desc("AVX", "yes",      "-avx",                 "Compile with use of AVX instructions.");
        desc("AVX2", "no",      "-no-avx2",             "Do not compile with use of AVX2 instructions.");
        desc("AVX2", "yes",     "-avx2",                "Compile with use of AVX2 instructions.\n");
        desc("AVX512", "no",    "-no-avx512",           "Do not compile with use of AVX512 instructions.");
        desc("AVX512", "yes",   "-avx512",              "Compile with use of AVX512 instructions.\n");
        desc("SSL", "no",        "-no-ssl",             "Do not compile support for SSL.");
        desc("SSL", "yes",       "-ssl",                "Enable run-time SSL support.");
        desc("OPENSSL", "no",    "-no-openssl",         "Do not compile support for OpenSSL.");
        desc("OPENSSL", "yes",   "-openssl",            "Enable run-time OpenSSL support.");
        desc("OPENSSL", "linked","-openssl-linked",     "Enable linked OpenSSL support.\n");
        desc("LIBPROXY", "no",   "-no-libproxy",        "Do not compile in libproxy support.");
        desc("LIBPROXY", "yes",  "-libproxy",           "Compile in libproxy support (for cross compilation targets).\n");
        desc("DBUS", "no",       "-no-dbus",            "Do not compile in D-Bus support.");
        desc("DBUS", "linked",   "-dbus-linked",        "Compile in D-Bus support and link to libdbus-1.\n");
        desc("DBUS", "runtime",  "-dbus-runtime",       "Compile in D-Bus support and load libdbus-1\ndynamically.");
        desc("WMF_BACKEND", "no","-no-wmf-backend",     "Do not compile in the windows media foundation backend\ninto Qt Multimedia.");
        desc("WMF_BACKEND", "yes","-wmf-backend",       "Compile in the windows media foundation backend into Qt Multimedia.\n");
        desc("QML_DEBUG", "no",    "-no-qml-debug",     "Do not build the in-process QML debugging support.");
        desc("QML_DEBUG", "yes",   "-qml-debug",        "Build the in-process QML debugging support.\n");
        desc("DIRECTWRITE", "no", "-no-directwrite",    "Do not build support for DirectWrite font rendering.");
        desc("DIRECTWRITE", "yes", "-directwrite",      "Build support for DirectWrite font rendering.\n");

        desc("DIRECT2D", "no",  "-no-direct2d",         "Do not build the Direct2D platform plugin.");
        desc("DIRECT2D", "yes", "-direct2d",            "Build the Direct2D platform plugin (experimental,\n"
                                                        "requires Direct2D availability on target systems,\n"
                                                        "e.g. Windows 7 with Platform Update, Windows 8, etc.)\n");

        desc(                   "-no-style-<style>",    "Disable <style> entirely.");
        desc(                   "-qt-style-<style>",    "Enable <style> in the Qt Library.\nAvailable styles: ");

        desc("STYLE_WINDOWS", "yes", "",                "  windows", ' ');
        desc("STYLE_WINDOWSXP", "auto", "",             "  windowsxp", ' ');
        desc("STYLE_WINDOWSVISTA", "auto", "",          "  windowsvista", ' ');
        desc("STYLE_FUSION", "yes", "",                 "  fusion", ' ');
        desc("NATIVE_GESTURES", "no", "-no-native-gestures", "Do not use native gestures on Windows 7.");
        desc("NATIVE_GESTURES", "yes", "-native-gestures", "Use native gestures on Windows 7.\n");
        desc("MSVC_MP", "no", "-no-mp",                 "Do not use multiple processors for compiling with MSVC");
        desc("MSVC_MP", "yes", "-mp",                   "Use multiple processors for compiling with MSVC (-MP).\n");

        desc(                   "-loadconfig <config>", "Run configure with the parameters from file configure_<config>.cache.");
        desc(                   "-saveconfig <config>", "Run configure and save the parameters in file configure_<config>.cache.");
        desc(                   "-redo",                "Run configure with the same parameters as last time.\n");
        desc(                   "-v, -verbose",         "Run configure tests with verbose output.\n");
        return true;
    }
    return false;
}

// Locate a file and return its containing directory.
QString Configure::locateFile(const QString &fileName) const
{
    const QString mkspec = dictionary.contains(QStringLiteral("XQMAKESPEC"))
        ? dictionary[QStringLiteral("XQMAKESPEC")] : dictionary[QStringLiteral("QMAKESPEC")];
    const QString file = fileName.toLower();
    QStringList pathList;
    if (file.endsWith(".h")) {
        static const QStringList headerPaths =
            Environment::headerPaths(Environment::compilerFromQMakeSpec(mkspec));
        pathList = qmakeIncludes;
        pathList += headerPaths;
    } else if (file.endsWith(".lib") ||  file.endsWith(".a")) {
        static const QStringList libPaths =
            Environment::libraryPaths(Environment::compilerFromQMakeSpec(mkspec));
        pathList = libPaths;
    } else {
         // Fallback for .exe and .dll (latter are not covered by QStandardPaths).
        static const QStringList exePaths = Environment::path();
        pathList = exePaths;
    }
    return Environment::findFileInPaths(file, pathList);
}

/*!
    Default value for options marked as "auto" if the test passes.
    (Used both by the autoDetection() below, and the desc() function
    to mark (+) the default option of autodetecting options.
*/
QString Configure::defaultTo(const QString &option)
{
    // We prefer using the system version of the 3rd party libs
    if (option == "PCRE"
        || option == "LIBJPEG"
        || option == "LIBPNG")
        return "system";

    // These database drivers and image formats can be built-in or plugins.
    // Prefer plugins when Qt is shared.
    if (dictionary[ "SHARED" ] == "yes") {
        if (option == "SQL_MYSQL"
            || option == "SQL_MYSQL"
            || option == "SQL_ODBC"
            || option == "SQL_OCI"
            || option == "SQL_PSQL"
            || option == "SQL_TDS"
            || option == "SQL_DB2"
            || option == "SQL_SQLITE"
            || option == "SQL_SQLITE2"
            || option == "SQL_IBASE")
            return "yes";
    }

    // By default we do not want to compile OCI driver when compiling with
    // MinGW, due to lack of such support from Oracle. It prob. won't work.
    // (Customer may force the use though)
    if (dictionary["QMAKESPEC"].endsWith("-g++")
        && option == "SQL_OCI")
        return "no";

    // keep 'auto' default for msvc, since we can't set the language supported
    if (option == "C++STD"
        && dictionary["QMAKESPEC"].contains("msvc"))
        return "auto";

    if (option == "SYNCQT"
        && (!QFile::exists(sourcePath + "/.git")))
        return "no";

    return "yes";
}

bool Configure::checkAngleAvailability(QString *errorMessage /* = 0 */) const
{
    // Check for Direct X SDK (include lib and direct shader compiler 'fxc').
    // Up to Direct X SDK June 2010 and for MinGW, this is pointed to by the
    // DXSDK_DIR variable. Starting with Windows Kit 8, it is included
    // in the Windows SDK. Checking for the header is not sufficient since
    // it is also  present in MinGW.
    const QString directXSdk = Environment::detectDirectXSdk();
    const Compiler compiler = Environment::compilerFromQMakeSpec(dictionary[QStringLiteral("QMAKESPEC")]);
    if (compiler < CC_MSVC2012 && directXSdk.isEmpty()) {
        if (errorMessage)
            *errorMessage = QStringLiteral("There is no Direct X SDK installed or the environment variable \"DXSDK_DIR\" is not set.");
        return false;
    }
    const QString compilerHeader = QStringLiteral("d3dcompiler.h");
    if (!findFile(compilerHeader)) {
        if (errorMessage)
            *errorMessage = QString::fromLatin1("The header '%1' could not be found.").arg(compilerHeader);
        return false;
    }
    if (dictionary["SSE2"] != "no") {
        const QString intrinHeader = QStringLiteral("intrin.h"); // Not present on MinGW-32
        if (!findFile(intrinHeader)) {
            if (errorMessage)
                *errorMessage = QString::fromLatin1("The header '%1' required for SSE2 could not be found.").arg(intrinHeader);
            return false;
        }
    }

    const QString directXLibrary = QStringLiteral("d3d11.lib"); // Ensures at least the June 2010 DXSDK is present
    if (!findFile(directXLibrary)) {
        if (errorMessage)
            *errorMessage = QString::fromLatin1("The library '%1' could not be found.").arg(directXLibrary);
        return false;
    }
    const QString fxcBinary = QStringLiteral("fxc.exe");
    QStringList additionalPaths;
    if (!directXSdk.isEmpty())
        additionalPaths.push_back(directXSdk + QStringLiteral("/Utilities/bin/x86"));
    QString fxcPath = QStandardPaths::findExecutable(fxcBinary, additionalPaths);
    if (fxcPath.isEmpty()) {
        if (errorMessage)
            *errorMessage = QString::fromLatin1("The shader compiler '%1' could not be found.").arg(fxcBinary);
        return false;
    }
    return true;
}

QString Configure::checkAvx512Availability()
{
    static const char avx512features[][5] = { "cd", "er", "pf", "bw", "dq", "vl", "ifma", "vbmi" };

    // try AVX512 Foundation. No Foundation, nothing else works.
    if (!tryCompileProject("common/avx512", "AVX512=F"))
        return QString();

    QString available = "avx512f";
    for (size_t i = 0; i < sizeof(avx512features)/sizeof(avx512features[0]); ++i) {
        if (tryCompileProject("common/avx512", QStringLiteral("AVX512=%0").arg(avx512features[i]).toUpper())) {
            available += " avx512";
            available += avx512features[i];
        }
    }
    return available;
}

/*!
    Checks the system for the availability of a feature.
    Returns true if the feature is available, else false.
*/

bool Configure::checkAvailability(const QString &part)
{
    bool available = false;
    if (part == "STYLE_WINDOWSXP")
        available = (platform() == WINDOWS) && findFile("uxtheme.h");

    else if (part == "OBJCOPY")
        available = tryCompileProject("unix/objcopy");

    else if (part == "ATOMIC64")
        available = tryCompileProject("common/atomic64");

    else if (part == "ATOMIC64-LIBATOMIC")
        available = tryCompileProject("common/atomic64", "LIBS+=-latomic");

<<<<<<< HEAD
    else if (part == "SYSTEM_ZLIB")
=======
    else if (part == "ATOMICFPTR")
        available = tryCompileProject("common/atomicfptr");

    else if (part == "ZLIB")
>>>>>>> cbe33240
        available = findFile("zlib.h");

    else if (part == "PCRE")
        available = findFile("pcre.h");

    else if (part == "ICU")
        available = tryCompileProject("unix/icu");

    else if (part == "ANGLE") {
        available = checkAngleAvailability();
    }

    else if (part == "HARFBUZZ")
        available = tryCompileProject("unix/harfbuzz");

    else if (part == "LIBJPEG")
        available = findFile("jpeglib.h");
    else if (part == "LIBPNG")
        available = findFile("png.h");
    else if (part == "SQL_MYSQL")
        available = findFile("mysql.h") && findFile("libmySQL.lib");
    else if (part == "SQL_ODBC")
        available = findFile("sql.h") && findFile("sqlext.h") && findFile("odbc32.lib");
    else if (part == "SQL_OCI")
        available = findFile("oci.h") && findFile("oci.lib");
    else if (part == "SQL_PSQL")
        available = findFile("libpq-fe.h") && findFile("libpq.lib") && findFile("ws2_32.lib") && findFile("advapi32.lib");
    else if (part == "SQL_TDS")
        available = findFile("sybfront.h") && findFile("sybdb.h") && findFile("ntwdblib.lib");
    else if (part == "SQL_DB2")
        available = findFile("sqlcli.h") && findFile("sqlcli1.h") && findFile("db2cli.lib");
    else if (part == "SQL_SQLITE")
        available = true; // Built in, we have a fork
    else if (part == "SQL_SQLITE_LIB") {
        if (dictionary[ "SQL_SQLITE_LIB" ] == "system") {
            if (platform() == QNX) {
                available = true;
                dictionary[ "QMAKE_LIBS_SQLITE" ] += "-lsqlite3 -lz";
            } else {
                available = findFile("sqlite3.h") && findFile("sqlite3.lib");
                if (available)
                    dictionary[ "QMAKE_LIBS_SQLITE" ] += "sqlite3.lib";
            }
        } else {
            available = true;
        }
    } else if (part == "SQL_SQLITE2")
        available = findFile("sqlite.h") && findFile("sqlite.lib");
    else if (part == "SQL_IBASE")
        available = findFile("ibase.h") && (findFile("gds32_ms.lib") || findFile("gds32.lib"));
    else if (part == "SSE2")
        available = tryCompileProject("common/sse2");
    else if (part == "SSE3")
        available = tryCompileProject("common/sse3");
    else if (part == "SSSE3")
        available = tryCompileProject("common/ssse3");
    else if (part == "SSE4_1")
        available = tryCompileProject("common/sse4_1");
    else if (part == "SSE4_2")
        available = tryCompileProject("common/sse4_2");
    else if (part == "AVX")
        available = tryCompileProject("common/avx");
    else if (part == "AVX2")
        available = tryCompileProject("common/avx2");
    else if (part == "OPENSSL")
        available = findFile("openssl\\ssl.h");
    else if (part == "LIBPROXY")
        available = dictionary.contains("XQMAKESPEC") && tryCompileProject("common/libproxy");
    else if (part == "DBUS")
        available = findFile("dbus\\dbus.h");
    else if (part == "INCREDIBUILD_XGE") {
        available = !QStandardPaths::findExecutable(QStringLiteral("BuildConsole.exe")).isEmpty()
                    && !QStandardPaths::findExecutable(QStringLiteral("xgConsole.exe")).isEmpty();
    } else if (part == "WMSDK") {
        available = findFile("wmsdk.h");
    } else if (part == "WMF_BACKEND") {
        available = findFile("mfapi.h") && findFile("mf.lib");
    } else if (part == "DIRECTWRITE") {
        available = tryCompileProject("win/directwrite");
    } else if (part == "DIRECTWRITE2") {
        available = tryCompileProject("win/directwrite2");
    } else if (part == "DIRECT2D") {
        available = tryCompileProject("qpa/direct2d");
    } else if (part == "ICONV") {
        available = tryCompileProject("unix/iconv") || tryCompileProject("unix/gnu-libiconv");
    } else if (part == "EVDEV") {
        available = tryCompileProject("unix/evdev");
    } else if (part == "MTDEV") {
        available = tryCompileProject("unix/mtdev");
    } else if (part == "TSLIB") {
        available = tryCompileProject("unix/tslib");
    } else if (part == "INOTIFY") {
        available = tryCompileProject("unix/inotify");
    } else if (part == "QT_EVENTFD") {
        available = tryCompileProject("unix/eventfd");
    } else if (part == "CUPS") {
        available = (platform() != WINDOWS) && (platform() != WINDOWS_RT) && tryCompileProject("unix/cups");
    } else if (part == "STACK_PROTECTOR_STRONG") {
        available = (platform() == QNX) && compilerSupportsFlag("qcc -fstack-protector-strong");
    } else if (part == "SLOG2") {
        available = tryCompileProject("unix/slog2");
    } else if (part == "QNX_IMF") {
        available = tryCompileProject("unix/qqnx_imf");
    } else if (part == "PPS") {
        available = (platform() == QNX) && tryCompileProject("unix/pps");
    } else if (part == "LGMON") {
        available = (platform() == QNX) && tryCompileProject("unix/lgmon");
    } else if (part == "NEON") {
        available = dictionary["QT_CPU_FEATURES"].contains("neon");
    } else if (part == "FONT_CONFIG") {
        available = tryCompileProject("unix/fontconfig");
    } else if (part == "DOUBLECONVERSION") {
        available = tryCompileProject("unix/doubleconversion");
    }

    return available;
}

/*
    Autodetect options marked as "auto".
*/
void Configure::autoDetection()
{
    cout << "Running configuration tests..." << endl;

    // Auto-detect CPU architectures.
    detectArch();

    if (dictionary["C++STD"] == "auto" && !dictionary["QMAKESPEC"].contains("msvc")) {
        if (!tryCompileProject("common/c++11")) {
            dictionary["DONE"] = "error";
            cout << "ERROR: Qt requires a C++11 compiler and yours does not seem to be that." << endl
                 << "Please upgrade." << endl;
            return;
        } else if (!tryCompileProject("common/c++14")) {
            dictionary["C++STD"] = "c++11";
        } else if (!tryCompileProject("common/c++1z")) {
            dictionary["C++STD"] = "c++14";
        } else {
            dictionary["C++STD"] = "c++1z";
        }
    }

    if (dictionary["ATOMIC64"] == "auto")
        dictionary["ATOMIC64"] = checkAvailability("ATOMIC64") ? "yes" :
                                 checkAvailability("ATOMIC64-LIBATOMIC") ? "libatomic" : "no";

    // special case:
    if (!checkAvailability("ATOMICFPTR")) {
        dictionary["DONE"] = "error";
        cout << "ERROR: detected an std::atomic implementation that fails for function pointers." << endl
             << "Please apply the patch corresponding to your Standard Library vendor, found in" << endl
             << sourcePath << "/config.tests/common/atomicfptr" << endl;
        return;
    }

    // Style detection
    if (dictionary["STYLE_WINDOWSXP"] == "auto")
        dictionary["STYLE_WINDOWSXP"] = checkAvailability("STYLE_WINDOWSXP") ? defaultTo("STYLE_WINDOWSXP") : "no";
    if (dictionary["STYLE_WINDOWSVISTA"] == "auto") // Vista style has the same requirements as XP style
        dictionary["STYLE_WINDOWSVISTA"] = checkAvailability("STYLE_WINDOWSXP") ? defaultTo("STYLE_WINDOWSVISTA") : "no";

    // Compression detection
    if (dictionary["SYSTEM_ZLIB"] == "auto")
        dictionary["SYSTEM_ZLIB"] = checkAvailability("SYSTEM_ZLIB") ? "yes" : "no";

    // PCRE detection
    if (dictionary["PCRE"] == "auto")
        dictionary["PCRE"] = checkAvailability("PCRE") ? defaultTo("PCRE") : "qt";

    // ICU detection
    if (dictionary["ICU"] == "auto")
        dictionary["ICU"] = checkAvailability("ICU") ? "yes" : "no";

    // ANGLE detection
    if (dictionary["ANGLE"] == "auto") {
        if (dictionary["OPENGL_ES_2"] == "yes") {
            dictionary["ANGLE"] = checkAngleAvailability() ? "yes" : "no";
            dictionary["ANGLE_FROM"] = "detected";
        } else {
            dictionary["ANGLE"] = "no";
        }
    }

    // Dynamic GL. This must be explicitly requested, no autodetection.
    if (dictionary["DYNAMICGL"] == "auto")
        dictionary["DYNAMICGL"] = "no";

    // Image format detection
    if (dictionary["LIBJPEG"] == "auto")
        dictionary["LIBJPEG"] = checkAvailability("LIBJPEG") ? defaultTo("LIBJPEG") : "qt";
    if (dictionary["LIBPNG"] == "auto")
        dictionary["LIBPNG"] = checkAvailability("LIBPNG") ? defaultTo("LIBPNG") : "qt";

    // SQL detection (not on by default)
    if (dictionary["SQL_MYSQL"] == "auto")
        dictionary["SQL_MYSQL"] = checkAvailability("SQL_MYSQL") ? defaultTo("SQL_MYSQL") : "no";
    if (dictionary["SQL_ODBC"] == "auto")
        dictionary["SQL_ODBC"] = checkAvailability("SQL_ODBC") ? defaultTo("SQL_ODBC") : "no";
    if (dictionary["SQL_OCI"] == "auto")
        dictionary["SQL_OCI"] = checkAvailability("SQL_OCI") ? defaultTo("SQL_OCI") : "no";
    if (dictionary["SQL_PSQL"] == "auto")
        dictionary["SQL_PSQL"] = checkAvailability("SQL_PSQL") ? defaultTo("SQL_PSQL") : "no";
    if (dictionary["SQL_TDS"] == "auto")
        dictionary["SQL_TDS"] = checkAvailability("SQL_TDS") ? defaultTo("SQL_TDS") : "no";
    if (dictionary["SQL_DB2"] == "auto")
        dictionary["SQL_DB2"] = checkAvailability("SQL_DB2") ? defaultTo("SQL_DB2") : "no";
    if (dictionary["SQL_SQLITE"] == "auto")
        dictionary["SQL_SQLITE"] = checkAvailability("SQL_SQLITE") ? defaultTo("SQL_SQLITE") : "no";
    if (dictionary["SQL_SQLITE_LIB"] == "system")
        if (!checkAvailability("SQL_SQLITE_LIB"))
            dictionary["SQL_SQLITE_LIB"] = "no";
    if (dictionary["SQL_SQLITE2"] == "auto")
        dictionary["SQL_SQLITE2"] = checkAvailability("SQL_SQLITE2") ? defaultTo("SQL_SQLITE2") : "no";
    if (dictionary["SQL_IBASE"] == "auto")
        dictionary["SQL_IBASE"] = checkAvailability("SQL_IBASE") ? defaultTo("SQL_IBASE") : "no";
    if (dictionary["SSE2"] == "auto")
        dictionary["SSE2"] = checkAvailability("SSE2") ? "yes" : "no";
    if (dictionary["SSE3"] == "auto")
        dictionary["SSE3"] = checkAvailability("SSE3") ? "yes" : "no";
    if (dictionary["SSSE3"] == "auto")
        dictionary["SSSE3"] = checkAvailability("SSSE3") ? "yes" : "no";
    if (dictionary["SSE4_1"] == "auto")
        dictionary["SSE4_1"] = checkAvailability("SSE4_1") ? "yes" : "no";
    if (dictionary["SSE4_2"] == "auto")
        dictionary["SSE4_2"] = checkAvailability("SSE4_2") ? "yes" : "no";
    if (dictionary["AVX"] == "auto")
        dictionary["AVX"] = checkAvailability("AVX") ? "yes" : "no";
    if (dictionary["AVX2"] == "auto")
        dictionary["AVX2"] = checkAvailability("AVX2") ? "yes" : "no";
    if (dictionary["AVX512"] == "auto")
        dictionary["AVX512"] = checkAvx512Availability();
    if (dictionary["NEON"] == "auto")
        dictionary["NEON"] = checkAvailability("NEON") ? "yes" : "no";
    if (dictionary["SSL"] == "auto") {
        if (platform() == WINDOWS_RT) {
            dictionary["SSL"] = "yes";
        } else {
            // On Desktop Windows openssl and ssl always have the same value (for now). OpenSSL is
            // the only backend and if it is available and should be built, that also means that
            // SSL support in general is enabled.
            if (dictionary["OPENSSL"] == "auto")
                dictionary["OPENSSL"] = checkAvailability("OPENSSL") ? "yes" : "no";
            dictionary["SSL"] = dictionary["OPENSSL"];
        }
    }
    if (dictionary["OPENSSL"] == "auto")
        dictionary["OPENSSL"] = checkAvailability("OPENSSL") ? "yes" : "no";
    if (dictionary["LIBPROXY"] == "auto")
        dictionary["LIBPROXY"] = checkAvailability("LIBPROXY") ? "yes" : "no";
    if (dictionary["DBUS"] == "auto")
        dictionary["DBUS"] = checkAvailability("DBUS") ? "linked" : "runtime";
    if (dictionary["QML_DEBUG"] == "auto")
        dictionary["QML_DEBUG"] = dictionary["QML"] == "yes" ? "yes" : "no";
    if (dictionary["WMF_BACKEND"] == "auto")
        dictionary["WMF_BACKEND"] = checkAvailability("WMF_BACKEND") ? "yes" : "no";
    if (dictionary["WMSDK"] == "auto")
        dictionary["WMSDK"] = checkAvailability("WMSDK") ? "yes" : "no";

    // Detection of IncrediBuild buildconsole
    if (dictionary["INCREDIBUILD_XGE"] == "auto")
        dictionary["INCREDIBUILD_XGE"] = checkAvailability("INCREDIBUILD_XGE") ? "yes" : "no";

    // Detection of iconv support
    if (dictionary["QT_ICONV"] == "auto")
        dictionary["QT_ICONV"] = checkAvailability("ICONV") ? "yes" : "no";

    // Detection of evdev support
    if (dictionary["QT_EVDEV"] == "auto")
        dictionary["QT_EVDEV"] = checkAvailability("EVDEV") ? "yes" : "no";

    // Detection of mtdev support
    if (dictionary["QT_MTDEV"] == "auto")
        dictionary["QT_MTDEV"] = checkAvailability("MTDEV") ? "yes" : "no";

    // Detection of tslib support
    if (dictionary["QT_TSLIB"] == "auto")
        dictionary["QT_TSLIB"] = checkAvailability("TSLIB") ? "yes" : "no";

    // Detection of inotify
    if (dictionary["QT_INOTIFY"] == "auto")
        dictionary["QT_INOTIFY"] = checkAvailability("INOTIFY") ? "yes" : "no";

    // Detection of cups support
    if (dictionary["QT_CUPS"] == "auto")
        dictionary["QT_CUPS"] = checkAvailability("CUPS") ? "yes" : "no";

    // Detection of -fstack-protector-strong support
    if (dictionary["STACK_PROTECTOR_STRONG"] == "auto")
        dictionary["STACK_PROTECTOR_STRONG"] = checkAvailability("STACK_PROTECTOR_STRONG") ? "yes" : "no";

    if (platform() == QNX && dictionary["SLOG2"] == "auto") {
        dictionary["SLOG2"] = checkAvailability("SLOG2") ? "yes" : "no";
    }

    if (platform() == QNX && dictionary["QNX_IMF"] == "auto") {
        dictionary["QNX_IMF"] = checkAvailability("QNX_IMF") ? "yes" : "no";
    }

    if (dictionary["PPS"] == "auto") {
        dictionary["PPS"] = checkAvailability("PPS") ? "yes" : "no";
    }

    if (platform() == QNX && dictionary["LGMON"] == "auto") {
        dictionary["LGMON"] = checkAvailability("LGMON") ? "yes" : "no";
    }

    if (dictionary["QT_EVENTFD"] == "auto")
        dictionary["QT_EVENTFD"] = checkAvailability("QT_EVENTFD") ? "yes" : "no";

    if (dictionary["FONT_CONFIG"] == "auto")
        dictionary["FONT_CONFIG"] = checkAvailability("FONT_CONFIG") ? "yes" : "no";

    if ((dictionary["FONT_CONFIG"] == "yes") && (dictionary["FREETYPE_FROM"] == "default"))
        dictionary["FREETYPE"] = "system";

    if (dictionary["DOUBLECONVERSION"] == "auto")
        dictionary["DOUBLECONVERSION"] = checkAvailability("DOUBLECONVERSION") ? "system" : "qt";

    if (dictionary["DIRECTWRITE"] == "auto")
        dictionary["DIRECTWRITE"] = checkAvailability("DIRECTWRITE") ? "yes" : "no";

    if (dictionary["DIRECTWRITE"] == "no")
        dictionary["DIRECTWRITE2"] = "no";
    else if (dictionary["DIRECTWRITE2"] == "auto")
        dictionary["DIRECTWRITE2"] = checkAvailability("DIRECTWRITE2") ? "yes" : "no";

    // Mark all unknown "auto" to the default value..
    for (QMap<QString,QString>::iterator i = dictionary.begin(); i != dictionary.end(); ++i) {
        if (i.value() == "auto")
            i.value() = defaultTo(i.key());
    }

    cout << "Done running configuration tests." << endl;
}

bool Configure::verifyConfiguration()
{
    bool prompt = false;
    if (dictionary["C++STD"] != "auto"
            && dictionary["QMAKESPEC"].contains("msvc")) {
        cout << "WARNING: It is not possible to change the C++ standard edition with MSVC compilers. "
                "Therefore, the option -c++std " << dictionary["C++STD"] << " was ignored." << endl << endl;
        dictionary["C++STD"] = "auto";
    }

    if (dictionary["STATIC_RUNTIME"] == "yes" && dictionary["SHARED"] == "yes") {
        cout << "ERROR: -static-runtime requires -static" << endl << endl;
        dictionary[ "DONE" ] = "error";
    }

    if (dictionary["SEPARATE_DEBUG_INFO"] == "yes") {
        if (dictionary[ "SHARED" ] == "no") {
            cout << "ERROR: -separate-debug-info is incompatible with -static" << endl << endl;
            dictionary[ "DONE" ] = "error";
        } else if (dictionary[ "BUILD" ] != "debug"
                && dictionary[ "BUILDALL" ] == "no"
                && dictionary[ "FORCEDEBUGINFO" ] == "no") {
            cout << "ERROR: -separate-debug-info needs -debug, -debug-and-release, or -force-debug-info" << endl << endl;
            dictionary[ "DONE" ] = "error";
        } else if (dictionary["SEPARATE_DEBUG_INFO"] == "yes" && !checkAvailability("OBJCOPY")) {
            cout << "ERROR: -separate-debug-info was requested but this binutils does not support it." << endl;
            dictionary[ "DONE" ] = "error";
        }
    }

    if (dictionary["SQL_SQLITE_LIB"] == "no" && dictionary["SQL_SQLITE"] != "no") {
        cout << "WARNING: Configure could not detect the presence of a system SQLite3 lib." << endl
             << "Configure will therefore continue with the SQLite3 lib bundled with Qt." << endl;
        dictionary["SQL_SQLITE_LIB"] = "qt"; // Set to Qt's bundled lib an continue
        prompt = true;
    }
    if (dictionary["QMAKESPEC"].endsWith("-g++")
        && dictionary["SQL_OCI"] != "no") {
        cout << "WARNING: Qt does not support compiling the Oracle database driver with" << endl
             << "MinGW, due to lack of such support from Oracle. Consider disabling the" << endl
             << "Oracle driver, as the current build will most likely fail." << endl;
        prompt = true;
    }
    if (dictionary["QMAKESPEC"].endsWith("win32-msvc2008") || dictionary["QMAKESPEC"].endsWith("win32-msvc2010")) {
        cout << "ERROR: Qt cannot be compiled with Visual Studio 2008 or 2010." << endl;
        prompt = true;
    }
    if (0 != dictionary["ARM_FPU_TYPE"].size()) {
            QStringList l= QStringList()
                    << "softvfp"
                    << "softvfp+vfpv2"
                    << "vfpv2";
            if (!(l.contains(dictionary["ARM_FPU_TYPE"])))
                    cout << QString("WARNING: Using unsupported fpu flag: %1").arg(dictionary["ARM_FPU_TYPE"]) << endl;
    }
    if (dictionary["DIRECTWRITE"] == "yes" && !checkAvailability("DIRECTWRITE")) {
        cout << "WARNING: To be able to compile the DirectWrite font engine you will" << endl
             << "need the Microsoft DirectWrite and Microsoft Direct2D development" << endl
             << "files such as headers and libraries." << endl;
        prompt = true;
    }
#if WINVER > 0x0601
    if (dictionary["TARGET_OS"] == "xp") {
        cout << "WARNING: Cannot use Windows Kit 8 to build Qt for Windows XP.\n"
                "WARNING: Windows SDK v7.1A is recommended.\n";
    }
#endif

    if (dictionary["DIRECT2D"] == "yes" && !checkAvailability("DIRECT2D")) {
        cout << "WARNING: To be able to build the Direct2D platform plugin you will" << endl
             << "need the Microsoft DirectWrite and Microsoft Direct2D development" << endl
             << "files such as headers and libraries." << endl;
        prompt = true;
    }

    // -angle given on command line, but Direct X cannot be found.
    if (dictionary["ANGLE"] != "no") {
        QString errorMessage;
        if (!checkAngleAvailability(&errorMessage)) {
            cout << "WARNING: ANGLE specified, but the DirectX SDK could not be detected:" << endl
                 << "  " << qPrintable(errorMessage) << endl
                 <<  "The build will most likely fail." << endl;
            prompt = true;
        }
    } else if (dictionary["ANGLE"] == "no") {
        if (dictionary["ANGLE_FROM"] == "detected") {
            QString errorMessage;
            checkAngleAvailability(&errorMessage);
            cout << "WARNING: The DirectX SDK could not be detected:" << endl
                 << "  " << qPrintable(errorMessage) << endl
                 << "Disabling the ANGLE backend." << endl;
            prompt = true;
        }
        if ((dictionary["OPENGL_ES_2"] == "yes") && !dictionary.contains("XQMAKESPEC")) {
            cout << endl << "WARNING: Using OpenGL ES 2.0 without ANGLE." << endl
                 << "Specify -opengl desktop to use Open GL." << endl
                 <<  "The build will most likely fail." << endl;
            prompt = true;
        }
    }

    if (dictionary["DYNAMICGL"] == "yes") {
        if (dictionary["OPENGL_ES_2"] == "yes" || dictionary["ANGLE"] != "no") {
            cout << "ERROR: Dynamic OpenGL cannot be used with -angle." << endl;
            dictionary[ "DONE" ] = "error";
        }
    }

    if (dictionary["OPENGL"] == "no" || dictionary["OPENGL_ES_2"] == "no") {
        if (dictionary.value("XQMAKESPEC").startsWith("winphone") ||
                dictionary.value("XQMAKESPEC").startsWith("winrt")) {
            cout << "ERROR: Option -no-opengl is not valid for WinRT." << endl;
            dictionary[ "DONE" ] = "error";
        }
    }

    if ((dictionary["FONT_CONFIG"] == "yes") && (dictionary["FREETYPE_FROM"] == "commandline")) {
        if (dictionary["FREETYPE"] == "yes") {
            cout << "WARNING: Bundled FreeType can't be used."
                    "  FontConfig use requires system FreeType." << endl;
            dictionary["FREETYPE"] = "system";
            dictionary["FREETYPE_FROM"] = "override";
            prompt = true;
        } else if (dictionary["FREETYPE"] == "no") {
            cout << "WARNING: FreeType can't be disabled."
                    "  FontConfig use requires system FreeType." << endl;
            dictionary["FREETYPE"] = "system";
            dictionary["FREETYPE_FROM"] = "override";
            prompt = true;
        }
    }

    if (prompt)
        promptKeyPress();

    return true;
}

void Configure::prepareConfigTests()
{
    // Generate an empty .qmake.cache file for config.tests
    QDir buildDir(buildPath);
    bool success = true;
    if (!buildDir.exists("config.tests"))
        success = buildDir.mkdir("config.tests");

    QString fileName(buildPath + "/config.tests/.qmake.cache");
    QFile cacheFile(fileName);
    success &= cacheFile.open(QIODevice::WriteOnly);
    cacheFile.close();

    if (!success) {
        cout << "Failed to create file " << qPrintable(QDir::toNativeSeparators(fileName)) << endl;
        dictionary[ "DONE" ] = "error";
    }
}

void Configure::generateOutputVars()
{
    // Generate variables for output
    QString build = dictionary[ "BUILD" ];
    bool buildAll = (dictionary[ "BUILDALL" ] == "yes");
    if (build == "debug") {
        if (buildAll)
            qtConfig += "debug_and_release build_all release";
        qtConfig += "debug";
    } else if (build == "release") {
        if (buildAll)
            qtConfig += "debug_and_release build_all debug";
        qtConfig += "release";
    }
    if (dictionary[ "RELEASE_TOOLS" ] == "yes")
        qtConfig += "release_tools";

    if (dictionary[ "PCH" ] == "yes")
        qmakeConfig += "precompile_header";
    else
        qmakeVars += "CONFIG -= precompile_header";

    if (dictionary[ "C++STD" ] == "c++11")
        qtConfig += "c++11";
    else if (dictionary[ "C++STD" ] == "c++14")
        qtConfig += "c++11 c++14";
    else if (dictionary[ "C++STD" ] == "c++1z")
        qtConfig += "c++11 c++14 c++1z";

    if (dictionary[ "USE_GOLD_LINKER" ] == "yes")
        qmakeConfig += "use_gold_linker";

    if (dictionary[ "ENABLE_NEW_DTAGS" ] == "yes")
        qmakeConfig += "enable_new_dtags";

    if (dictionary[ "SHARED" ] == "no")
        qtConfig += "static";
    else
        qtConfig += "shared";

    if (dictionary[ "STATIC_RUNTIME" ] == "yes")
        qtConfig += "static_runtime";

    if (dictionary[ "GUI" ] == "no") {
        qtConfig += "no-gui";
        dictionary [ "WIDGETS" ] = "no";
    }

    if (dictionary[ "WIDGETS" ] == "no")
        qtConfig += "no-widgets";

    // Compression --------------------------------------------------
    if (dictionary[ "SYSTEM_ZLIB" ] == "yes")
        qtConfig += "system-zlib";

    // PCRE ---------------------------------------------------------
    if (dictionary[ "PCRE" ] == "qt")
        qmakeConfig += "pcre";

    // ICU ---------------------------------------------------------
    if (dictionary[ "ICU" ] == "yes")
        qtConfig  += "icu";

    // ANGLE --------------------------------------------------------
    if (dictionary[ "ANGLE" ] != "no") {
        qtConfig  += "angle";
    }

    // Dynamic OpenGL loading ---------------------------------------
    if (dictionary[ "DYNAMICGL" ] != "no") {
        qtConfig += "dynamicgl";
    }

    // Image formates -----------------------------------------------
    if (dictionary[ "GIF" ] == "yes")
        qtConfig += "gif";

    if (dictionary[ "JPEG" ] == "yes")
        qtConfig += "jpeg";
    if (dictionary[ "LIBJPEG" ] == "system")
        qtConfig += "system-jpeg";

    if (dictionary[ "PNG" ] == "yes")
        qtConfig += "png";
    if (dictionary[ "LIBPNG" ] == "system")
        qtConfig += "system-png";

    // Double conversion -----------------------------------------------
    if (dictionary[ "DOUBLECONVERSION" ] != "no")
        qtConfig += "doubleconversion";
    if (dictionary[ "DOUBLECONVERSION" ] == "system")
        qtConfig += "system-doubleconversion";

    // Text rendering --------------------------------------------------
    if (dictionary[ "FREETYPE" ] != "no")
        qtConfig += "freetype";
    if (dictionary[ "FREETYPE" ] == "system")
        qtConfig += "system-freetype";

    if (dictionary[ "HARFBUZZ" ] != "no")
        qtConfig += "harfbuzz";
    if (dictionary[ "HARFBUZZ" ] == "system")
        qtConfig += "system-harfbuzz";

    // Styles -------------------------------------------------------
    if (dictionary[ "STYLE_WINDOWS" ] == "yes")
        qmakeStyles += "windows";

    if (dictionary[ "STYLE_FUSION" ] == "yes")
        qmakeStyles += "fusion";

    if (dictionary[ "STYLE_WINDOWSXP" ] == "yes")
        qmakeStyles += "windowsxp";

    if (dictionary[ "STYLE_WINDOWSVISTA" ] == "yes")
        qmakeStyles += "windowsvista";

    if (dictionary[ "STYLE_ANDROID" ] == "yes")
        qmakeStyles += "android";

    // Databases ----------------------------------------------------
    if (dictionary[ "SQL_MYSQL" ] == "yes")
        qmakeSql += "mysql";
    if (dictionary[ "SQL_ODBC" ] == "yes")
        qmakeSql += "odbc";
    if (dictionary[ "SQL_OCI" ] == "yes")
        qmakeSql += "oci";
    if (dictionary[ "SQL_PSQL" ] == "yes")
        qmakeSql += "psql";
    if (dictionary[ "SQL_TDS" ] == "yes")
        qmakeSql += "tds";
    if (dictionary[ "SQL_DB2" ] == "yes")
        qmakeSql += "db2";
    if (dictionary[ "SQL_SQLITE2" ] == "yes")
        qmakeSql += "sqlite2";
    if (dictionary[ "SQL_IBASE" ] == "yes")
        qmakeSql += "ibase";
    if (dictionary[ "SQL_SQLITE" ] == "yes")
        qmakeSql += "sqlite";

    if (dictionary[ "SQL_SQLITE_LIB" ] == "system")
        qmakeConfig += "system-sqlite";

    // Other options ------------------------------------------------
    if (dictionary[ "BUILDALL" ] == "yes") {
        qtConfig += "build_all";
    }
    if (dictionary[ "SEPARATE_DEBUG_INFO" ] == "yes")
        qtConfig += "separate_debug_info";
    if (dictionary[ "FORCEDEBUGINFO" ] == "yes")
        qmakeConfig += "force_debug_info";
    qmakeConfig += dictionary[ "BUILD" ];

    if (buildParts.isEmpty()) {
        buildParts = defaultBuildParts;

        if (dictionary["BUILDDEV"] == "yes")
            buildParts += "tests";
    }
    while (!nobuildParts.isEmpty())
        buildParts.removeAll(nobuildParts.takeFirst());
    if (!buildParts.contains("libs"))
        buildParts += "libs";
    buildParts.removeDuplicates();
    if (dictionary[ "COMPILE_EXAMPLES" ] == "yes")
        qmakeConfig += "compile_examples";

    if (dictionary["MSVC_MP"] == "yes")
        qmakeConfig += "msvc_mp";

    if (dictionary[ "SHARED" ] == "yes") {
        QString version = dictionary[ "VERSION" ];
        if (!version.isEmpty()) {
            qmakeVars += "QMAKE_QT_VERSION_OVERRIDE = " + version.left(version.indexOf('.'));
            version.remove(QLatin1Char('.'));
        }
    }

    if (dictionary["ATOMIC64"] == "libatomic")
        qmakeConfig += "atomic64-libatomic";

    if (dictionary[ "ACCESSIBILITY" ] == "yes")
        qtConfig += "accessibility";

    if (!qmakeLibs.isEmpty())
        qmakeVars += "EXTRA_LIBS += " + formatPaths(qmakeLibs);

    if (!dictionary["QMAKE_LIBS_SQLITE"].isEmpty())
        qmakeVars += "QMAKE_LIBS_SQLITE += " + dictionary["QMAKE_LIBS_SQLITE"];

    if (dictionary[ "OPENGL" ] == "yes")
        qtConfig += "opengl";

    if (dictionary["OPENGL_ES_2"] == "yes") {
        qtConfig += "opengles2";
        qtConfig += "egl";
    }

    if (dictionary[ "SSL" ] == "yes")
        qtConfig += "ssl";

    if (dictionary[ "OPENSSL" ] == "yes")
        qtConfig += "openssl";
    else if (dictionary[ "OPENSSL" ] == "linked")
        qtConfig += "openssl-linked";

    if (dictionary[ "LIBPROXY" ] == "yes")
        qtConfig += "libproxy";

    if (dictionary[ "DBUS" ] == "runtime")
        qtConfig += "dbus";
    else if (dictionary[ "DBUS" ] == "linked")
        qtConfig += "dbus dbus-linked";

    if (dictionary["QML_DEBUG"] == "no")
        qtConfig += "no-qml-debug";

    if (dictionary["WMF_BACKEND"] == "yes")
        qtConfig += "wmf-backend";

    if (dictionary["DIRECTWRITE"] == "yes")
        qtConfig += "directwrite";

    if (dictionary["DIRECTWRITE2"] == "yes")
        qtConfig += "directwrite2";

    if (dictionary["DIRECT2D"] == "yes")
        qtConfig += "direct2d";

    if (dictionary[ "NATIVE_GESTURES" ] == "yes")
        qtConfig += "native-gestures";

    qtConfig += "qpa";

    if (dictionary["NIS"] == "yes")
        qtConfig += "nis";

    if (dictionary["QT_CUPS"] == "yes")
        qtConfig += "cups";

    if (dictionary["QT_ICONV"] != "no")
        qtConfig += "iconv";
    if (dictionary["QT_ICONV"] == "sun")
        qtConfig += "sun-libiconv";
    else if (dictionary["QT_ICONV"] == "gnu")
        qtConfig += "gnu-libiconv";

    if (dictionary["QT_EVDEV"] == "yes")
        qtConfig += "evdev";

    if (dictionary["QT_MTDEV"] == "yes")
        qtConfig += "mtdev";

    if (dictionary[ "QT_TSLIB" ] == "yes")
        qtConfig += "tslib";

    if (dictionary["QT_INOTIFY"] == "yes")
        qtConfig += "inotify";

    if (dictionary["QT_EVENTFD"] == "yes")
        qtConfig += "eventfd";

    if (dictionary["FONT_CONFIG"] == "yes") {
        qtConfig += "fontconfig";
        qmakeVars += "QMAKE_CFLAGS_FONTCONFIG =";
        qmakeVars += "QMAKE_LIBS_FONTCONFIG   = -lfreetype -lfontconfig";
    }

    if (dictionary["QT_GLIB"] == "yes")
        qtConfig += "glib";

    if (dictionary["STACK_PROTECTOR_STRONG"] == "yes")
        qtConfig += "stack-protector-strong";

    if (dictionary["REDUCE_EXPORTS"] == "yes")
        qtConfig += "reduce_exports";

    if (!dictionary["POLL"].isEmpty())
        qtConfig += "poll_" + dictionary["POLL"];

    // We currently have no switch for QtConcurrent, so add it unconditionally.
    qtConfig += "concurrent";

    if (dictionary[ "SYSTEM_PROXIES" ] == "yes")
        qtConfig += "system-proxies";

    if (dictionary.contains("XQMAKESPEC") && (dictionary["QMAKESPEC"] != dictionary["XQMAKESPEC"])) {
            qmakeConfig += "cross_compile";
            dictionary["CROSS_COMPILE"] = "yes";
    }

    // Directories and settings for .qmake.cache --------------------

    if (dictionary.contains("XQMAKESPEC") && dictionary[ "XQMAKESPEC" ].startsWith("linux"))
        qtConfig += "rpath";

    if (!qmakeDefines.isEmpty())
        qmakeVars += QString("EXTRA_DEFINES += ") + qmakeDefines.join(' ');
    if (!qmakeIncludes.isEmpty())
        qmakeVars += QString("EXTRA_INCLUDEPATH += ") + formatPaths(qmakeIncludes);
    if (!opensslLibs.isEmpty())
        qmakeVars += opensslLibs;
    if (dictionary[ "OPENSSL" ] == "linked") {
        if (!opensslLibsDebug.isEmpty() || !opensslLibsRelease.isEmpty()) {
            if (opensslLibsDebug.isEmpty() || opensslLibsRelease.isEmpty()) {
                cout << "Error: either both or none of OPENSSL_LIBS_DEBUG/_RELEASE must be defined." << endl;
                exit(1);
            }
            qmakeVars += opensslLibsDebug;
            qmakeVars += opensslLibsRelease;
        } else if (opensslLibs.isEmpty()) {
            qmakeVars += QString("OPENSSL_LIBS    = -lssleay32 -llibeay32");
        }
        if (!opensslPath.isEmpty()) {
            qmakeVars += QString("OPENSSL_CFLAGS += -I%1/include").arg(opensslPath);
            qmakeVars += QString("OPENSSL_LIBS += -L%1/lib").arg(opensslPath);
        }
    }
    if (dictionary[ "DBUS" ] == "linked") {
       if (!dbusPath.isEmpty()) {
           qmakeVars += QString("QMAKE_CFLAGS_DBUS = -I%1/include").arg(dbusPath);
           qmakeVars += QString("QMAKE_LIBS_DBUS = -L%1/lib").arg(dbusPath);
           if (dbusHostPath.isEmpty())
               qmakeVars += QString("QT_HOST_CFLAGS_DBUS = -I%1/include").arg(dbusPath);
       }
       if (!dbusHostPath.isEmpty())
           qmakeVars += QString("QT_HOST_CFLAGS_DBUS = -I%1/include").arg(dbusHostPath);
    }
    if (dictionary[ "SQL_MYSQL" ] != "no" && !mysqlPath.isEmpty()) {
        qmakeVars += QString("QMAKE_CFLAGS_MYSQL = -I%1/include").arg(mysqlPath);
        qmakeVars += QString("QMAKE_LIBS_MYSQL = -L%1/lib").arg(mysqlPath);
    }
    if (!psqlLibs.isEmpty())
        qmakeVars += QString("QMAKE_LIBS_PSQL=") + psqlLibs.section("=", 1);
    if (!zlibLibs.isEmpty())
        qmakeVars += zlibLibs;

    {
        QStringList lflagsTDS;
        if (!sybase.isEmpty())
            lflagsTDS += QString("-L") + formatPath(sybase.section("=", 1) + "/lib");
        if (!sybaseLibs.isEmpty())
            lflagsTDS += sybaseLibs.section("=", 1);
        if (!lflagsTDS.isEmpty())
            qmakeVars += QString("QMAKE_LIBS_TDS=") + lflagsTDS.join(' ');
    }

    if (!qmakeSql.isEmpty())
        qmakeVars += QString("sql-drivers    += ") + qmakeSql.join(' ');
    if (!qmakeStyles.isEmpty())
        qmakeVars += QString("styles         += ") + qmakeStyles.join(' ');
    if (!qmakeStylePlugins.isEmpty())
        qmakeVars += QString("style-plugins  += ") + qmakeStylePlugins.join(' ');

    if (!dictionary[ "QMAKESPEC" ].length()) {
        cout << "Configure could not detect your compiler. QMAKESPEC must either" << endl
             << "be defined as an environment variable, or specified as an" << endl
             << "argument with -platform" << endl;

        QStringList winPlatforms;
        QDir mkspecsDir(sourcePath + "/mkspecs");
        const QFileInfoList &specsList = mkspecsDir.entryInfoList();
        for (int i = 0; i < specsList.size(); ++i) {
            const QFileInfo &fi = specsList.at(i);
            if (fi.fileName().left(5) == "win32") {
                winPlatforms += fi.fileName();
            }
        }
        cout << "Available platforms are: " << qPrintable(winPlatforms.join(", ")) << endl;
        dictionary[ "DONE" ] = "error";
    }
}

void Configure::generateCachefile()
{
    // Generate qmodule.pri, which is loaded only by Qt modules
    {
        FileWriter moduleStream(buildPath + "/mkspecs/qmodule.pri");

        moduleStream << "QT_BUILD_PARTS += " << buildParts.join(' ') << endl;
        if (!skipModules.isEmpty())
            moduleStream << "QT_SKIP_MODULES += " << skipModules.join(' ') << endl;
        moduleStream << endl;

        moduleStream << "host_build {" << endl;
        moduleStream << "    QT_CPU_FEATURES." << dictionary["QT_HOST_ARCH"] <<
                                    " = " << dictionary["QT_HOST_CPU_FEATURES"] << endl;
        moduleStream << "} else {" << endl;
        moduleStream << "    QT_CPU_FEATURES." << dictionary["QT_ARCH"] <<
                                    " = " << dictionary["QT_CPU_FEATURES"] << endl;
        moduleStream << "}" << endl;
        moduleStream << "QT_COORD_TYPE += " << dictionary["QREAL"] << endl;

        if (dictionary["QT_XKBCOMMON"] == "no")
            moduleStream << "DEFINES += QT_NO_XKBCOMMON" << endl;

        // embedded
        if (!dictionary["KBD_DRIVERS"].isEmpty())
            moduleStream << "kbd-drivers += "<< dictionary["KBD_DRIVERS"]<<endl;
        if (!dictionary["GFX_DRIVERS"].isEmpty())
            moduleStream << "gfx-drivers += "<< dictionary["GFX_DRIVERS"]<<endl;
        if (!dictionary["MOUSE_DRIVERS"].isEmpty())
            moduleStream << "mouse-drivers += "<< dictionary["MOUSE_DRIVERS"]<<endl;
        if (!dictionary["DECORATIONS"].isEmpty())
            moduleStream << "decorations += "<<dictionary["DECORATIONS"]<<endl;

        moduleStream << "CONFIG += " << qmakeConfig.join(' ');
        if (dictionary[ "SSE2" ] == "yes")
            moduleStream << " sse2";
        if (dictionary[ "SSE3" ] == "yes")
            moduleStream << " sse3";
        if (dictionary[ "SSSE3" ] == "yes")
            moduleStream << " ssse3";
        if (dictionary[ "SSE4_1" ] == "yes")
            moduleStream << " sse4_1";
        if (dictionary[ "SSE4_2" ] == "yes")
            moduleStream << " sse4_2";
        if (dictionary[ "AVX" ] == "yes")
            moduleStream << " avx";
        if (dictionary[ "AVX2" ] == "yes")
            moduleStream << " avx2";
        if (!dictionary[ "AVX512" ].isEmpty())
            moduleStream << ' ' << dictionary[ "AVX512" ];
        if (dictionary[ "NEON" ] == "yes")
            moduleStream << " neon";
        if (dictionary[ "LARGE_FILE" ] == "yes")
            moduleStream << " largefile";
        if (dictionary[ "STRIP" ] == "no")
            moduleStream << " nostrip";
        if (dictionary[ "LTCG" ] == "yes")
            moduleStream << " ltcg";
        moduleStream << endl;

        for (QStringList::Iterator var = qmakeVars.begin(); var != qmakeVars.end(); ++var)
            moduleStream << (*var) << endl;

        if (!moduleStream.flush())
            dictionary[ "DONE" ] = "error";
    }
}

void Configure::addSysroot(QString *command)
{
    const QString &sysroot = dictionary["CFG_SYSROOT"];
    if (!sysroot.isEmpty() && dictionary["CFG_GCC_SYSROOT"] == "yes") {
        command->append(" QMAKE_LFLAGS+=--sysroot=" + sysroot);
        command->append(" QMAKE_CXXFLAGS+=--sysroot=" + sysroot);
    }
}

struct ArchData {
    bool isHost;
    const char *qmakespec;
    const char *key;
    const char *subarchKey;
    const char *type;
    ArchData() {}
    ArchData(bool h, const char *t, const char *qm, const char *k, const char *sak)
        : isHost(h), qmakespec(qm), key(k), subarchKey(sak), type(t)
    {}
};

/*
    Runs qmake on config.tests/arch/arch.pro, which will detect the target arch
    for the compiler we are using
*/
void Configure::detectArch()
{
    QString oldpwd = QDir::currentPath();

    QString newpwd = QString("%1/config.tests/arch").arg(buildPath);
    if (!QDir().exists(newpwd) && !QDir().mkpath(newpwd)) {
        cout << "Failed to create directory " << qPrintable(QDir::toNativeSeparators(newpwd)) << endl;
        dictionary["DONE"] = "error";
        return;
    }
    if (!QDir::setCurrent(newpwd)) {
        cout << "Failed to change working directory to " << qPrintable(QDir::toNativeSeparators(newpwd)) << endl;
        dictionary["DONE"] = "error";
        return;
    }

    QVector<ArchData> qmakespecs;
    if (dictionary.contains("XQMAKESPEC"))
        qmakespecs << ArchData(false, "target", "XQMAKESPEC", "QT_ARCH", "QT_CPU_FEATURES");
    qmakespecs << ArchData(true, "host", "QMAKESPEC", "QT_HOST_ARCH", "QT_HOST_CPU_FEATURES");

    for (int i = 0; i < qmakespecs.count(); ++i) {
        const ArchData &data = qmakespecs.at(i);
        QString qmakespec = dictionary.value(data.qmakespec);
        QString key = data.key;
        QString subarchKey = data.subarchKey;

        // run qmake
        QString command = QString("%1 -spec %2 %3")
            .arg(QDir::toNativeSeparators(QDir(newpwd).relativeFilePath(buildPath + "/bin/qmake.exe")),
                 QDir::toNativeSeparators(qmakespec),
                 QDir::toNativeSeparators(sourcePath + "/config.tests/arch/arch"
                                          + (data.isHost ? "_host" : "") + ".pro"));

        if (!data.isHost) {
            if (qmakespec.startsWith("winrt") || qmakespec.startsWith("winphone"))
                command.append(" QMAKE_LFLAGS+=/ENTRY:main");
            addSysroot(&command);
        }

        int returnValue = 0;
        Environment::execute(command, &returnValue);
        if (returnValue != 0) {
            cout << "QMake failed!" << endl;
            dictionary["DONE"] = "error";
            return;
        }

        // compile
        command = dictionary[ "MAKE" ];
        if (command.contains("nmake") || command.contains("jom"))
            command += " /NOLOGO";
        command += " -s";
        Environment::execute(command);

        // find the executable that was generated
        QString arch_exe;
        if (qmakespec.startsWith("android")) {
            arch_exe = "libarch.so";
        } else {
            arch_exe = "arch.exe";
        }
        QFile exe(arch_exe);
        if (!exe.open(QFile::ReadOnly)) { // no Text, this is binary
            exe.setFileName("arch");
            if (!exe.open(QFile::ReadOnly)) {
                cout << "Could not find output file '" << qPrintable(arch_exe) << "' or 'arch' in " << qPrintable(newpwd) << " : " << qPrintable(exe.errorString()) << endl;
                dictionary["DONE"] = "error";
                return;
            }
        }
        QByteArray exeContents = exe.readAll();
        exe.close();

        static const char archMagic[] = "==Qt=magic=Qt== Architecture:";
        int magicPos = exeContents.indexOf(archMagic);
        if (magicPos == -1) {
            cout << "Internal error, could not find the architecture of the "
                 << data.type << " executable" << endl;
            dictionary["DONE"] = "error";
            return;
        }
        //cout << "Found magic at offset 0x" << hex << magicPos << endl;

        // the conversion from QByteArray will stop at the ending NUL anyway
        QString arch = QString::fromLatin1(exeContents.constData() + magicPos
                                           + sizeof(archMagic) - 1);
        dictionary[key] = arch;

        static const char subarchMagic[] = "==Qt=magic=Qt== Sub-architecture:";
        magicPos = exeContents.indexOf(subarchMagic);
        if (magicPos == -1) {
            cout << "Internal error, could not find the sub-architecture of the "
                 << data.type << " executable" << endl;
            dictionary["DONE"] = "error";
            return;
        }

        QString subarch = QString::fromLatin1(exeContents.constData() + magicPos
                                              + sizeof(subarchMagic) - 1);
        dictionary[subarchKey] = subarch;

        //cout << "Detected arch '" << qPrintable(arch) << "'\n";
        //cout << "Detected sub-arch '" << qPrintable(subarch) << "'\n";

        // clean up
        Environment::execute(command + " distclean");
    }

    if (!dictionary.contains("QT_HOST_ARCH"))
        dictionary["QT_HOST_ARCH"] = "unknown";
    if (!dictionary.contains("QT_ARCH")) {
        dictionary["QT_ARCH"] = dictionary["QT_HOST_ARCH"];
        dictionary["QT_CPU_FEATURES"] = dictionary["QT_HOST_CPU_FEATURES"];
    }

    QDir::setCurrent(oldpwd);
}

bool Configure::tryCompileProject(const QString &projectPath, const QString &extraOptions,
                                  bool distClean)
{
    QString oldpwd = QDir::currentPath();

    QString newpwd = QString("%1/config.tests/%2").arg(buildPath, projectPath);
    if (!QDir().exists(newpwd) && !QDir().mkpath(newpwd)) {
        cout << "Failed to create directory " << qPrintable(QDir::toNativeSeparators(newpwd)) << endl;
        dictionary["DONE"] = "error";
        return false;
    }
    if (!QDir::setCurrent(newpwd)) {
        cout << "Failed to change working directory to " << qPrintable(QDir::toNativeSeparators(newpwd)) << endl;
        dictionary["DONE"] = "error";
        return false;
    }

    // run qmake
    QString command = QString("%1 %2 %3")
        .arg(QDir::toNativeSeparators(QDir(newpwd).relativeFilePath(buildPath + "/bin/qmake.exe")),
             QDir::toNativeSeparators(sourcePath + "/config.tests/" + projectPath),
             extraOptions);

    if (dictionary.contains("XQMAKESPEC")) {
        const QString qmakespec = dictionary["XQMAKESPEC"];
        if (qmakespec.startsWith("winrt") || qmakespec.startsWith("winphone"))
            command.append(" QMAKE_LFLAGS+=/ENTRY:main");
        addSysroot(&command);
    }

    if (verbose)
        cout << qPrintable(command) << endl;
    else
        command += " 2>&1";

    int code = 0;
    QString output = Environment::execute(command, &code);
    //cout << output << endl;

    if (code == 0) {
        // compile
        command = dictionary[ "MAKE" ];
        if (command.contains("nmake") || command.contains("jom"))
            command += " /NOLOGO";
        if (verbose)
            cout << qPrintable(command) << endl;
        else
            command += " -s 2>&1";
        output = Environment::execute(command, &code);
        //cout << output << endl;

        // clean up
        if (distClean)
            Environment::execute(command + " distclean 2>&1");
    }

    QDir::setCurrent(oldpwd);
    return code == 0;
}

bool Configure::compilerSupportsFlag(const QString &compilerAndArgs)
{
    QFile file("conftest.cpp");
    if (!file.open(QIODevice::WriteOnly | QIODevice::Text)) {
        cout << "could not open temp file for writing" << endl;
        return false;
    }
    if (!file.write("int main() { return 0; }\r\n")) {
        cout << "could not write to temp file" << endl;
        return false;
    }
    file.close();
    // compilerAndArgs contains compiler because there is no way to query it
    QString command = compilerAndArgs + " -o conftest-out.o conftest.cpp";
    int code = 0;
    QString output = Environment::execute(command, &code);
    file.remove();
    QFile::remove("conftest-out.o");
    return code == 0;
}

void Configure::generateQDevicePri()
{
    FileWriter deviceStream(buildPath + "/mkspecs/qdevice.pri");
    if (dictionary.contains("DEVICE_OPTION")) {
        const QString devoptionlist = dictionary["DEVICE_OPTION"];
        const QStringList optionlist = devoptionlist.split(QStringLiteral("\n"));
        foreach (const QString &entry, optionlist)
            deviceStream << entry << "\n";
    }
    if (dictionary.contains("ANDROID_SDK_ROOT") && dictionary.contains("ANDROID_NDK_ROOT")) {
        deviceStream << "android_install {" << endl;
        deviceStream << "    DEFAULT_ANDROID_SDK_ROOT = " << formatPath(dictionary["ANDROID_SDK_ROOT"]) << endl;
        deviceStream << "    DEFAULT_ANDROID_NDK_ROOT = " << formatPath(dictionary["ANDROID_NDK_ROOT"]) << endl;
        if (dictionary.contains("ANDROID_HOST"))
            deviceStream << "    DEFAULT_ANDROID_NDK_HOST = " << dictionary["ANDROID_HOST"] << endl;
        else if (QSysInfo::WordSize == 64)
            deviceStream << "    DEFAULT_ANDROID_NDK_HOST = windows-x86_64" << endl;
        else
            deviceStream << "    DEFAULT_ANDROID_NDK_HOST = windows" << endl;
        QString android_arch(dictionary.contains("ANDROID_TARGET_ARCH")
                  ? dictionary["ANDROID_TARGET_ARCH"]
                  : QString("armeabi-v7a"));
        QString android_tc_vers(dictionary.contains("ANDROID_NDK_TOOLCHAIN_VERSION")
                  ? dictionary["ANDROID_NDK_TOOLCHAIN_VERSION"]
                  : QString("4.9"));

        bool targetIs64Bit = android_arch == QString("arm64-v8a")
                             || android_arch == QString("x86_64")
                             || android_arch == QString("mips64");
        QString android_platform(dictionary.contains("ANDROID_PLATFORM")
                                 ? dictionary["ANDROID_PLATFORM"]
                                 : (targetIs64Bit ? QString("android-21") : QString("android-9")));

        deviceStream << "    DEFAULT_ANDROID_PLATFORM = " << android_platform << endl;
        deviceStream << "    DEFAULT_ANDROID_TARGET_ARCH = " << android_arch << endl;
        deviceStream << "    DEFAULT_ANDROID_NDK_TOOLCHAIN_VERSION = " << android_tc_vers << endl;
        deviceStream << "}" << endl;
    }
    if (!deviceStream.flush())
        dictionary[ "DONE" ] = "error";
}

void Configure::generateQConfigPri()
{
    // Generate qconfig.pri
    {
        FileWriter configStream(buildPath + "/mkspecs/qconfig.pri");

        configStream << "CONFIG+= ";
        configStream << dictionary[ "BUILD" ];
        configStream << (dictionary[ "SHARED" ] == "no" ? " static" : " shared");

        if (dictionary["STATIC_RUNTIME"] == "yes")
            configStream << " static_runtime";
        if (dictionary[ "RTTI" ] == "yes")
            configStream << " rtti";
        if (dictionary["INCREDIBUILD_XGE"] == "yes")
            configStream << " incredibuild_xge";
        if (dictionary["PLUGIN_MANIFESTS"] == "no")
            configStream << " no_plugin_manifest";
        if (dictionary["CROSS_COMPILE"] == "yes")
            configStream << " cross_compile";

        if (dictionary[ "SLOG2" ] == "yes")
            configStream << " slog2";

        if (dictionary[ "QNX_IMF" ] == "yes")
            configStream << " qqnx_imf";

        if (dictionary[ "PPS" ] == "yes")
            configStream << " qqnx_pps";

        if (dictionary[ "LGMON" ] == "yes")
            configStream << " lgmon";

        if (dictionary["DIRECTWRITE"] == "yes")
            configStream << " directwrite";

        if (dictionary["DIRECTWRITE2"] == "yes")
            configStream << " directwrite2";

        if (dictionary["ANDROID_STYLE_ASSETS"] == "yes")
            configStream << " android-style-assets";

        // ### For compatibility only, should be removed later.
        configStream << " qpa";

        configStream << endl;
        configStream << "host_build {" << endl;
        configStream << "    QT_ARCH = " << dictionary["QT_HOST_ARCH"] << endl;
        configStream << "    QT_TARGET_ARCH = " << dictionary["QT_ARCH"] << endl;
        configStream << "} else {" << endl;
        configStream << "    QT_ARCH = " << dictionary["QT_ARCH"] << endl;
        if (dictionary.contains("XQMAKESPEC")) {
            // FIXME: add detection
            configStream << "    QMAKE_DEFAULT_LIBDIRS = /lib /usr/lib" << endl;
            configStream << "    QMAKE_DEFAULT_INCDIRS = /usr/include /usr/local/include" << endl;
        }
        configStream << "}" << endl;
        configStream << "QT_CONFIG += " << qtConfig.join(' ') << endl;

        configStream << "#versioning " << endl
                     << "QT_VERSION = " << dictionary["VERSION"] << endl
                     << "QT_MAJOR_VERSION = " << dictionary["VERSION_MAJOR"] << endl
                     << "QT_MINOR_VERSION = " << dictionary["VERSION_MINOR"] << endl
                     << "QT_PATCH_VERSION = " << dictionary["VERSION_PATCH"] << endl;

        configStream << endl
                     << "QT_EDITION = " << dictionary["EDITION"] << endl;

        if (dictionary["EDITION"] != "OpenSource" && dictionary["EDITION"] != "Preview") {
            configStream << "QT_LICHECK = " << dictionary["LICHECK"] << endl;
            configStream << "QT_RELEASE_DATE = " << dictionary["RELEASEDATE"] << endl;
        }

        if (!dictionary["CFG_SYSROOT"].isEmpty() && dictionary["CFG_GCC_SYSROOT"] == "yes") {
            configStream << endl
                         << "# sysroot" << endl
                         << "!host_build {" << endl
                         << "    QMAKE_CFLAGS    += --sysroot=$$[QT_SYSROOT]" << endl
                         << "    QMAKE_CXXFLAGS  += --sysroot=$$[QT_SYSROOT]" << endl
                         << "    QMAKE_LFLAGS    += --sysroot=$$[QT_SYSROOT]" << endl
                         << "}" << endl;
        }

        const QString targetOS = dictionary.value("TARGET_OS");
        if (!targetOS.isEmpty())
            configStream << "QMAKE_TARGET_OS = " << targetOS << endl;

        if (!dictionary["QMAKE_RPATHDIR"].isEmpty())
            configStream << "QMAKE_RPATHDIR += " << formatPath(dictionary["QMAKE_RPATHDIR"]) << endl;

        if (!dictionary["QT_LIBINFIX"].isEmpty())
            configStream << "QT_LIBINFIX = " << dictionary["QT_LIBINFIX"] << endl;

        if (!dictionary["QT_NAMESPACE"].isEmpty())
            configStream << "#namespaces" << endl << "QT_NAMESPACE = " << dictionary["QT_NAMESPACE"] << endl;

        if (dictionary[ "SHARED" ] == "no")
            configStream << "QT_DEFAULT_QPA_PLUGIN = q" << qpaPlatformName() << endl;

        if (!dictionary["QT_GCC_MAJOR_VERSION"].isEmpty()) {
            configStream << "QT_GCC_MAJOR_VERSION = " << dictionary["QT_GCC_MAJOR_VERSION"] << endl
                         << "QT_GCC_MINOR_VERSION = " << dictionary["QT_GCC_MINOR_VERSION"] << endl
                         << "QT_GCC_PATCH_VERSION = " << dictionary["QT_GCC_PATCH_VERSION"] << endl;
        }

        if (dictionary.value("XQMAKESPEC").startsWith("wince")) {
            configStream << "#Qt for Windows CE c-runtime deployment" << endl
                         << "QT_CE_C_RUNTIME = " << formatPath(dictionary["CE_CRT"]) << endl;
        }

        if (!configStream.flush())
            dictionary[ "DONE" ] = "error";
    }
}

QString Configure::addDefine(QString def)
{
    QString result, defNeg, defD = def;

    defD.replace(QRegExp("=.*"), "");
    def.replace(QRegExp("="), " ");

    if (def.startsWith("QT_NO_")) {
        defNeg = defD;
        defNeg.replace("QT_NO_", "QT_");
    } else if (def.startsWith("QT_")) {
        defNeg = defD;
        defNeg.replace("QT_", "QT_NO_");
    }

    if (defNeg.isEmpty()) {
        result = "#ifndef $DEFD\n"
                 "# define $DEF\n"
                 "#endif\n\n";
    } else {
        result = "#if defined($DEFD) && defined($DEFNEG)\n"
                 "# undef $DEFD\n"
                 "#elif !defined($DEFD)\n"
                 "# define $DEF\n"
                 "#endif\n\n";
    }
    result.replace("$DEFNEG", defNeg);
    result.replace("$DEFD", defD);
    result.replace("$DEF", def);
    return result;
}

void Configure::generateConfigfiles()
{
    {
        FileWriter tmpStream(buildPath + "/src/corelib/global/qconfig.h");

        tmpStream << "#define QT_VERSION_MAJOR    " << dictionary["VERSION_MAJOR"] << endl
                  << "#define QT_VERSION_MINOR    " << dictionary["VERSION_MINOR"] << endl
                  << "#define QT_VERSION_PATCH    " << dictionary["VERSION_PATCH"] << endl
                  << "#define QT_VERSION_STR      \"" << dictionary["VERSION"] << "\"\n"
                  << endl;
        tmpStream << endl;

        if (dictionary[ "SHARED" ] == "no") {
            tmpStream << "/* Qt was configured for a static build */" << endl
                      << "#if !defined(QT_SHARED) && !defined(QT_STATIC)" << endl
                      << "# define QT_STATIC" << endl
                      << "#endif" << endl
                      << endl;
        }
        tmpStream << "/* License information */" << endl;
        tmpStream << "#define QT_PRODUCT_LICENSEE \"" << dictionary[ "LICENSEE" ] << "\"" << endl;
        tmpStream << "#define QT_PRODUCT_LICENSE \"" << dictionary[ "EDITION" ] << "\"" << endl;
        tmpStream << endl;
        if (dictionary["BUILDDEV"] == "yes") {
            dictionary["QMAKE_INTERNAL"] = "yes";
            tmpStream << "/* Used for example to export symbols for the certain autotests*/" << endl;
            tmpStream << "#define QT_BUILD_INTERNAL" << endl;
            tmpStream << endl;
        }

        tmpStream << endl << "// Compiler sub-arch support" << endl;
        if (dictionary[ "SSE2" ] == "yes")
            tmpStream << "#define QT_COMPILER_SUPPORTS_SSE2 1" << endl;
        if (dictionary[ "SSE3" ] == "yes")
            tmpStream << "#define QT_COMPILER_SUPPORTS_SSE3 1" << endl;
        if (dictionary[ "SSSE3" ] == "yes")
            tmpStream << "#define QT_COMPILER_SUPPORTS_SSSE3 1" << endl;
        if (dictionary[ "SSE4_1" ] == "yes")
            tmpStream << "#define QT_COMPILER_SUPPORTS_SSE4_1 1" << endl;
        if (dictionary[ "SSE4_2" ] == "yes")
            tmpStream << "#define QT_COMPILER_SUPPORTS_SSE4_2 1" << endl;
        if (dictionary[ "AVX" ] == "yes")
            tmpStream << "#define QT_COMPILER_SUPPORTS_AVX 1" << endl;
        if (dictionary[ "AVX2" ] == "yes")
            tmpStream << "#define QT_COMPILER_SUPPORTS_AVX2 1" << endl;
        foreach (const QString &avx512feature, dictionary[ "AVX512" ].split(' ', QString::SkipEmptyParts))
            tmpStream << "#define QT_COMPILER_SUPPRTS_" << avx512feature.toUpper() << " 1" << endl;

        if (dictionary["QREAL"] != "double") {
            tmpStream << "#define QT_COORD_TYPE " << dictionary["QREAL"] << endl;
            tmpStream << "#define QT_COORD_TYPE_STRING " << dictionary["QREAL_STRING"] << endl;
        }

        tmpStream << endl << "// Compile time features" << endl;

        QStringList qconfigList;
        if (dictionary["STYLE_WINDOWS"] != "yes")     qconfigList += "QT_NO_STYLE_WINDOWS";
        if (dictionary["STYLE_FUSION"] != "yes")       qconfigList += "QT_NO_STYLE_FUSION";
        if (dictionary["STYLE_WINDOWSXP"] != "yes" && dictionary["STYLE_WINDOWSVISTA"] != "yes")
            qconfigList += "QT_NO_STYLE_WINDOWSXP";
        if (dictionary["STYLE_WINDOWSVISTA"] != "yes")   qconfigList += "QT_NO_STYLE_WINDOWSVISTA";

        if (dictionary["PNG"] != "yes")              qconfigList += "QT_NO_IMAGEFORMAT_PNG";

        if (dictionary["ACCESSIBILITY"] == "no")     qconfigList += "QT_NO_ACCESSIBILITY";
        if (dictionary["WIDGETS"] == "no")           qconfigList += "QT_NO_WIDGETS";
        if (dictionary["GUI"] == "no")               qconfigList += "QT_NO_GUI";
        if (dictionary["OPENGL"] == "no")            qconfigList += "QT_NO_OPENGL";
        if (dictionary["SSL"] == "no")               qconfigList += "QT_NO_SSL";
        if (dictionary["OPENSSL"] == "no")           qconfigList += "QT_NO_OPENSSL";
        if (dictionary["OPENSSL"] == "linked")       qconfigList += "QT_LINKED_OPENSSL";
        if (dictionary["DBUS"] == "no")              qconfigList += "QT_NO_DBUS";
        if (dictionary["FREETYPE"] == "no")          qconfigList += "QT_NO_FREETYPE";
        if (dictionary["HARFBUZZ"] == "no")          qconfigList += "QT_NO_HARFBUZZ";
        if (dictionary["NATIVE_GESTURES"] == "no")   qconfigList += "QT_NO_NATIVE_GESTURES";

        if (dictionary["OPENGL_ES_2"]  == "yes")     qconfigList += "QT_OPENGL_ES";
        if (dictionary["OPENGL_ES_2"]  == "yes")     qconfigList += "QT_OPENGL_ES_2";
        if (dictionary["DYNAMICGL"] == "yes")        qconfigList += "QT_OPENGL_DYNAMIC";

        if (dictionary["POSIX_IPC"] == "yes")
            qconfigList += "QT_POSIX_IPC";
        else if ((platform() != ANDROID) && (platform() != WINDOWS) && (platform() != WINDOWS_RT))
            qconfigList << "QT_NO_SYSTEMSEMAPHORE" << "QT_NO_SHAREDMEMORY";

        if (dictionary["FONT_CONFIG"] == "no")       qconfigList += "QT_NO_FONTCONFIG";

        if (dictionary["NIS"] == "yes")
            qconfigList += "QT_NIS";
        else
            qconfigList += "QT_NO_NIS";

        if (dictionary["LARGE_FILE"] == "yes")       qconfigList += "QT_LARGEFILE_SUPPORT=64";
        if (dictionary["QT_CUPS"] == "no")           qconfigList += "QT_NO_CUPS";
        if (dictionary["QT_ICONV"] == "no")          qconfigList += "QT_NO_ICONV";
        if (dictionary["QT_EVDEV"] == "no")          qconfigList += "QT_NO_EVDEV";
        if (dictionary["QT_MTDEV"] == "no")          qconfigList += "QT_NO_MTDEV";
        if (dictionary["QT_TSLIB"] == "no")          qconfigList += "QT_NO_TSLIB";
        if (dictionary["QT_GLIB"] == "no")           qconfigList += "QT_NO_GLIB";
        if (dictionary["QT_INOTIFY"] == "no")        qconfigList += "QT_NO_INOTIFY";
        if (dictionary["QT_EVENTFD"] ==  "no")       qconfigList += "QT_NO_EVENTFD";
        if (dictionary["ATOMIC64"] == "no")          qconfigList += "QT_NO_STD_ATOMIC64";

        if (dictionary["REDUCE_EXPORTS"] == "yes")     qconfigList += "QT_VISIBILITY_AVAILABLE";
        if (dictionary["REDUCE_RELOCATIONS"] == "yes") qconfigList += "QT_REDUCE_RELOCATIONS";
        if (dictionary["QT_GETIFADDRS"] == "no")       qconfigList += "QT_NO_GETIFADDRS";

        qconfigList.sort();
        for (int i = 0; i < qconfigList.count(); ++i)
            tmpStream << addDefine(qconfigList.at(i));

        tmpStream<<"#define QT_QPA_DEFAULT_PLATFORM_NAME \"" << qpaPlatformName() << "\""<<endl;

        if (!tmpStream.flush())
            dictionary[ "DONE" ] = "error";
    }

}

QString Configure::formatConfigPath(const char *var)
{
    QString val = dictionary[var];
    if (QFileInfo(val).isRelative()) {
        QString pfx = dictionary["QT_INSTALL_PREFIX"];
        val = (val == ".") ? pfx : QDir(pfx).absoluteFilePath(val);
    }
    return QDir::toNativeSeparators(val);
}

void Configure::displayConfig()
{
    fstream sout;
    sout.open(QString(buildPath + "/config.summary").toLocal8Bit().constData(),
              ios::in | ios::out | ios::trunc);

    // Give some feedback
    sout << "Environment:" << endl;
    QString env = QString::fromLocal8Bit(getenv("INCLUDE")).replace(QRegExp("[;,]"), "\n      ");
    if (env.isEmpty())
        env = "Unset";
    sout << "    INCLUDE=\n      " << env << endl;
    env = QString::fromLocal8Bit(getenv("LIB")).replace(QRegExp("[;,]"), "\n      ");
    if (env.isEmpty())
        env = "Unset";
    sout << "    LIB=\n      " << env << endl;
    env = QString::fromLocal8Bit(getenv("PATH")).replace(QRegExp("[;,]"), "\n      ");
    if (env.isEmpty())
        env = "Unset";
    sout << "    PATH=\n      " << env << endl;

    if (dictionary[QStringLiteral("EDITION")] != QLatin1String("OpenSource")) {
        QString l1 = dictionary[ "LICENSEE" ];
        QString l2 = dictionary[ "LICENSEID" ];
        QString l3 = dictionary["EDITION"] + ' ' + "Edition";
        QString l4 = dictionary[ "EXPIRYDATE" ];
        sout << "Licensee...................." << (l1.isNull() ? "" : l1) << endl;
        sout << "License ID.................." << (l2.isNull() ? "" : l2) << endl;
        sout << "Product license............." << (l3.isNull() ? "" : l3) << endl;
        sout << "Expiry Date................." << (l4.isNull() ? "" : l4) << endl;
        sout << endl;
    }

    sout << "Configuration:" << endl;
    sout << "    " << qmakeConfig.join("\n    ") << endl;
    sout << "Qt Configuration:" << endl;
    sout << "    " << qtConfig.join("\n    ") << endl;
    sout << endl;

    if (dictionary.contains("XQMAKESPEC"))
        sout << "QMAKESPEC..................." << dictionary[ "XQMAKESPEC" ] << " (" << dictionary["QMAKESPEC_FROM"] << ")" << endl;
    else
        sout << "QMAKESPEC..................." << dictionary[ "QMAKESPEC" ] << " (" << dictionary["QMAKESPEC_FROM"] << ")" << endl;
    if (!dictionary["TARGET_OS"].isEmpty())
        sout << "Target OS..................." << dictionary["TARGET_OS"] << endl;
    sout << "Architecture................" << dictionary["QT_ARCH"]
         << ", features:" << dictionary["QT_CPU_FEATURES"] << endl;
    sout << "Host Architecture..........." << dictionary["QT_HOST_ARCH"]
         << ", features:" << dictionary["QT_HOST_CPU_FEATURES"]  << endl;
    sout << "Maketool...................." << dictionary[ "MAKE" ] << endl;
    if (dictionary[ "BUILDALL" ] == "yes") {
        sout << "Debug build................." << "yes (combined)" << endl;
        sout << "Default build..............." << dictionary[ "BUILD" ] << endl;
    } else {
        sout << "Debug......................." << (dictionary[ "BUILD" ] == "debug" ? "yes" : "no") << endl;
    }
    if (dictionary[ "BUILD" ] == "release" || dictionary[ "BUILDALL" ] == "yes")
        sout << "Force debug info............" << dictionary[ "FORCEDEBUGINFO" ] << endl;
    if (dictionary[ "BUILD" ] == "debug")
        sout << "Force optimized tools......." << dictionary[ "RELEASE_TOOLS" ] << endl;
    sout << "C++ language standard......." << dictionary[ "C++STD" ] << endl;
    sout << "Link Time Code Generation..." << dictionary[ "LTCG" ] << endl;
    sout << "Using PCH .................." << dictionary[ "PCH" ] << endl;
    sout << "Accessibility support......." << dictionary[ "ACCESSIBILITY" ] << endl;
    sout << "RTTI support................" << dictionary[ "RTTI" ] << endl;
    sout << "SSE support................."
         << (dictionary[ "SSE2" ] == "no" ? "<none>" : "SSE2")
         << (dictionary[ "SSE3" ] == "no" ? "" : " SSE3")
         << (dictionary[ "SSSE3" ] == "no" ? "" : " SSSE3")
         << (dictionary[ "SSE4_1" ] == "no" ? "" : " SSE4.1")
         << (dictionary[ "SSE4_2" ] == "no" ? "" : " SSE4.2")
         << endl;
    sout << "AVX support................."
         << (dictionary[ "AVX" ] == "no" ? "<none>" : "AVX")
         << (dictionary[ "AVX2" ] == "no" ? "" : " AVX2")
         << endl;
    sout << "AVX512 support.............."
         << (dictionary[ "AVX512" ].isEmpty() ? QString("<none>") : dictionary[ "AVX512" ].toUpper()) << endl;
    sout << "NEON support................" << dictionary[ "NEON" ] << endl;
    sout << "OpenGL support.............." << dictionary[ "OPENGL" ] << endl;
    sout << "NIS support................." << dictionary[ "NIS" ] << endl;
    sout << "Iconv support..............." << dictionary[ "QT_ICONV" ] << endl;
    sout << "Evdev support..............." << dictionary[ "QT_EVDEV" ] << endl;
    sout << "Mtdev support..............." << dictionary[ "QT_MTDEV" ] << endl;
    sout << "Inotify support............." << dictionary[ "QT_INOTIFY" ] << endl;
    sout << "eventfd(7) support.........." << dictionary[ "QT_EVENTFD" ] << endl;
    sout << "Glib support................" << dictionary[ "QT_GLIB" ] << endl;
    sout << "CUPS support................" << dictionary[ "QT_CUPS" ] << endl;
    sout << "SSL support................." << dictionary[ "SSL" ] << endl;
    sout << "OpenSSL support............." << dictionary[ "OPENSSL" ] << endl;
    sout << "libproxy support............" << dictionary[ "LIBPROXY" ] << endl;
    sout << "Qt D-Bus support............" << dictionary[ "DBUS" ] << endl;
    sout << "Qt Widgets module support..." << dictionary[ "WIDGETS" ] << endl;
    sout << "Qt GUI module support......." << dictionary[ "GUI" ] << endl;
    sout << "QML debugging..............." << dictionary[ "QML_DEBUG" ] << endl;
    sout << "DirectWrite support........." << dictionary[ "DIRECTWRITE" ] << endl;
    sout << "DirectWrite 2 support......." << dictionary[ "DIRECTWRITE2" ] << endl;
    sout << "Use system proxies.........." << dictionary[ "SYSTEM_PROXIES" ] << endl;
    sout << endl;

    sout << "QPA Backends:" << endl;
    sout << "    GDI....................." << "yes" << endl;
    sout << "    Direct2D................" << dictionary[ "DIRECT2D" ] << endl;
    sout << endl;

    sout << "Third Party Libraries:" << endl;
    sout << "    ZLIB support............" << (dictionary[ "SYSTEM_ZLIB" ] == QLatin1String("yes") ? QLatin1String("system") : QLatin1String("qt")) << endl;
    sout << "    GIF support............." << dictionary[ "GIF" ] << endl;
    sout << "    JPEG support............" << dictionary[ "JPEG" ] << " (" << dictionary[ "LIBJPEG" ] << ")" << endl;
    sout << "    PNG support............." << dictionary[ "PNG" ] << " (" << dictionary[ "LIBPNG" ] << ")" << endl;
    sout << "    DoubleConversion........" << dictionary[ "DOUBLECONVERSION" ] << endl;
    sout << "    FreeType support........" << dictionary[ "FREETYPE" ] << endl;
    sout << "    Fontconfig support......" << dictionary[ "FONT_CONFIG" ] << endl;
    sout << "    HarfBuzz support........" << dictionary[ "HARFBUZZ" ] << endl;
    sout << "    PCRE support............" << dictionary[ "PCRE" ] << endl;
    sout << "    ICU support............." << dictionary[ "ICU" ] << endl;
    if (platform() == QNX) {
        sout << "    SLOG2 support..........." << dictionary[ "SLOG2" ] << endl;
        sout << "    IMF support............." << dictionary[ "QNX_IMF" ] << endl;
        sout << "    PPS support............." << dictionary[ "PPS" ] << endl;
        sout << "    LGMON support..........." << dictionary[ "LGMON" ] << endl;
    }
    sout << "    ANGLE..................." << dictionary[ "ANGLE" ] << endl;
    sout << "    Dynamic OpenGL.........." << dictionary[ "DYNAMICGL" ] << endl;
    sout << endl;

    sout << "Styles:" << endl;
    sout << "    Windows................." << dictionary[ "STYLE_WINDOWS" ] << endl;
    sout << "    Windows XP.............." << dictionary[ "STYLE_WINDOWSXP" ] << endl;
    sout << "    Windows Vista..........." << dictionary[ "STYLE_WINDOWSVISTA" ] << endl;
    sout << "    Fusion.................." << dictionary[ "STYLE_FUSION" ] << endl;
    sout << endl;

    sout << "Sql Drivers:" << endl;
    sout << "    ODBC...................." << dictionary[ "SQL_ODBC" ] << endl;
    sout << "    MySQL..................." << dictionary[ "SQL_MYSQL" ] << endl;
    sout << "    OCI....................." << dictionary[ "SQL_OCI" ] << endl;
    sout << "    PostgreSQL.............." << dictionary[ "SQL_PSQL" ] << endl;
    sout << "    TDS....................." << dictionary[ "SQL_TDS" ] << endl;
    sout << "    DB2....................." << dictionary[ "SQL_DB2" ] << endl;
    sout << "    SQLite.................." << dictionary[ "SQL_SQLITE" ] << " (" << dictionary[ "SQL_SQLITE_LIB" ] << ")" << endl;
    sout << "    SQLite2................." << dictionary[ "SQL_SQLITE2" ] << endl;
    sout << "    InterBase..............." << dictionary[ "SQL_IBASE" ] << endl;
    sout << endl;

    sout << "Sources are in.............." << QDir::toNativeSeparators(sourcePath) << endl;
    sout << "Build is done in............" << QDir::toNativeSeparators(buildPath) << endl;
    sout << "Install prefix.............." << QDir::toNativeSeparators(dictionary["QT_INSTALL_PREFIX"]) << endl;
    sout << "Headers installed to........" << formatConfigPath("QT_REL_INSTALL_HEADERS") << endl;
    sout << "Libraries installed to......" << formatConfigPath("QT_REL_INSTALL_LIBS") << endl;
    sout << "Arch-dep. data to..........." << formatConfigPath("QT_REL_INSTALL_ARCHDATA") << endl;
    sout << "Plugins installed to........" << formatConfigPath("QT_REL_INSTALL_PLUGINS") << endl;
    sout << "Library execs installed to.." << formatConfigPath("QT_REL_INSTALL_LIBEXECS") << endl;
    sout << "QML1 imports installed to..." << formatConfigPath("QT_REL_INSTALL_IMPORTS") << endl;
    sout << "QML2 imports installed to..." << formatConfigPath("QT_REL_INSTALL_QML") << endl;
    sout << "Binaries installed to......." << formatConfigPath("QT_REL_INSTALL_BINS") << endl;
    sout << "Arch-indep. data to........." << formatConfigPath("QT_REL_INSTALL_DATA") << endl;
    sout << "Docs installed to..........." << formatConfigPath("QT_REL_INSTALL_DOCS") << endl;
    sout << "Translations installed to..." << formatConfigPath("QT_REL_INSTALL_TRANSLATIONS") << endl;
    sout << "Examples installed to......." << formatConfigPath("QT_REL_INSTALL_EXAMPLES") << endl;
    sout << "Tests installed to.........." << formatConfigPath("QT_REL_INSTALL_TESTS") << endl;

    if (checkAvailability("INCREDIBUILD_XGE"))
        sout << "Using IncrediBuild XGE......" << dictionary["INCREDIBUILD_XGE"] << endl;
    if (!qmakeDefines.isEmpty()) {
        sout << "Defines.....................";
        for (QStringList::Iterator defs = qmakeDefines.begin(); defs != qmakeDefines.end(); ++defs)
            sout << (*defs) << " ";
        sout << endl;
    }
    if (!qmakeIncludes.isEmpty()) {
        sout << "Include paths...............";
        for (QStringList::Iterator incs = qmakeIncludes.begin(); incs != qmakeIncludes.end(); ++incs)
            sout << (*incs) << " ";
        sout << endl;
    }
    if (!qmakeLibs.isEmpty()) {
        sout << "Additional libraries........";
        for (QStringList::Iterator libs = qmakeLibs.begin(); libs != qmakeLibs.end(); ++libs)
            sout << (*libs) << " ";
        sout << endl;
    }
    if (dictionary[ "QMAKE_INTERNAL" ] == "yes") {
        sout << "Using internal configuration." << endl;
    }
    if (dictionary[ "SHARED" ] == "no") {
        sout << "WARNING: Using static linking will disable the use of plugins." << endl;
        sout << "         Make sure you compile ALL needed modules into the library." << endl;
    }
    if (dictionary[ "OPENSSL" ] == "linked") {
        if (!opensslLibsDebug.isEmpty() || !opensslLibsRelease.isEmpty()) {
            sout << "Using OpenSSL libraries:" << endl;
            sout << "   debug  : " << opensslLibsDebug << endl;
            sout << "   release: " << opensslLibsRelease << endl;
            sout << "   both   : " << opensslLibs << endl;
        } else if (opensslLibs.isEmpty()) {
            sout << "NOTE: When linking against OpenSSL, you can override the default" << endl;
            sout << "library names through OPENSSL_LIBS and optionally OPENSSL_LIBS_DEBUG/OPENSSL_LIBS_RELEASE" << endl;
            sout << "For example:" << endl;
            sout << "    configure -openssl-linked OPENSSL_LIBS=\"-lssleay32 -llibeay32\"" << endl;
        }
    }
    if (dictionary["OBSOLETE_ARCH_ARG"] == "yes") {
        sout << endl
             << "NOTE: The -arch option is obsolete." << endl
             << endl
             << "Qt now detects the target and host architectures based on compiler" << endl
             << "output. Qt will be built using " << dictionary["QT_ARCH"] << " for the target architecture" << endl
             << "and " << dictionary["QT_HOST_ARCH"] << " for the host architecture (note that these two" << endl
             << "will be the same unless you are cross-compiling)." << endl
             << endl;
    }
    if (dictionary["RELEASE_TOOLS"] == "yes" && dictionary["BUILD"] != "debug" ) {
        sout << endl
             << "NOTE:  -optimized-tools is not useful in -release mode." << endl;
    }
    if (!dictionary["PREFIX_COMPLAINTS"].isEmpty()) {
        sout << endl
             << dictionary["PREFIX_COMPLAINTS"] << endl
             << endl;
    }

    // display config.summary
    sout.seekg(0, ios::beg);
    while (sout.good()) {
        string str;
        getline(sout, str);
        cout << str << endl;
    }
}

void Configure::generateHeaders()
{
    if (dictionary["SYNCQT"] == "auto")
        dictionary["SYNCQT"] = defaultTo("SYNCQT");

    if (dictionary["SYNCQT"] == "yes") {
        if (!QStandardPaths::findExecutable(QStringLiteral("perl.exe")).isEmpty()) {
            cout << "Running syncqt..." << endl;
            QStringList args;
            args << "perl" << "-w";
            args += sourcePath + "/bin/syncqt.pl";
            args << "-version" << dictionary["VERSION"] << "-minimal" << "-module" << "QtCore";
            args += sourcePath;
            int retc = Environment::execute(args, QStringList(), QStringList());
            if (retc) {
                cout << "syncqt failed, return code " << retc << endl << endl;
                dictionary["DONE"] = "error";
            }
        } else {
            cout << "Perl not found in environment - cannot run syncqt." << endl;
            dictionary["DONE"] = "error";
        }
    }
}

void Configure::addConfStr(int group, const QString &val)
{
    confStrOffsets[group] += ' ' + QString::number(confStringOff) + ',';
    confStrings[group] += "    \"" + val + "\\0\"\n";
    confStringOff += val.length() + 1;
}

void Configure::generateQConfigCpp()
{
    QString hostSpec = dictionary["QMAKESPEC"];
    QString targSpec = dictionary.contains("XQMAKESPEC") ? dictionary["XQMAKESPEC"] : hostSpec;

    dictionary["CFG_SYSROOT"] = QDir::cleanPath(dictionary["CFG_SYSROOT"]);

    bool qipempty = false;
    if (dictionary["QT_INSTALL_PREFIX"].isEmpty())
        qipempty = true;
    else
        dictionary["QT_INSTALL_PREFIX"] = QDir::cleanPath(dictionary["QT_INSTALL_PREFIX"]);

    bool sysrootifyPrefix;
    if (dictionary["QT_EXT_PREFIX"].isEmpty()) {
        dictionary["QT_EXT_PREFIX"] = dictionary["QT_INSTALL_PREFIX"];
        sysrootifyPrefix = !dictionary["CFG_SYSROOT"].isEmpty();
    } else {
        dictionary["QT_EXT_PREFIX"] = QDir::cleanPath(dictionary["QT_EXT_PREFIX"]);
        sysrootifyPrefix = false;
    }

    bool haveHpx;
    if (dictionary["QT_HOST_PREFIX"].isEmpty()) {
        dictionary["QT_HOST_PREFIX"] = (sysrootifyPrefix ? dictionary["CFG_SYSROOT"] : QString())
                                       + dictionary["QT_INSTALL_PREFIX"];
        haveHpx = false;
    } else {
        dictionary["QT_HOST_PREFIX"] = QDir::cleanPath(dictionary["QT_HOST_PREFIX"]);
        haveHpx = true;
    }

    static const struct {
        const char *basevar, *baseoption, *var, *option;
    } varmod[] = {
        { "INSTALL_", "-prefix", "DOCS", "-docdir" },
        { "INSTALL_", "-prefix", "HEADERS", "-headerdir" },
        { "INSTALL_", "-prefix", "LIBS", "-libdir" },
        { "INSTALL_", "-prefix", "LIBEXECS", "-libexecdir" },
        { "INSTALL_", "-prefix", "BINS", "-bindir" },
        { "INSTALL_", "-prefix", "PLUGINS", "-plugindir" },
        { "INSTALL_", "-prefix", "IMPORTS", "-importdir" },
        { "INSTALL_", "-prefix", "QML", "-qmldir" },
        { "INSTALL_", "-prefix", "ARCHDATA", "-archdatadir" },
        { "INSTALL_", "-prefix", "DATA", "-datadir" },
        { "INSTALL_", "-prefix", "TRANSLATIONS", "-translationdir" },
        { "INSTALL_", "-prefix", "EXAMPLES", "-examplesdir" },
        { "INSTALL_", "-prefix", "TESTS", "-testsdir" },
        { "INSTALL_", "-prefix", "SETTINGS", "-sysconfdir" },
        { "HOST_", "-hostprefix", "BINS", "-hostbindir" },
        { "HOST_", "-hostprefix", "LIBS", "-hostlibdir" },
        { "HOST_", "-hostprefix", "DATA", "-hostdatadir" },
    };

    bool prefixReminder = false;
    for (uint i = 0; i < sizeof(varmod) / sizeof(varmod[0]); i++) {
        QString path = QDir::cleanPath(
                    dictionary[QLatin1String("QT_") + varmod[i].basevar + varmod[i].var]);
        if (path.isEmpty())
            continue;
        QString base = dictionary[QLatin1String("QT_") + varmod[i].basevar + "PREFIX"];
        if (!path.startsWith(base)) {
            if (i != 13) {
                dictionary["PREFIX_COMPLAINTS"] += QLatin1String("\n        NOTICE: ")
                        + varmod[i].option + " is not a subdirectory of " + varmod[i].baseoption + ".";
                if (i < 13 ? qipempty : !haveHpx)
                    prefixReminder = true;
            }
        } else {
            path.remove(0, base.size());
            if (path.startsWith('/'))
                path.remove(0, 1);
        }
        dictionary[QLatin1String("QT_REL_") + varmod[i].basevar + varmod[i].var]
                = path.isEmpty() ? "." : path;
    }
    if (prefixReminder) {
        dictionary["PREFIX_COMPLAINTS"]
                += "\n        Maybe you forgot to specify -prefix/-hostprefix?";
    }

    if (!qipempty) {
        // If QT_INSTALL_* have not been specified on the command line,
        // default them here, unless prefix is empty (WinCE).

        if (dictionary["QT_REL_INSTALL_HEADERS"].isEmpty())
            dictionary["QT_REL_INSTALL_HEADERS"] = "include";

        if (dictionary["QT_REL_INSTALL_LIBS"].isEmpty())
            dictionary["QT_REL_INSTALL_LIBS"] = "lib";

        if (dictionary["QT_REL_INSTALL_BINS"].isEmpty())
            dictionary["QT_REL_INSTALL_BINS"] = "bin";

        if (dictionary["QT_REL_INSTALL_ARCHDATA"].isEmpty())
            dictionary["QT_REL_INSTALL_ARCHDATA"] = ".";
        if (dictionary["QT_REL_INSTALL_ARCHDATA"] != ".")
            dictionary["QT_REL_INSTALL_ARCHDATA_PREFIX"] = dictionary["QT_REL_INSTALL_ARCHDATA"] + '/';

        if (dictionary["QT_REL_INSTALL_LIBEXECS"].isEmpty()) {
            if (targSpec.startsWith("win"))
                dictionary["QT_REL_INSTALL_LIBEXECS"] = dictionary["QT_REL_INSTALL_ARCHDATA_PREFIX"] + "bin";
            else
                dictionary["QT_REL_INSTALL_LIBEXECS"] = dictionary["QT_REL_INSTALL_ARCHDATA_PREFIX"] + "libexec";
        }

        if (dictionary["QT_REL_INSTALL_PLUGINS"].isEmpty())
            dictionary["QT_REL_INSTALL_PLUGINS"] = dictionary["QT_REL_INSTALL_ARCHDATA_PREFIX"] + "plugins";

        if (dictionary["QT_REL_INSTALL_IMPORTS"].isEmpty())
            dictionary["QT_REL_INSTALL_IMPORTS"] = dictionary["QT_REL_INSTALL_ARCHDATA_PREFIX"] + "imports";

        if (dictionary["QT_REL_INSTALL_QML"].isEmpty())
            dictionary["QT_REL_INSTALL_QML"] = dictionary["QT_REL_INSTALL_ARCHDATA_PREFIX"] + "qml";

        if (dictionary["QT_REL_INSTALL_DATA"].isEmpty())
            dictionary["QT_REL_INSTALL_DATA"] = ".";
        if (dictionary["QT_REL_INSTALL_DATA"] != ".")
            dictionary["QT_REL_INSTALL_DATA_PREFIX"] = dictionary["QT_REL_INSTALL_DATA"] + '/';

        if (dictionary["QT_REL_INSTALL_DOCS"].isEmpty())
            dictionary["QT_REL_INSTALL_DOCS"] = dictionary["QT_REL_INSTALL_DATA_PREFIX"] + "doc";

        if (dictionary["QT_REL_INSTALL_TRANSLATIONS"].isEmpty())
            dictionary["QT_REL_INSTALL_TRANSLATIONS"] = dictionary["QT_REL_INSTALL_DATA_PREFIX"] + "translations";

        if (dictionary["QT_REL_INSTALL_EXAMPLES"].isEmpty())
            dictionary["QT_REL_INSTALL_EXAMPLES"] = "examples";

        if (dictionary["QT_REL_INSTALL_TESTS"].isEmpty())
            dictionary["QT_REL_INSTALL_TESTS"] = "tests";
    }

    if (dictionary["QT_REL_HOST_BINS"].isEmpty())
        dictionary["QT_REL_HOST_BINS"] = haveHpx ? "bin" : dictionary["QT_REL_INSTALL_BINS"];

    if (dictionary["QT_REL_HOST_LIBS"].isEmpty())
        dictionary["QT_REL_HOST_LIBS"] = haveHpx ? "lib" : dictionary["QT_REL_INSTALL_LIBS"];

    if (dictionary["QT_REL_HOST_DATA"].isEmpty())
        dictionary["QT_REL_HOST_DATA"] = haveHpx ? "." : dictionary["QT_REL_INSTALL_ARCHDATA"];

    confStringOff = 0;
    addConfStr(0, dictionary["QT_REL_INSTALL_DOCS"]);
    addConfStr(0, dictionary["QT_REL_INSTALL_HEADERS"]);
    addConfStr(0, dictionary["QT_REL_INSTALL_LIBS"]);
    addConfStr(0, dictionary["QT_REL_INSTALL_LIBEXECS"]);
    addConfStr(0, dictionary["QT_REL_INSTALL_BINS"]);
    addConfStr(0, dictionary["QT_REL_INSTALL_PLUGINS"]);
    addConfStr(0, dictionary["QT_REL_INSTALL_IMPORTS"]);
    addConfStr(0, dictionary["QT_REL_INSTALL_QML"]);
    addConfStr(0, dictionary["QT_REL_INSTALL_ARCHDATA"]);
    addConfStr(0, dictionary["QT_REL_INSTALL_DATA"]);
    addConfStr(0, dictionary["QT_REL_INSTALL_TRANSLATIONS"]);
    addConfStr(0, dictionary["QT_REL_INSTALL_EXAMPLES"]);
    addConfStr(0, dictionary["QT_REL_INSTALL_TESTS"]);
    addConfStr(1, dictionary["CFG_SYSROOT"]);
    addConfStr(1, dictionary["QT_REL_HOST_BINS"]);
    addConfStr(1, dictionary["QT_REL_HOST_LIBS"]);
    addConfStr(1, dictionary["QT_REL_HOST_DATA"]);
    addConfStr(1, targSpec);
    addConfStr(1, hostSpec);

    // Generate the new qconfig.cpp file
    {
        FileWriter tmpStream(buildPath + "/src/corelib/global/qconfig.cpp");
        tmpStream << "/* Build date */" << endl
                  << "static const char qt_configure_installation          [11  + 12] = \"qt_instdate=2012-12-20\";" << endl
                  << endl
                  << "/* Installation Info */" << endl
                  << "static const char qt_configure_prefix_path_str       [512 + 12] = \"qt_prfxpath=" << dictionary["QT_INSTALL_PREFIX"] << "\";" << endl
                  << "#ifdef QT_BUILD_QMAKE" << endl
                  << "static const char qt_configure_ext_prefix_path_str   [512 + 12] = \"qt_epfxpath=" << dictionary["QT_EXT_PREFIX"] << "\";" << endl
                  << "static const char qt_configure_host_prefix_path_str  [512 + 12] = \"qt_hpfxpath=" << dictionary["QT_HOST_PREFIX"] << "\";" << endl
                  << "#endif" << endl
                  << endl
                  << "static const short qt_configure_str_offsets[] = {\n"
                  << "    " << confStrOffsets[0] << endl
                  << "#ifdef QT_BUILD_QMAKE\n"
                  << "    " << confStrOffsets[1] << endl
                  << "#endif\n"
                  << "};\n"
                  << "static const char qt_configure_strs[] =\n"
                  << confStrings[0] << "#ifdef QT_BUILD_QMAKE\n"
                  << confStrings[1] << "#endif\n"
                  << ";\n"
                  << endl;
        if ((platform() != WINDOWS) && (platform() != WINDOWS_RT))
            tmpStream << "#define QT_CONFIGURE_SETTINGS_PATH \"" << dictionary["QT_REL_INSTALL_SETTINGS"] << "\"" << endl;

        tmpStream << endl
                  << "#ifdef QT_BUILD_QMAKE\n"
                  << "# define QT_CONFIGURE_SYSROOTIFY_PREFIX " << (sysrootifyPrefix ? "true" : "false") << endl
                  << "#endif\n\n"
                  << endl
                  << "#define QT_CONFIGURE_PREFIX_PATH qt_configure_prefix_path_str + 12\n"
                  << "#ifdef QT_BUILD_QMAKE\n"
                  << "# define QT_CONFIGURE_EXT_PREFIX_PATH qt_configure_ext_prefix_path_str + 12\n"
                  << "# define QT_CONFIGURE_HOST_PREFIX_PATH qt_configure_host_prefix_path_str + 12\n"
                  << "#endif\n";

        if (!tmpStream.flush())
            dictionary[ "DONE" ] = "error";
    }
}

void Configure::buildQmake()
{
    if (dictionary[ "BUILD_QMAKE" ] == "yes") {
        QStringList args;

        // Build qmake
        QString pwd = QDir::currentPath();
        if (!QDir(buildPath).mkpath("qmake")) {
            cout << "Cannot create qmake build dir." << endl;
            dictionary[ "DONE" ] = "error";
            return;
        }
        if (!QDir::setCurrent(buildPath + "/qmake")) {
            cout << "Cannot enter qmake build dir." << endl;
            dictionary[ "DONE" ] = "error";
            return;
        }

        QString makefile = "Makefile";
        {
            QFile out(makefile);
            if (out.open(QFile::WriteOnly | QFile::Text)) {
                QTextStream stream(&out);
                stream << "#AutoGenerated by configure.exe" << endl
                    << "BUILD_PATH = .." << endl
                    << "SOURCE_PATH = " << QDir::toNativeSeparators(sourcePath) << endl
                    << "INC_PATH = " << QDir::toNativeSeparators(
                           (QFile::exists(sourcePath + "/.git") ? ".." : sourcePath)
                           + "/include") << endl;
                stream << "QT_VERSION = " << dictionary["VERSION"] << endl
                       << "QT_MAJOR_VERSION = " << dictionary["VERSION_MAJOR"] << endl
                       << "QT_MINOR_VERSION = " << dictionary["VERSION_MINOR"] << endl
                       << "QT_PATCH_VERSION = " << dictionary["VERSION_PATCH"] << endl;
                if (dictionary[ "QMAKESPEC" ].startsWith("win32-g++")) {
                    stream << "QMAKESPEC = $(SOURCE_PATH)\\mkspecs\\" << dictionary[ "QMAKESPEC" ] << endl
                           << "EXTRA_CFLAGS = -DUNICODE -ffunction-sections" << endl
                           << "EXTRA_CXXFLAGS = -std=c++11 -DUNICODE -ffunction-sections" << endl
                           << "EXTRA_LFLAGS = -Wl,--gc-sections" << endl
                           << "QTOBJS = qfilesystemengine_win.o \\" << endl
                           << "         qfilesystemiterator_win.o \\" << endl
                           << "         qfsfileengine_win.o \\" << endl
                           << "         qlocale_win.o \\" << endl
                           << "         qsettings_win.o \\" << endl
                           << "         qsystemlibrary.o \\" << endl
                           << "         registry.o" << endl
                           << "QTSRCS=\"$(SOURCE_PATH)/src/corelib/io/qfilesystemengine_win.cpp\" \\" << endl
                           << "       \"$(SOURCE_PATH)/src/corelib/io/qfilesystemiterator_win.cpp\" \\" << endl
                           << "       \"$(SOURCE_PATH)/src/corelib/io/qfsfileengine_win.cpp\" \\" << endl
                           << "       \"$(SOURCE_PATH)/src/corelib/io/qsettings_win.cpp\" \\" << endl
                           << "       \"$(SOURCE_PATH)/src/corelib/tools/qlocale_win.cpp\" \\" << endl\
                           << "       \"$(SOURCE_PATH)/src/corelib/plugin/qsystemlibrary.cpp\" \\" << endl
                           << "       \"$(SOURCE_PATH)/tools/shared/windows/registry.cpp\"" << endl
                           << "EXEEXT=.exe" << endl
                           << "LFLAGS=-static -s -lole32 -luuid -ladvapi32 -lkernel32" << endl;
                    /*
                    ** SHELL is the full path of sh.exe, unless
                    ** 1) it is found in the current directory
                    ** 2) it is not found at all
                    ** 3) it is overridden on the command line with an existing file
                    ** ... otherwise it is always sh.exe. Specifically, SHELL from the
                    ** environment has no effect.
                    **
                    ** This check will fail if SHELL is explicitly set to a not
                    ** sh-compatible shell. This is not a problem, because configure.bat
                    ** will not do that.
                    */
                    stream << "ifeq ($(SHELL), sh.exe)" << endl
                           << "    ifeq ($(wildcard $(CURDIR)/sh.exe), )" << endl
                           << "        SH = 0" << endl
                           << "    else" << endl
                           << "        SH = 1" << endl
                           << "    endif" << endl
                           << "else" << endl
                           << "    SH = 1" << endl
                           << "endif" << endl
                           << "\n"
                           << "ifeq ($(SH), 1)" << endl
                           << "    RM_F = rm -f" << endl
                           << "    RM_RF = rm -rf" << endl
                           << "else" << endl
                           << "    RM_F = del /f" << endl
                           << "    RM_RF = rmdir /s /q" << endl
                           << "endif" << endl;
                    stream << "\n\n";
                } else {
                    stream << "QMAKESPEC = " << dictionary["QMAKESPEC"] << endl;
                }

                stream << "\n\n";

                QFile in(sourcePath + "/qmake/" + dictionary["QMAKEMAKEFILE"]);
                if (in.open(QFile::ReadOnly | QFile::Text)) {
                    QString d = in.readAll();
                    //### need replaces (like configure.sh)? --Sam
                    stream << d << endl;
                }
                stream.flush();
                out.close();
            }
        }

        args += dictionary[ "MAKE" ];
        args += "-f";
        args += makefile;

        cout << "Creating qmake..." << endl;
        int exitCode = Environment::execute(args, QStringList(), QStringList());
        if (exitCode) {
            args.clear();
            args += dictionary[ "MAKE" ];
            args += "-f";
            args += makefile;
            args += "clean";
            exitCode = Environment::execute(args, QStringList(), QStringList());
            if (exitCode) {
                cout << "Cleaning qmake failed, return code " << exitCode << endl << endl;
                dictionary[ "DONE" ] = "error";
            } else {
                args.clear();
                args += dictionary[ "MAKE" ];
                args += "-f";
                args += makefile;
                exitCode = Environment::execute(args, QStringList(), QStringList());
                if (exitCode) {
                    cout << "Building qmake failed, return code " << exitCode << endl << endl;
                    dictionary[ "DONE" ] = "error";
                }
            }
        }
        QDir::setCurrent(pwd);
    }

    // Generate qt.conf
    QFile confFile(buildPath + "/bin/qt.conf");
    if (confFile.open(QFile::WriteOnly | QFile::Text)) { // Truncates any existing file.
        QTextStream confStream(&confFile);
        confStream << "[EffectivePaths]" << endl
                   << "Prefix=.." << endl;
        if (sourcePath != buildPath)
            confStream << "[EffectiveSourcePaths]" << endl
                       << "Prefix=" << sourcePath << endl;

        confStream.flush();
        confFile.close();
    }

}

void Configure::generateMakefiles()
{
        QString pwd = QDir::currentPath();
        {
            QString sourcePathMangled = sourcePath;
            QString buildPathMangled = buildPath;
            if (dictionary.contains("TOPLEVEL")) {
                sourcePathMangled = QFileInfo(sourcePath).path();
                buildPathMangled = QFileInfo(buildPath).path();
            }
            QStringList args;
            args << buildPath + "/bin/qmake" << sourcePathMangled;

            QDir::setCurrent(buildPathMangled);
            if (int exitCode = Environment::execute(args, QStringList(), QStringList())) {
                cout << "Qmake failed, return code " << exitCode  << endl << endl;
                dictionary[ "DONE" ] = "error";
            }
        }
        QDir::setCurrent(pwd);
}

void Configure::showSummary()
{
    QString make = dictionary[ "MAKE" ];
    cout << endl << endl << "Qt is now configured for building. Just run " << qPrintable(make) << "." << endl;
    cout << "To reconfigure, run " << qPrintable(make) << " confclean and configure." << endl << endl;
}

Configure::ProjectType Configure::projectType(const QString& proFileName)
{
    QFile proFile(proFileName);
    if (proFile.open(QFile::ReadOnly)) {
        QString buffer = proFile.readLine(1024);
        while (!buffer.isEmpty()) {
            QStringList segments = buffer.split(QRegExp("\\s"));
            QStringList::Iterator it = segments.begin();

            if (segments.size() >= 3) {
                QString keyword = (*it++);
                QString operation = (*it++);
                QString value = (*it++);

                if (keyword == "TEMPLATE") {
                    if (value == "lib")
                        return Lib;
                    else if (value == "subdirs")
                        return Subdirs;
                }
            }
            // read next line
            buffer = proFile.readLine(1024);
        }
        proFile.close();
    }
    // Default to app handling
    return App;
}

bool Configure::showLicense(QString orgLicenseFile)
{
    if (dictionary["LICENSE_CONFIRMED"] == "yes") {
        cout << "You have already accepted the terms of the license." << endl << endl;
        return true;
    }

    bool showGpl2 = true;
    QString licenseFile = orgLicenseFile;
    QString theLicense;
    if (dictionary["EDITION"] == "OpenSource") {
        if (platform() != WINDOWS_RT
                && (platform() != ANDROID || dictionary["ANDROID_STYLE_ASSETS"] == "no")) {
            theLicense = "GNU Lesser General Public License (LGPL) version 3\n"
                         "or the GNU General Public License (GPL) version 2";
        } else {
            theLicense = "GNU Lesser General Public License (LGPL) version 3";
            showGpl2 = false;
        }
    } else {
        // the first line of the license file tells us which license it is
        QFile file(licenseFile);
        if (!file.open(QFile::ReadOnly)) {
            cout << "Failed to load LICENSE file" << endl;
            return false;
        }
        theLicense = file.readLine().trimmed();
    }

    forever {
        char accept = '?';
        cout << "You are licensed to use this software under the terms of" << endl
             << "the " << theLicense << "." << endl
             << endl;
        if (dictionary["EDITION"] == "OpenSource") {
            cout << "Type 'L' to view the GNU Lesser General Public License version 3 (LGPLv3)." << endl;
            if (showGpl2)
                cout << "Type 'G' to view the GNU General Public License version 2 (GPLv2)." << endl;
        } else {
            cout << "Type '?' to view the " << theLicense << "." << endl;
        }
        cout << "Type 'y' to accept this license offer." << endl
             << "Type 'n' to decline this license offer." << endl
             << endl
             << "Do you accept the terms of the license?" << endl;
        cin >> accept;
        accept = tolower(accept);

        if (accept == 'y') {
            return true;
        } else if (accept == 'n') {
            return false;
        } else {
            if (dictionary["EDITION"] == "OpenSource") {
                if (accept == 'L')
                    licenseFile = orgLicenseFile + "/LICENSE.LGPL3";
                else
                    licenseFile = orgLicenseFile + "/LICENSE.GPL2";
            }
            // Get console line height, to fill the screen properly
            int i = 0, screenHeight = 25; // default
            CONSOLE_SCREEN_BUFFER_INFO consoleInfo;
            HANDLE stdOut = GetStdHandle(STD_OUTPUT_HANDLE);
            if (GetConsoleScreenBufferInfo(stdOut, &consoleInfo))
                screenHeight = consoleInfo.srWindow.Bottom
                             - consoleInfo.srWindow.Top
                             - 1; // Some overlap for context

            // Prompt the license content to the user
            QFile file(licenseFile);
            if (!file.open(QFile::ReadOnly)) {
                cout << "Failed to load LICENSE file" << licenseFile << endl;
                return false;
            }
            QStringList licenseContent = QString(file.readAll()).split('\n');
            while (i < licenseContent.size()) {
                cout << licenseContent.at(i) << endl;
                if (++i % screenHeight == 0) {
                    promptKeyPress();
                    cout << "\r";     // Overwrite text above
                }
            }
        }
    }
}

void Configure::readLicense()
{
    dictionary["PLATFORM NAME"] = platformName();
    dictionary["LICENSE FILE"] = sourcePath;

    bool openSource = false;
    bool hasOpenSource = QFile::exists(dictionary["LICENSE FILE"] + "/LICENSE.LGPL3") || QFile::exists(dictionary["LICENSE FILE"] + "/LICENSE.GPL2");
    if (dictionary["BUILDTYPE"] == "commercial") {
        openSource = false;
    } else if (dictionary["BUILDTYPE"] == "opensource") {
        openSource = true;
    } else if (hasOpenSource) { // No Open Source? Just display the commercial license right away
        forever {
            char accept = '?';
            cout << "Which edition of Qt do you want to use ?" << endl;
            cout << "Type 'c' if you want to use the Commercial Edition." << endl;
            cout << "Type 'o' if you want to use the Open Source Edition." << endl;
            cin >> accept;
            accept = tolower(accept);

            if (accept == 'c') {
                openSource = false;
                break;
            } else if (accept == 'o') {
                openSource = true;
                break;
            }
        }
    }
    if (hasOpenSource && openSource) {
        cout << endl << "This is the " << dictionary["PLATFORM NAME"] << " Open Source Edition." << endl;
        dictionary["LICENSEE"] = "Open Source";
        dictionary["EDITION"] = "OpenSource";
        cout << endl;
        if (!showLicense(dictionary["LICENSE FILE"])) {
            cout << "Configuration aborted since license was not accepted";
            dictionary["DONE"] = "error";
            return;
        }
    } else if (openSource) {
        cout << endl << "Cannot find the GPL license files! Please download the Open Source version of the library." << endl;
        dictionary["DONE"] = "error";
    }
    else {
        Tools::checkLicense(dictionary, sourcePath, buildPath);
    }
}

void Configure::reloadCmdLine()
{
    if (dictionary[ "REDO" ] == "yes") {
        QFile inFile(buildPath + "/configure" + dictionary[ "CUSTOMCONFIG" ] + ".cache");
        if (inFile.open(QFile::ReadOnly)) {
            QTextStream inStream(&inFile);
            while (!inStream.atEnd())
                configCmdLine += inStream.readLine().trimmed();
            inFile.close();
        }
    }
}

void Configure::saveCmdLine()
{
    if (dictionary[ "REDO" ] != "yes") {
        QFile outFile(buildPath + "/configure" + dictionary[ "CUSTOMCONFIG" ] + ".cache");
        if (outFile.open(QFile::WriteOnly | QFile::Text)) {
            QTextStream outStream(&outFile);
            for (QStringList::Iterator it = configCmdLine.begin(); it != configCmdLine.end(); ++it) {
                outStream << (*it) << endl;
            }
            outStream.flush();
            outFile.close();
        }
    }
}

bool Configure::isDone()
{
    return !dictionary["DONE"].isEmpty();
}

bool Configure::isOk()
{
    return (dictionary[ "DONE" ] != "error");
}

QString Configure::platformName() const
{
    switch (platform()) {
    default:
    case WINDOWS:
        return QStringLiteral("Qt for Windows");
    case WINDOWS_RT:
        return QStringLiteral("Qt for Windows Runtime");
    case QNX:
        return QStringLiteral("Qt for QNX");
    case ANDROID:
        return QStringLiteral("Qt for Android");
    case OTHER:
        return QStringLiteral("Qt for ???");
    }
}

QString Configure::qpaPlatformName() const
{
    switch (platform()) {
    default:
    case WINDOWS:
        return QStringLiteral("windows");
    case WINDOWS_RT:
        return QStringLiteral("winrt");
    case QNX:
        return QStringLiteral("qnx");
    case ANDROID:
        return QStringLiteral("android");
    case OTHER:
        return QStringLiteral("xcb");
    }
}

int Configure::platform() const
{
    const QString qMakeSpec = dictionary.value("QMAKESPEC");
    const QString xQMakeSpec = dictionary.value("XQMAKESPEC");

    if ((xQMakeSpec.startsWith("winphone") || xQMakeSpec.startsWith("winrt")))
        return WINDOWS_RT;

    if (xQMakeSpec.contains("qnx"))
        return QNX;

    if (xQMakeSpec.contains("android"))
        return ANDROID;

    if (!xQMakeSpec.isEmpty())
        return OTHER;

    return WINDOWS;
}

FileWriter::FileWriter(const QString &name)
    : QTextStream()
    , m_name(name)
{
    m_buffer.open(QIODevice::WriteOnly);
    setDevice(&m_buffer);
}

bool FileWriter::flush()
{
    QTextStream::flush();
    QFile oldFile(m_name);
    if (oldFile.open(QIODevice::ReadOnly | QIODevice::Text)) {
        if (oldFile.readAll() == m_buffer.data())
            return true;
        oldFile.close();
    }
    QString dir = QFileInfo(m_name).absolutePath();
    if (!QDir().mkpath(dir)) {
        cout << "Cannot create directory " << qPrintable(QDir::toNativeSeparators(dir)) << ".\n";
        return false;
    }
    QFile file(m_name + ".new");
    if (file.open(QIODevice::WriteOnly | QIODevice::Text)) {
        if (file.write(m_buffer.data()) == m_buffer.data().size()) {
            file.close();
            if (file.error() == QFile::NoError) {
                ::SetFileAttributes((wchar_t*)m_name.utf16(), FILE_ATTRIBUTE_NORMAL);
                QFile::remove(m_name);
                if (!file.rename(m_name)) {
                    cout << "Cannot replace file " << qPrintable(QDir::toNativeSeparators(m_name)) << ".\n";
                    return false;
                }
                return true;
            }
        }
    }
    cout << "Cannot create file " << qPrintable(QDir::toNativeSeparators(file.fileName()))
         << ": " << qPrintable(file.errorString()) << ".\n";
    file.remove();
    return false;
}

QT_END_NAMESPACE<|MERGE_RESOLUTION|>--- conflicted
+++ resolved
@@ -2062,14 +2062,10 @@
     else if (part == "ATOMIC64-LIBATOMIC")
         available = tryCompileProject("common/atomic64", "LIBS+=-latomic");
 
-<<<<<<< HEAD
-    else if (part == "SYSTEM_ZLIB")
-=======
     else if (part == "ATOMICFPTR")
         available = tryCompileProject("common/atomicfptr");
 
-    else if (part == "ZLIB")
->>>>>>> cbe33240
+    else if (part == "SYSTEM_ZLIB")
         available = findFile("zlib.h");
 
     else if (part == "PCRE")
