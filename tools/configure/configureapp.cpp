/****************************************************************************
**
** Copyright (C) 2014 Digia Plc and/or its subsidiary(-ies).
** Copyright (C) 2013 Intel Corporation
** Contact: http://www.qt-project.org/legal
**
** This file is part of the tools applications of the Qt Toolkit.
**
** $QT_BEGIN_LICENSE:LGPL21$
** Commercial License Usage
** Licensees holding valid commercial Qt licenses may use this file in
** accordance with the commercial license agreement provided with the
** Software or, alternatively, in accordance with the terms contained in
** a written agreement between you and Digia. For licensing terms and
** conditions see http://qt.digia.com/licensing. For further information
** use the contact form at http://qt.digia.com/contact-us.
**
** GNU Lesser General Public License Usage
** Alternatively, this file may be used under the terms of the GNU Lesser
** General Public License version 2.1 or version 3 as published by the Free
** Software Foundation and appearing in the file LICENSE.LGPLv21 and
** LICENSE.LGPLv3 included in the packaging of this file. Please review the
** following information to ensure the GNU Lesser General Public License
** requirements will be met: https://www.gnu.org/licenses/lgpl.html and
** http://www.gnu.org/licenses/old-licenses/lgpl-2.1.html.
**
** In addition, as a special exception, Digia gives you certain additional
** rights. These rights are described in the Digia Qt LGPL Exception
** version 1.1, included in the file LGPL_EXCEPTION.txt in this package.
**
** $QT_END_LICENSE$
**
****************************************************************************/

#include "configureapp.h"
#include "environment.h"
#ifdef COMMERCIAL_VERSION
#  include "tools.h"
#endif

#include <qdatetime.h>
#include <qdir.h>
#include <qdiriterator.h>
#include <qtemporaryfile.h>
#include <qstandardpaths.h>
#include <qstack.h>
#include <qdebug.h>
#include <qfileinfo.h>
#include <qtextstream.h>
#include <qregexp.h>
#include <qhash.h>

#include <iostream>
#include <string>
#include <fstream>
#include <windows.h>
#include <conio.h>

QT_BEGIN_NAMESPACE

enum Platforms {
    WINDOWS,
    WINDOWS_CE,
    WINDOWS_RT,
    QNX,
    BLACKBERRY,
    ANDROID
};

std::ostream &operator<<(std::ostream &s, const QString &val) {
    s << val.toLocal8Bit().data();
    return s;
}


using namespace std;

// Macros to simplify options marking
#define MARK_OPTION(x,y) ( dictionary[ #x ] == #y ? "*" : " " )

static inline void promptKeyPress()
{
    cout << "(Press any key to continue...)";
    if (_getch() == 3) // _Any_ keypress w/no echo(eat <Enter> for stdout)
        exit(0);      // Exit cleanly for Ctrl+C
}

Configure::Configure(int& argc, char** argv)
{
    // Default values for indentation
    optionIndent = 4;
    descIndent   = 25;
    outputWidth  = 0;
    // Get console buffer output width
    CONSOLE_SCREEN_BUFFER_INFO info;
    HANDLE hStdout = GetStdHandle(STD_OUTPUT_HANDLE);
    if (GetConsoleScreenBufferInfo(hStdout, &info))
        outputWidth = info.dwSize.X - 1;
    outputWidth = qMin(outputWidth, 79); // Anything wider gets unreadable
    if (outputWidth < 35) // Insanely small, just use 79
        outputWidth = 79;
    int i;

    /*
    ** Set up the initial state, the default
    */
    dictionary[ "CONFIGCMD" ] = argv[ 0 ];

    for (i = 1; i < argc; i++)
        configCmdLine += argv[ i ];

    if (configCmdLine.size() >= 2 && configCmdLine.at(0) == "-srcdir") {
        sourcePath = QDir::cleanPath(configCmdLine.at(1));
        sourceDir = QDir(sourcePath);
        configCmdLine.erase(configCmdLine.begin(), configCmdLine.begin() + 2);
    } else {
        // Get the path to the executable
        wchar_t module_name[MAX_PATH];
        GetModuleFileName(0, module_name, sizeof(module_name) / sizeof(wchar_t));
        QFileInfo sourcePathInfo = QString::fromWCharArray(module_name);
        sourcePath = sourcePathInfo.absolutePath();
        sourceDir = sourcePathInfo.dir();
    }
    buildPath = QDir::currentPath();
#if 0
    const QString installPath = QString("C:\\Qt\\%1").arg(QT_VERSION_STR);
#else
    const QString installPath = buildPath;
#endif
    if (sourceDir != buildDir) { //shadow builds!
        QDir(buildPath).mkpath("bin");

        buildDir.mkpath("mkspecs");
    }

    defaultBuildParts << QStringLiteral("libs") << QStringLiteral("tools") << QStringLiteral("examples");
    allBuildParts = defaultBuildParts;
    allBuildParts << QStringLiteral("tests");
    dictionary[ "QT_INSTALL_PREFIX" ] = installPath;

    dictionary[ "QMAKESPEC" ] = getenv("QMAKESPEC");
    if (dictionary[ "QMAKESPEC" ].size() == 0) {
        dictionary[ "QMAKESPEC" ] = Environment::detectQMakeSpec();
        dictionary[ "QMAKESPEC_FROM" ] = "detected";
    } else {
        dictionary[ "QMAKESPEC_FROM" ] = "env";
    }

    dictionary[ "QCONFIG" ]         = "full";
    dictionary[ "EMBEDDED" ]        = "no";
    dictionary[ "BUILD_QMAKE" ]     = "yes";
    dictionary[ "QMAKE_INTERNAL" ]  = "no";
    dictionary[ "WIDGETS" ]         = "yes";
    dictionary[ "GUI" ]             = "yes";
    dictionary[ "RTTI" ]            = "yes";
    dictionary[ "STRIP" ]           = "yes";
    dictionary[ "SEPARATE_DEBUG_INFO" ] = "no";
    dictionary[ "SSE2" ]            = "auto";
    dictionary[ "SSE3" ]            = "auto";
    dictionary[ "SSSE3" ]           = "auto";
    dictionary[ "SSE4_1" ]          = "auto";
    dictionary[ "SSE4_2" ]          = "auto";
    dictionary[ "AVX" ]             = "auto";
    dictionary[ "AVX2" ]            = "auto";
    dictionary[ "SYNCQT" ]          = "auto";
    dictionary[ "CE_CRT" ]          = "no";
    dictionary[ "CETEST" ]          = "auto";
    dictionary[ "CE_SIGNATURE" ]    = "no";
    dictionary[ "AUDIO_BACKEND" ]   = "auto";
    dictionary[ "WMF_BACKEND" ]     = "auto";
    dictionary[ "WMSDK" ]           = "auto";
    dictionary[ "QML_DEBUG" ]       = "yes";
    dictionary[ "PLUGIN_MANIFESTS" ] = "no";
    dictionary[ "DIRECTWRITE" ]     = "no";
    dictionary[ "DIRECT2D" ]        = "no";
    dictionary[ "NIS" ]             = "no";
    dictionary[ "NEON" ]            = "auto";
    dictionary[ "LARGE_FILE" ]      = "yes";
    dictionary[ "FONT_CONFIG" ]     = "no";
    dictionary[ "POSIX_IPC" ]       = "no";
    dictionary[ "QT_GLIB" ]         = "no";
    dictionary[ "QT_ICONV" ]        = "auto";
    dictionary[ "QT_EVDEV" ]        = "auto";
    dictionary[ "QT_MTDEV" ]        = "auto";
    dictionary[ "QT_INOTIFY" ]      = "auto";
    dictionary[ "QT_EVENTFD" ]      = "auto";
    dictionary[ "QT_CUPS" ]         = "auto";
    dictionary[ "CFG_GCC_SYSROOT" ] = "yes";
    dictionary[ "SLOG2" ]           = "no";
    dictionary[ "QNX_IMF" ]         = "no";
    dictionary[ "PPS" ]             = "no";
    dictionary[ "LGMON" ]           = "no";
    dictionary[ "SYSTEM_PROXIES" ]  = "no";
    dictionary[ "WERROR" ]          = "auto";
    dictionary[ "QREAL" ]           = "double";

    //Only used when cross compiling.
    dictionary[ "QT_INSTALL_SETTINGS" ] = "/etc/xdg";

    QString version;
    QFile qglobal_h(sourcePath + "/src/corelib/global/qglobal.h");
    if (qglobal_h.open(QFile::ReadOnly)) {
        QTextStream read(&qglobal_h);
        QRegExp version_regexp("^# *define *QT_VERSION_STR *\"([^\"]*)\"");
        QString line;
        while (!read.atEnd()) {
            line = read.readLine();
            if (version_regexp.exactMatch(line)) {
                version = version_regexp.cap(1).trimmed();
                if (!version.isEmpty())
                    break;
            }
        }
        qglobal_h.close();
    }

    if (version.isEmpty())
        version = QString("%1.%2.%3").arg(QT_VERSION>>16).arg(((QT_VERSION>>8)&0xff)).arg(QT_VERSION&0xff);

    dictionary[ "VERSION" ]         = version;
    {
        QRegExp version_re("([0-9]*)\\.([0-9]*)\\.([0-9]*)(|-.*)");
        if (version_re.exactMatch(version)) {
            dictionary[ "VERSION_MAJOR" ] = version_re.cap(1);
            dictionary[ "VERSION_MINOR" ] = version_re.cap(2);
            dictionary[ "VERSION_PATCH" ] = version_re.cap(3);
        }
    }

    dictionary[ "REDO" ]            = "no";

    dictionary[ "BUILD" ]           = "debug";
    dictionary[ "BUILDALL" ]        = "auto"; // Means yes, but not explicitly
    dictionary[ "FORCEDEBUGINFO" ]  = "no";

    dictionary[ "BUILDTYPE" ]      = "none";

    dictionary[ "BUILDDEV" ]        = "no";

    dictionary[ "COMPILE_EXAMPLES" ] = "yes";

    dictionary[ "C++11" ]           = "auto";

    dictionary[ "USE_GOLD_LINKER" ] = "no";

    dictionary[ "SHARED" ]          = "yes";

    dictionary[ "ZLIB" ]            = "auto";

    dictionary[ "PCRE" ]            = "auto";

    dictionary[ "ICU" ]             = "no";

    dictionary[ "ANGLE" ]           = "auto";
    dictionary[ "DYNAMICGL" ]       = "auto";

    dictionary[ "GIF" ]             = "auto";
    dictionary[ "JPEG" ]            = "auto";
    dictionary[ "PNG" ]             = "auto";
    dictionary[ "LIBJPEG" ]         = "auto";
    dictionary[ "LIBPNG" ]          = "auto";
    dictionary[ "FREETYPE" ]        = "yes";
    dictionary[ "HARFBUZZ" ]        = "qt";

    dictionary[ "ACCESSIBILITY" ]   = "yes";
    dictionary[ "OPENGL" ]          = "yes";
    dictionary[ "OPENGL_ES_2" ]     = "yes";
    dictionary[ "OPENVG" ]          = "no";
    dictionary[ "SSL" ]             = "auto";
    dictionary[ "OPENSSL" ]         = "auto";
    dictionary[ "DBUS" ]            = "auto";

    dictionary[ "STYLE_WINDOWS" ]   = "yes";
    dictionary[ "STYLE_WINDOWSXP" ] = "auto";
    dictionary[ "STYLE_WINDOWSVISTA" ] = "auto";
    dictionary[ "STYLE_FUSION" ]    = "yes";
    dictionary[ "STYLE_WINDOWSCE" ] = "no";
    dictionary[ "STYLE_WINDOWSMOBILE" ] = "no";
    dictionary[ "STYLE_GTK" ]       = "no";

    dictionary[ "SQL_MYSQL" ]       = "no";
    dictionary[ "SQL_ODBC" ]        = "no";
    dictionary[ "SQL_OCI" ]         = "no";
    dictionary[ "SQL_PSQL" ]        = "no";
    dictionary[ "SQL_TDS" ]         = "no";
    dictionary[ "SQL_DB2" ]         = "no";
    dictionary[ "SQL_SQLITE" ]      = "auto";
    dictionary[ "SQL_SQLITE_LIB" ]  = "qt";
    dictionary[ "SQL_SQLITE2" ]     = "no";
    dictionary[ "SQL_IBASE" ]       = "no";

    QString tmp = dictionary[ "QMAKESPEC" ];
    if (tmp.contains("\\")) {
        tmp = tmp.mid(tmp.lastIndexOf("\\") + 1);
    } else {
        tmp = tmp.mid(tmp.lastIndexOf("/") + 1);
    }
    dictionary[ "QMAKESPEC" ] = tmp;

    dictionary[ "INCREDIBUILD_XGE" ] = "auto";
    dictionary[ "LTCG" ]            = "no";
    dictionary[ "NATIVE_GESTURES" ] = "yes";
    dictionary[ "MSVC_MP" ] = "no";
}

Configure::~Configure()
{
}

QString Configure::formatPath(const QString &path)
{
    QString ret = QDir::cleanPath(path);
    // This amount of quoting is deemed sufficient.
    if (ret.contains(QLatin1Char(' '))) {
        ret.prepend(QLatin1Char('"'));
        ret.append(QLatin1Char('"'));
    }
    return ret;
}

QString Configure::formatPaths(const QStringList &paths)
{
    QString ret;
    foreach (const QString &path, paths) {
        if (!ret.isEmpty())
            ret += QLatin1Char(' ');
        ret += formatPath(path);
    }
    return ret;
}

// We could use QDir::homePath() + "/.qt-license", but
// that will only look in the first of $HOME,$USERPROFILE
// or $HOMEDRIVE$HOMEPATH. So, here we try'em all to be
// more forgiving for the end user..
QString Configure::firstLicensePath()
{
    QStringList allPaths;
    allPaths << "./.qt-license"
             << QString::fromLocal8Bit(getenv("HOME")) + "/.qt-license"
             << QString::fromLocal8Bit(getenv("USERPROFILE")) + "/.qt-license"
             << QString::fromLocal8Bit(getenv("HOMEDRIVE")) + QString::fromLocal8Bit(getenv("HOMEPATH")) + "/.qt-license";
    for (int i = 0; i< allPaths.count(); ++i)
        if (QFile::exists(allPaths.at(i)))
            return allPaths.at(i);
    return QString();
}

// #### somehow I get a compiler error about vc++ reaching the nesting limit without
// undefining the ansi for scoping.
#ifdef for
#undef for
#endif

void Configure::parseCmdLine()
{
    if (configCmdLine.size() && configCmdLine.at(0) == "-top-level") {
        dictionary[ "TOPLEVEL" ] = "yes";
        configCmdLine.removeAt(0);
    }

    int argCount = configCmdLine.size();
    int i = 0;
    const QStringList imageFormats = QStringList() << "gif" << "png" << "jpeg";

    if (argCount < 1) // skip rest if no arguments
        ;
    else if (configCmdLine.at(i) == "-redo") {
        dictionary[ "REDO" ] = "yes";
        configCmdLine.clear();
        reloadCmdLine();
    }
    else if (configCmdLine.at(i) == "-loadconfig") {
        ++i;
        if (i != argCount) {
            dictionary[ "REDO" ] = "yes";
            dictionary[ "CUSTOMCONFIG" ] = "_" + configCmdLine.at(i);
            configCmdLine.clear();
            reloadCmdLine();
        } else {
            dictionary[ "DONE" ] = "error";
        }
        i = 0;
    }
    argCount = configCmdLine.size();

    bool isDeviceMkspec = false;

    // Look first for XQMAKESPEC
    for (int j = 0 ; j < argCount; ++j)
    {
        if ((configCmdLine.at(j) == "-xplatform") || (configCmdLine.at(j) == "-device")) {
            isDeviceMkspec = (configCmdLine.at(j) == "-device");
            ++j;
            if (j == argCount)
                break;
            dictionary["XQMAKESPEC"] = configCmdLine.at(j);
            applySpecSpecifics();
            break;
        }
    }

    for (; i<configCmdLine.size(); ++i) {
        bool continueElse[] = {false, false};
        if (configCmdLine.at(i) == "-help"
            || configCmdLine.at(i) == "-h"
            || configCmdLine.at(i) == "-?")
            dictionary[ "HELP" ] = "yes";

        else if (configCmdLine.at(i) == "-qconfig") {
            ++i;
            if (i == argCount)
                break;
            dictionary[ "QCONFIG" ] = configCmdLine.at(i);
        }
        else if (configCmdLine.at(i) == "-qreal") {
            ++i;
            if (i == argCount)
                break;
            QString s = dictionary[ "QREAL" ] = configCmdLine.at(i);
            if (s == "float") {
                dictionary[ "QREAL_STRING" ] = "\"float\"";
            } else {
                // escape
                s = s.simplified();
                s = '"' + s.toLatin1().toPercentEncoding(QByteArray(), "-._~", '_') + '"';
                dictionary[ "QREAL_STRING" ] = s;
            }
        }

        else if (configCmdLine.at(i) == "-release") {
            dictionary[ "BUILD" ] = "release";
            if (dictionary[ "BUILDALL" ] == "auto")
                dictionary[ "BUILDALL" ] = "no";
        } else if (configCmdLine.at(i) == "-debug") {
            dictionary[ "BUILD" ] = "debug";
            if (dictionary[ "BUILDALL" ] == "auto")
                dictionary[ "BUILDALL" ] = "no";
        } else if (configCmdLine.at(i) == "-debug-and-release")
            dictionary[ "BUILDALL" ] = "yes";
        else if (configCmdLine.at(i) == "-force-debug-info")
            dictionary[ "FORCEDEBUGINFO" ] = "yes";
        else if (configCmdLine.at(i) == "-no-separate-debug-info")
            dictionary[ "SEPARATE_DEBUG_INFO" ] = "no";
        else if (configCmdLine.at(i) == "-separate-debug-info")
            dictionary[ "SEPARATE_DEBUG_INFO" ] = "yes";

        else if (configCmdLine.at(i) == "-compile-examples") {
            dictionary[ "COMPILE_EXAMPLES" ] = "yes";
        } else if (configCmdLine.at(i) == "-no-compile-examples") {
            dictionary[ "COMPILE_EXAMPLES" ] = "no";
        }

        else if (configCmdLine.at(i) == "-c++11")
            dictionary[ "C++11" ] = "yes";
        else if (configCmdLine.at(i) == "-no-c++11")
            dictionary[ "C++11" ] = "no";
        else if (configCmdLine.at(i) == "-use-gold-linker")
            dictionary[ "USE_GOLD_LINKER" ] = "yes";
        else if (configCmdLine.at(i) == "-no-use-gold-linker")
            dictionary[ "USE_GOLD_LINKER" ] = "no";
        else if (configCmdLine.at(i) == "-shared")
            dictionary[ "SHARED" ] = "yes";
        else if (configCmdLine.at(i) == "-static")
            dictionary[ "SHARED" ] = "no";
        else if (configCmdLine.at(i) == "-developer-build")
            dictionary[ "BUILDDEV" ] = "yes";
        else if (configCmdLine.at(i) == "-opensource") {
            dictionary[ "BUILDTYPE" ] = "opensource";
        }
        else if (configCmdLine.at(i) == "-commercial") {
            dictionary[ "BUILDTYPE" ] = "commercial";
        }
        else if (configCmdLine.at(i) == "-ltcg") {
            dictionary[ "LTCG" ] = "yes";
        }
        else if (configCmdLine.at(i) == "-no-ltcg") {
            dictionary[ "LTCG" ] = "no";
        }
        else if (configCmdLine.at(i) == "-mp") {
            dictionary[ "MSVC_MP" ] = "yes";
        }
        else if (configCmdLine.at(i) == "-no-mp") {
            dictionary[ "MSVC_MP" ] = "no";
        }
        else if (configCmdLine.at(i) == "-force-asserts") {
            dictionary[ "FORCE_ASSERTS" ] = "yes";
        }
        else if (configCmdLine.at(i) == "-target") {
            ++i;
            if (i == argCount)
                break;
            const QString option = configCmdLine.at(i);
            if (option != "xp") {
                cout << "ERROR: invalid argument for -target option" << endl;
                dictionary["DONE"] = "error";
                return;
            }
            dictionary["TARGET_OS"] = option;
        }
        else if (configCmdLine.at(i) == "-platform") {
            ++i;
            if (i == argCount)
                break;
            dictionary[ "QMAKESPEC" ] = configCmdLine.at(i);
        dictionary[ "QMAKESPEC_FROM" ] = "commandline";
        } else if (configCmdLine.at(i) == "-arch") {
            ++i;
            if (i == argCount)
                break;
            dictionary["OBSOLETE_ARCH_ARG"] = "yes";
        } else if (configCmdLine.at(i) == "-embedded") {
            dictionary[ "EMBEDDED" ] = "yes";
        } else if (configCmdLine.at(i) == "-xplatform"
                || configCmdLine.at(i) == "-device") {
            ++i;
            // do nothing
        } else if (configCmdLine.at(i) == "-device-option") {
            ++i;
            const QString option = configCmdLine.at(i);
            QString &devOpt = dictionary["DEVICE_OPTION"];
            if (!devOpt.isEmpty())
                devOpt.append("\n").append(option);
            else
                devOpt = option;
        }

        else if (configCmdLine.at(i) == "-no-zlib") {
            // No longer supported since Qt 4.4.0
            // But save the information for later so that we can print a warning
            //
            // If you REALLY really need no zlib support, you can still disable
            // it by doing the following:
            //   add "no-zlib" to mkspecs/qconfig.pri
            //   #define QT_NO_COMPRESS (probably by adding to src/corelib/global/qconfig.h)
            //
            // There's no guarantee that Qt will build under those conditions

            dictionary[ "ZLIB_FORCED" ] = "yes";
        } else if (configCmdLine.at(i) == "-qt-zlib") {
            dictionary[ "ZLIB" ] = "qt";
        } else if (configCmdLine.at(i) == "-system-zlib") {
            dictionary[ "ZLIB" ] = "system";
        }

        else if (configCmdLine.at(i) == "-qt-pcre") {
            dictionary[ "PCRE" ] = "qt";
        } else if (configCmdLine.at(i) == "-system-pcre") {
            dictionary[ "PCRE" ] = "system";
        }

        else if (configCmdLine.at(i) == "-icu") {
            dictionary[ "ICU" ] = "yes";
        } else if (configCmdLine.at(i) == "-no-icu") {
            dictionary[ "ICU" ] = "no";
        }

        else if (configCmdLine.at(i) == "-angle") {
            dictionary[ "ANGLE" ] = "yes";
            dictionary[ "ANGLE_FROM" ] = "commandline";
        } else if (configCmdLine.at(i) == "-no-angle") {
            dictionary[ "ANGLE" ] = "no";
            dictionary[ "ANGLE_FROM" ] = "commandline";
        }

        // Image formats --------------------------------------------
        else if (configCmdLine.at(i) == "-no-gif")
            dictionary[ "GIF" ] = "no";

        else if (configCmdLine.at(i) == "-no-libjpeg") {
            dictionary[ "JPEG" ] = "no";
            dictionary[ "LIBJPEG" ] = "no";
        } else if (configCmdLine.at(i) == "-qt-libjpeg") {
            dictionary[ "LIBJPEG" ] = "qt";
        } else if (configCmdLine.at(i) == "-system-libjpeg") {
            dictionary[ "LIBJPEG" ] = "system";
        }

        else if (configCmdLine.at(i) == "-no-libpng") {
            dictionary[ "PNG" ] = "no";
            dictionary[ "LIBPNG" ] = "no";
        } else if (configCmdLine.at(i) == "-qt-libpng") {
            dictionary[ "LIBPNG" ] = "qt";
        } else if (configCmdLine.at(i) == "-system-libpng") {
            dictionary[ "LIBPNG" ] = "system";
        }

        // Text Rendering --------------------------------------------
        else if (configCmdLine.at(i) == "-no-freetype")
            dictionary[ "FREETYPE" ] = "no";
        else if (configCmdLine.at(i) == "-qt-freetype")
            dictionary[ "FREETYPE" ] = "yes";
        else if (configCmdLine.at(i) == "-system-freetype")
            dictionary[ "FREETYPE" ] = "system";

        else if (configCmdLine.at(i) == "-no-harfbuzz")
            dictionary[ "HARFBUZZ" ] = "no";
        else if (configCmdLine.at(i) == "-qt-harfbuzz")
            dictionary[ "HARFBUZZ" ] = "qt";
        else if (configCmdLine.at(i) == "-system-harfbuzz")
            dictionary[ "HARFBUZZ" ] = "system";

        // CE- C runtime --------------------------------------------
        else if (configCmdLine.at(i) == "-crt") {
            ++i;
            if (i == argCount)
                break;
            QDir cDir(configCmdLine.at(i));
            if (!cDir.exists())
                cout << "WARNING: Could not find directory (" << qPrintable(configCmdLine.at(i)) << ")for C runtime deployment" << endl;
            else
                dictionary[ "CE_CRT" ] = QDir::toNativeSeparators(cDir.absolutePath());
        } else if (configCmdLine.at(i) == "-qt-crt") {
            dictionary[ "CE_CRT" ] = "yes";
        } else if (configCmdLine.at(i) == "-no-crt") {
            dictionary[ "CE_CRT" ] = "no";
        }
        // cetest ---------------------------------------------------
        else if (configCmdLine.at(i) == "-no-cetest") {
            dictionary[ "CETEST" ] = "no";
            dictionary[ "CETEST_REQUESTED" ] = "no";
        } else if (configCmdLine.at(i) == "-cetest") {
            // although specified to use it, we stay at "auto" state
            // this is because checkAvailability() adds variables
            // we need for crosscompilation; but remember if we asked
            // for it.
            dictionary[ "CETEST_REQUESTED" ] = "yes";
        }
        // Qt/CE - signing tool -------------------------------------
        else if (configCmdLine.at(i) == "-signature") {
            ++i;
            if (i == argCount)
                break;
            QFileInfo info(configCmdLine.at(i));
            if (!info.exists())
                cout << "WARNING: Could not find signature file (" << qPrintable(configCmdLine.at(i)) << ")" << endl;
            else
                dictionary[ "CE_SIGNATURE" ] = QDir::toNativeSeparators(info.absoluteFilePath());
        }
        // Styles ---------------------------------------------------
        else if (configCmdLine.at(i) == "-qt-style-windows")
            dictionary[ "STYLE_WINDOWS" ] = "yes";
        else if (configCmdLine.at(i) == "-no-style-windows")
            dictionary[ "STYLE_WINDOWS" ] = "no";

        else if (configCmdLine.at(i) == "-qt-style-windowsce")
            dictionary[ "STYLE_WINDOWSCE" ] = "yes";
        else if (configCmdLine.at(i) == "-no-style-windowsce")
            dictionary[ "STYLE_WINDOWSCE" ] = "no";
        else if (configCmdLine.at(i) == "-qt-style-windowsmobile")
            dictionary[ "STYLE_WINDOWSMOBILE" ] = "yes";
        else if (configCmdLine.at(i) == "-no-style-windowsmobile")
            dictionary[ "STYLE_WINDOWSMOBILE" ] = "no";

        else if (configCmdLine.at(i) == "-qt-style-windowsxp")
            dictionary[ "STYLE_WINDOWSXP" ] = "yes";
        else if (configCmdLine.at(i) == "-no-style-windowsxp")
            dictionary[ "STYLE_WINDOWSXP" ] = "no";

        else if (configCmdLine.at(i) == "-qt-style-windowsvista")
            dictionary[ "STYLE_WINDOWSVISTA" ] = "yes";
        else if (configCmdLine.at(i) == "-no-style-windowsvista")
            dictionary[ "STYLE_WINDOWSVISTA" ] = "no";

        else if (configCmdLine.at(i) == "-qt-style-fusion")
            dictionary[ "STYLE_FUSION" ] = "yes";
        else if (configCmdLine.at(i) == "-no-style-fusion")
            dictionary[ "STYLE_FUSION" ] = "no";

        // Work around compiler nesting limitation
        else
            continueElse[1] = true;
        if (!continueElse[1]) {
        }

        // OpenGL Support -------------------------------------------
        else if (configCmdLine.at(i) == "-no-opengl") {
            dictionary[ "OPENGL" ]    = "no";
            dictionary[ "OPENGL_ES_2" ]     = "no";
        } else if (configCmdLine.at(i) == "-opengl-es-2") {
            dictionary[ "OPENGL" ]          = "yes";
            dictionary[ "OPENGL_ES_2" ]     = "yes";
        } else if (configCmdLine.at(i) == "-opengl") {
            dictionary[ "OPENGL" ]          = "yes";
            i++;
            if (i == argCount)
                break;

            dictionary[ "OPENGL_ES_2" ]         = "no";
            if ( configCmdLine.at(i) == "es2" ) {
                dictionary[ "OPENGL_ES_2" ]     = "yes";
            } else if ( configCmdLine.at(i) == "desktop" ) {
                // OPENGL=yes suffices
            } else if ( configCmdLine.at(i) == "dynamic" ) {
                dictionary[ "DYNAMICGL" ] = "yes";
            } else {
                cout << "Argument passed to -opengl option is not valid." << endl;
                dictionary[ "DONE" ] = "error";
                break;
            }
        }

        // OpenVG Support -------------------------------------------
        else if (configCmdLine.at(i) == "-openvg") {
            dictionary[ "OPENVG" ]    = "yes";
        } else if (configCmdLine.at(i) == "-no-openvg") {
            dictionary[ "OPENVG" ]    = "no";
        }

        // Databases ------------------------------------------------
        else if (configCmdLine.at(i) == "-qt-sql-mysql")
            dictionary[ "SQL_MYSQL" ] = "yes";
        else if (configCmdLine.at(i) == "-plugin-sql-mysql")
            dictionary[ "SQL_MYSQL" ] = "plugin";
        else if (configCmdLine.at(i) == "-no-sql-mysql")
            dictionary[ "SQL_MYSQL" ] = "no";

        else if (configCmdLine.at(i) == "-qt-sql-odbc")
            dictionary[ "SQL_ODBC" ] = "yes";
        else if (configCmdLine.at(i) == "-plugin-sql-odbc")
            dictionary[ "SQL_ODBC" ] = "plugin";
        else if (configCmdLine.at(i) == "-no-sql-odbc")
            dictionary[ "SQL_ODBC" ] = "no";

        else if (configCmdLine.at(i) == "-qt-sql-oci")
            dictionary[ "SQL_OCI" ] = "yes";
        else if (configCmdLine.at(i) == "-plugin-sql-oci")
            dictionary[ "SQL_OCI" ] = "plugin";
        else if (configCmdLine.at(i) == "-no-sql-oci")
            dictionary[ "SQL_OCI" ] = "no";

        else if (configCmdLine.at(i) == "-qt-sql-psql")
            dictionary[ "SQL_PSQL" ] = "yes";
        else if (configCmdLine.at(i) == "-plugin-sql-psql")
            dictionary[ "SQL_PSQL" ] = "plugin";
        else if (configCmdLine.at(i) == "-no-sql-psql")
            dictionary[ "SQL_PSQL" ] = "no";

        else if (configCmdLine.at(i) == "-qt-sql-tds")
            dictionary[ "SQL_TDS" ] = "yes";
        else if (configCmdLine.at(i) == "-plugin-sql-tds")
            dictionary[ "SQL_TDS" ] = "plugin";
        else if (configCmdLine.at(i) == "-no-sql-tds")
            dictionary[ "SQL_TDS" ] = "no";

        else if (configCmdLine.at(i) == "-qt-sql-db2")
            dictionary[ "SQL_DB2" ] = "yes";
        else if (configCmdLine.at(i) == "-plugin-sql-db2")
            dictionary[ "SQL_DB2" ] = "plugin";
        else if (configCmdLine.at(i) == "-no-sql-db2")
            dictionary[ "SQL_DB2" ] = "no";

        else if (configCmdLine.at(i) == "-qt-sql-sqlite")
            dictionary[ "SQL_SQLITE" ] = "yes";
        else if (configCmdLine.at(i) == "-plugin-sql-sqlite")
            dictionary[ "SQL_SQLITE" ] = "plugin";
        else if (configCmdLine.at(i) == "-no-sql-sqlite")
            dictionary[ "SQL_SQLITE" ] = "no";
        else if (configCmdLine.at(i) == "-system-sqlite")
            dictionary[ "SQL_SQLITE_LIB" ] = "system";
        else if (configCmdLine.at(i) == "-qt-sql-sqlite2")
            dictionary[ "SQL_SQLITE2" ] = "yes";
        else if (configCmdLine.at(i) == "-plugin-sql-sqlite2")
            dictionary[ "SQL_SQLITE2" ] = "plugin";
        else if (configCmdLine.at(i) == "-no-sql-sqlite2")
            dictionary[ "SQL_SQLITE2" ] = "no";

        else if (configCmdLine.at(i) == "-qt-sql-ibase")
            dictionary[ "SQL_IBASE" ] = "yes";
        else if (configCmdLine.at(i) == "-plugin-sql-ibase")
            dictionary[ "SQL_IBASE" ] = "plugin";
        else if (configCmdLine.at(i) == "-no-sql-ibase")
            dictionary[ "SQL_IBASE" ] = "no";

        // Image formats --------------------------------------------
        else if (configCmdLine.at(i).startsWith("-qt-imageformat-") &&
                 imageFormats.contains(configCmdLine.at(i).section('-', 3)))
            dictionary[ configCmdLine.at(i).section('-', 3).toUpper() ] = "yes";
        else if (configCmdLine.at(i).startsWith("-plugin-imageformat-") &&
                 imageFormats.contains(configCmdLine.at(i).section('-', 3)))
            dictionary[ configCmdLine.at(i).section('-', 3).toUpper() ] = "plugin";
        else if (configCmdLine.at(i).startsWith("-no-imageformat-") &&
                 imageFormats.contains(configCmdLine.at(i).section('-', 3)))
            dictionary[ configCmdLine.at(i).section('-', 3).toUpper() ] = "no";

        else if (configCmdLine.at(i) == "-no-incredibuild-xge")
            dictionary[ "INCREDIBUILD_XGE" ] = "no";
        else if (configCmdLine.at(i) == "-incredibuild-xge")
            dictionary[ "INCREDIBUILD_XGE" ] = "yes";
        else if (configCmdLine.at(i) == "-native-gestures")
            dictionary[ "NATIVE_GESTURES" ] = "yes";
        else if (configCmdLine.at(i) == "-no-native-gestures")
            dictionary[ "NATIVE_GESTURES" ] = "no";
        // Others ---------------------------------------------------
        else if (configCmdLine.at(i) == "-widgets")
            dictionary[ "WIDGETS" ] = "yes";
        else if (configCmdLine.at(i) == "-no-widgets")
            dictionary[ "WIDGETS" ] = "no";

        else if (configCmdLine.at(i) == "-gui")
            dictionary[ "GUI" ] = "yes";
        else if (configCmdLine.at(i) == "-no-gui")
            dictionary[ "GUI" ] = "no";

        else if (configCmdLine.at(i) == "-rtti")
            dictionary[ "RTTI" ] = "yes";
        else if (configCmdLine.at(i) == "-no-rtti")
            dictionary[ "RTTI" ] = "no";

        else if (configCmdLine.at(i) == "-strip")
            dictionary[ "STRIP" ] = "yes";
        else if (configCmdLine.at(i) == "-no-strip")
            dictionary[ "STRIP" ] = "no";

        else if (configCmdLine.at(i) == "-accessibility")
            dictionary[ "ACCESSIBILITY" ] = "yes";
        else if (configCmdLine.at(i) == "-no-accessibility") {
            dictionary[ "ACCESSIBILITY" ] = "no";
            cout << "Setting accessibility to NO" << endl;
        }

        else if (configCmdLine.at(i) == "-no-sse2")
            dictionary[ "SSE2" ] = "no";
        else if (configCmdLine.at(i) == "-sse2")
            dictionary[ "SSE2" ] = "yes";
        else if (configCmdLine.at(i) == "-no-sse3")
            dictionary[ "SSE3" ] = "no";
        else if (configCmdLine.at(i) == "-sse3")
            dictionary[ "SSE3" ] = "yes";
        else if (configCmdLine.at(i) == "-no-ssse3")
            dictionary[ "SSSE3" ] = "no";
        else if (configCmdLine.at(i) == "-ssse3")
            dictionary[ "SSSE3" ] = "yes";
        else if (configCmdLine.at(i) == "-no-sse4.1")
            dictionary[ "SSE4_1" ] = "no";
        else if (configCmdLine.at(i) == "-sse4.1")
            dictionary[ "SSE4_1" ] = "yes";
        else if (configCmdLine.at(i) == "-no-sse4.2")
            dictionary[ "SSE4_2" ] = "no";
        else if (configCmdLine.at(i) == "-sse4.2")
            dictionary[ "SSE4_2" ] = "yes";
        else if (configCmdLine.at(i) == "-no-avx")
            dictionary[ "AVX" ] = "no";
        else if (configCmdLine.at(i) == "-avx")
            dictionary[ "AVX" ] = "yes";
        else if (configCmdLine.at(i) == "-no-avx2")
            dictionary[ "AVX2" ] = "no";
        else if (configCmdLine.at(i) == "-avx2")
            dictionary[ "AVX2" ] = "yes";

        else if (configCmdLine.at(i) == "-no-ssl") {
            dictionary[ "SSL"] = "no";
        } else if (configCmdLine.at(i) == "-ssl") {
            dictionary[ "SSL" ] = "yes";
        } else if (configCmdLine.at(i) == "-no-openssl") {
              dictionary[ "OPENSSL"] = "no";
        } else if (configCmdLine.at(i) == "-openssl") {
              dictionary[ "OPENSSL" ] = "yes";
        } else if (configCmdLine.at(i) == "-openssl-linked") {
              dictionary[ "OPENSSL" ] = "linked";
        } else if (configCmdLine.at(i) == "-no-qdbus") {
            dictionary[ "DBUS" ] = "no";
        } else if (configCmdLine.at(i) == "-qdbus") {
            dictionary[ "DBUS" ] = "yes";
        } else if (configCmdLine.at(i) == "-no-dbus") {
            dictionary[ "DBUS" ] = "no";
        } else if (configCmdLine.at(i) == "-dbus") {
            dictionary[ "DBUS" ] = "yes";
        } else if (configCmdLine.at(i) == "-dbus-linked") {
            dictionary[ "DBUS" ] = "linked";
        } else if (configCmdLine.at(i) == "-audio-backend") {
            dictionary[ "AUDIO_BACKEND" ] = "yes";
        } else if (configCmdLine.at(i) == "-no-audio-backend") {
            dictionary[ "AUDIO_BACKEND" ] = "no";
        } else if (configCmdLine.at(i) == "-wmf-backend") {
            dictionary[ "WMF_BACKEND" ] = "yes";
        } else if (configCmdLine.at(i) == "-no-wmf-backend") {
            dictionary[ "WMF_BACKEND" ] = "no";
        } else if (configCmdLine.at(i) == "-no-qml-debug") {
            dictionary[ "QML_DEBUG" ] = "no";
        } else if (configCmdLine.at(i) == "-qml-debug") {
            dictionary[ "QML_DEBUG" ] = "yes";
        } else if (configCmdLine.at(i) == "-no-plugin-manifests") {
            dictionary[ "PLUGIN_MANIFESTS" ] = "no";
        } else if (configCmdLine.at(i) == "-plugin-manifests") {
            dictionary[ "PLUGIN_MANIFESTS" ] = "yes";
        } else if (configCmdLine.at(i) == "-no-slog2") {
            dictionary[ "SLOG2" ] = "no";
        } else if (configCmdLine.at(i) == "-slog2") {
            dictionary[ "SLOG2" ] = "yes";
        } else if (configCmdLine.at(i) == "-no-imf") {
            dictionary[ "QNX_IMF" ] = "no";
        } else if (configCmdLine.at(i) == "-imf") {
            dictionary[ "QNX_IMF" ] = "yes";
        } else if (configCmdLine.at(i) == "-no-pps") {
            dictionary[ "PPS" ] = "no";
        } else if (configCmdLine.at(i) == "-pps") {
            dictionary[ "PPS" ] = "yes";
        } else if (configCmdLine.at(i) == "-no-lgmon") {
            dictionary[ "LGMON" ] = "no";
        } else if (configCmdLine.at(i) == "-lgmon") {
            dictionary[ "LGMON" ] = "yes";
        } else if (configCmdLine.at(i) == "-no-system-proxies") {
            dictionary[ "SYSTEM_PROXIES" ] = "no";
        } else if (configCmdLine.at(i) == "-system-proxies") {
            dictionary[ "SYSTEM_PROXIES" ] = "yes";
        } else if (configCmdLine.at(i) == "-warnings-are-errors" ||
                   configCmdLine.at(i) == "-Werror") {
            dictionary[ "WERROR" ] = "yes";
        } else if (configCmdLine.at(i) == "-no-warnings-are-errors") {
            dictionary[ "WERROR" ] = "no";
        } else if (configCmdLine.at(i) == "-no-eventfd") {
            dictionary[ "QT_EVENTFD" ] = "no";
        } else if (configCmdLine.at(i) == "-eventfd") {
            dictionary[ "QT_EVENTFD" ] = "yes";
        }

        // Work around compiler nesting limitation
        else
            continueElse[0] = true;
        if (!continueElse[0]) {
        }

        else if (configCmdLine.at(i) == "-internal")
            dictionary[ "QMAKE_INTERNAL" ] = "yes";

        else if (configCmdLine.at(i) == "-no-syncqt")
            dictionary[ "SYNCQT" ] = "no";

        else if (configCmdLine.at(i) == "-no-qmake")
            dictionary[ "BUILD_QMAKE" ] = "no";
        else if (configCmdLine.at(i) == "-qmake")
            dictionary[ "BUILD_QMAKE" ] = "yes";

        else if (configCmdLine.at(i) == "-qtnamespace") {
            ++i;
            if (i == argCount)
                break;
            dictionary[ "QT_NAMESPACE" ] = configCmdLine.at(i);
        } else if (configCmdLine.at(i) == "-qtlibinfix") {
            ++i;
            if (i == argCount)
                break;
            dictionary[ "QT_LIBINFIX" ] = configCmdLine.at(i);
        } else if (configCmdLine.at(i) == "-D") {
            ++i;
            if (i == argCount)
                break;
            qmakeDefines += configCmdLine.at(i);
        } else if (configCmdLine.at(i) == "-I") {
            ++i;
            if (i == argCount)
                break;
            qmakeIncludes += configCmdLine.at(i);
        } else if (configCmdLine.at(i) == "-L") {
            ++i;
            if (i == argCount)
                break;
            QFileInfo checkDirectory(configCmdLine.at(i));
            if (!checkDirectory.isDir()) {
                cout << "Argument passed to -L option is not a directory path. Did you mean the -l option?" << endl;
                dictionary[ "DONE" ] = "error";
                break;
            }
            qmakeLibs += QString("-L" + configCmdLine.at(i));
        } else if (configCmdLine.at(i) == "-l") {
            ++i;
            if (i == argCount)
                break;
            qmakeLibs += QString("-l" + configCmdLine.at(i));
        } else if (configCmdLine.at(i).startsWith("OPENSSL_LIBS=")) {
            opensslLibs = configCmdLine.at(i);
        } else if (configCmdLine.at(i).startsWith("OPENSSL_LIBS_DEBUG=")) {
            opensslLibsDebug = configCmdLine.at(i);
        } else if (configCmdLine.at(i).startsWith("OPENSSL_LIBS_RELEASE=")) {
            opensslLibsRelease = configCmdLine.at(i);
        } else if (configCmdLine.at(i).startsWith("OPENSSL_PATH=")) {
            opensslPath = QDir::fromNativeSeparators(configCmdLine.at(i).section("=", 1));
        } else if (configCmdLine.at(i).startsWith("PSQL_LIBS=")) {
            psqlLibs = configCmdLine.at(i);
        } else if (configCmdLine.at(i).startsWith("SYBASE=")) {
            sybase = configCmdLine.at(i);
        } else if (configCmdLine.at(i).startsWith("SYBASE_LIBS=")) {
            sybaseLibs = configCmdLine.at(i);
        } else if (configCmdLine.at(i).startsWith("DBUS_PATH=")) {
            dbusPath = QDir::fromNativeSeparators(configCmdLine.at(i).section("=", 1));
        } else if (configCmdLine.at(i).startsWith("DBUS_HOST_PATH=")) {
            dbusHostPath = QDir::fromNativeSeparators(configCmdLine.at(i).section("=", 1));
        } else if (configCmdLine.at(i).startsWith("MYSQL_PATH=")) {
            mysqlPath = QDir::fromNativeSeparators(configCmdLine.at(i).section("=", 1));
        } else if (configCmdLine.at(i).startsWith("ZLIB_LIBS=")) {
            zlibLibs = QDir::fromNativeSeparators(configCmdLine.at(i));
        }

        else if ((configCmdLine.at(i) == "-override-version") || (configCmdLine.at(i) == "-version-override")){
            ++i;
            if (i == argCount)
                break;
            dictionary[ "VERSION" ] = configCmdLine.at(i);
        }

        else if (configCmdLine.at(i) == "-saveconfig") {
            ++i;
            if (i == argCount)
                break;
            dictionary[ "CUSTOMCONFIG" ] = "_" + configCmdLine.at(i);
        }

        else if (configCmdLine.at(i) == "-confirm-license") {
            dictionary["LICENSE_CONFIRMED"] = "yes";
        }

        else if (configCmdLine.at(i) == "-make") {
            ++i;
            if (i == argCount)
                break;
            QString part = configCmdLine.at(i);
            if (!allBuildParts.contains(part)) {
                cout << "Unknown part " << part << " passed to -make." << endl;
                dictionary["DONE"] = "error";
            }
            buildParts += part;
        } else if (configCmdLine.at(i) == "-nomake") {
            ++i;
            if (i == argCount)
                break;
            QString part = configCmdLine.at(i);
            if (!allBuildParts.contains(part)) {
                cout << "Unknown part " << part << " passed to -nomake." << endl;
                dictionary["DONE"] = "error";
            }
            nobuildParts += part;
        }

        else if (configCmdLine.at(i) == "-skip") {
            ++i;
            if (i == argCount)
                break;
            QString mod = configCmdLine.at(i);
            if (!mod.startsWith(QStringLiteral("qt")))
                mod.insert(0, QStringLiteral("qt"));
            if (!QFileInfo(sourcePath + "/../" + mod).isDir()) {
                cout << "Attempting to skip non-existent module " << mod << "." << endl;
                dictionary["DONE"] = "error";
            }
            skipModules += mod;
        }

        // Directories ----------------------------------------------
        else if (configCmdLine.at(i) == "-prefix") {
            ++i;
            if (i == argCount)
                break;
            dictionary[ "QT_INSTALL_PREFIX" ] = configCmdLine.at(i);
        }

        else if (configCmdLine.at(i) == "-bindir") {
            ++i;
            if (i == argCount)
                break;
            dictionary[ "QT_INSTALL_BINS" ] = configCmdLine.at(i);
        }

        else if (configCmdLine.at(i) == "-libexecdir") {
            ++i;
            if (i == argCount)
                break;
            dictionary[ "QT_INSTALL_LIBEXECS" ] = configCmdLine.at(i);
        }

        else if (configCmdLine.at(i) == "-libdir") {
            ++i;
            if (i == argCount)
                break;
            dictionary[ "QT_INSTALL_LIBS" ] = configCmdLine.at(i);
        }

        else if (configCmdLine.at(i) == "-docdir") {
            ++i;
            if (i == argCount)
                break;
            dictionary[ "QT_INSTALL_DOCS" ] = configCmdLine.at(i);
        }

        else if (configCmdLine.at(i) == "-headerdir") {
            ++i;
            if (i == argCount)
                break;
            dictionary[ "QT_INSTALL_HEADERS" ] = configCmdLine.at(i);
        }

        else if (configCmdLine.at(i) == "-plugindir") {
            ++i;
            if (i == argCount)
                break;
            dictionary[ "QT_INSTALL_PLUGINS" ] = configCmdLine.at(i);
        }

        else if (configCmdLine.at(i) == "-importdir") {
            ++i;
            if (i == argCount)
                break;
            dictionary[ "QT_INSTALL_IMPORTS" ] = configCmdLine.at(i);
        }

        else if (configCmdLine.at(i) == "-qmldir") {
            ++i;
            if (i == argCount)
                break;
            dictionary[ "QT_INSTALL_QML" ] = configCmdLine.at(i);
        }

        else if (configCmdLine.at(i) == "-archdatadir") {
            ++i;
            if (i == argCount)
                break;
            dictionary[ "QT_INSTALL_ARCHDATA" ] = configCmdLine.at(i);
        }

        else if (configCmdLine.at(i) == "-datadir") {
            ++i;
            if (i == argCount)
                break;
            dictionary[ "QT_INSTALL_DATA" ] = configCmdLine.at(i);
        }

        else if (configCmdLine.at(i) == "-translationdir") {
            ++i;
            if (i == argCount)
                break;
            dictionary[ "QT_INSTALL_TRANSLATIONS" ] = configCmdLine.at(i);
        }

        else if (configCmdLine.at(i) == "-examplesdir") {
            ++i;
            if (i == argCount)
                break;
            dictionary[ "QT_INSTALL_EXAMPLES" ] = configCmdLine.at(i);
        }

        else if (configCmdLine.at(i) == "-testsdir") {
            ++i;
            if (i == argCount)
                break;
            dictionary[ "QT_INSTALL_TESTS" ] = configCmdLine.at(i);
        }

        else if (configCmdLine.at(i) == "-sysroot") {
            ++i;
            if (i == argCount)
                break;
            dictionary[ "CFG_SYSROOT" ] = configCmdLine.at(i);
        }
        else if (configCmdLine.at(i) == "-no-gcc-sysroot") {
            dictionary[ "CFG_GCC_SYSROOT" ] = "no";
        }

        else if (configCmdLine.at(i) == "-hostprefix") {
            ++i;
            if (i == argCount || configCmdLine.at(i).startsWith('-'))
                dictionary[ "QT_HOST_PREFIX" ] = buildPath;
            else
                dictionary[ "QT_HOST_PREFIX" ] = configCmdLine.at(i);
        }

        else if (configCmdLine.at(i) == "-hostbindir") {
            ++i;
            if (i == argCount)
                break;
            dictionary[ "QT_HOST_BINS" ] = configCmdLine.at(i);
        }

        else if (configCmdLine.at(i) == "-hostlibdir") {
            ++i;
            if (i == argCount)
                break;
            dictionary[ "QT_HOST_LIBS" ] = configCmdLine.at(i);
        }

        else if (configCmdLine.at(i) == "-hostdatadir") {
            ++i;
            if (i == argCount)
                break;
            dictionary[ "QT_HOST_DATA" ] = configCmdLine.at(i);
        }

        else if (configCmdLine.at(i) == "-extprefix") {
            ++i;
            if (i == argCount)
                break;
            dictionary[ "QT_EXT_PREFIX" ] = configCmdLine.at(i);
        }

        else if (configCmdLine.at(i) == "-make-tool") {
            ++i;
            if (i == argCount)
                break;
            dictionary[ "MAKE" ] = configCmdLine.at(i);
        }

        else if (configCmdLine.at(i).indexOf(QRegExp("^-(en|dis)able-")) != -1) {
            // Scan to see if any specific modules and drivers are enabled or disabled
            for (QStringList::Iterator module = modules.begin(); module != modules.end(); ++module) {
                if (configCmdLine.at(i) == QString("-enable-") + (*module)) {
                    enabledModules += (*module);
                    break;
                }
                else if (configCmdLine.at(i) == QString("-disable-") + (*module)) {
                    disabledModules += (*module);
                    break;
                }
            }
        }

        else if (configCmdLine.at(i) == "-directwrite") {
            dictionary["DIRECTWRITE"] = "yes";
        } else if (configCmdLine.at(i) == "-no-directwrite") {
            dictionary["DIRECTWRITE"] = "no";
        }

        else if (configCmdLine.at(i) == "-direct2d") {
            dictionary["DIRECT2D"] = "yes";
        } else if (configCmdLine.at(i) == "-no-direct2d") {
            dictionary["DIRECT2D"] = "no";
        }

        else if (configCmdLine.at(i) == "-nis") {
            dictionary["NIS"] = "yes";
        } else if (configCmdLine.at(i) == "-no-nis") {
            dictionary["NIS"] = "no";
        }

        else if (configCmdLine.at(i) == "-cups") {
            dictionary["QT_CUPS"] = "yes";
        } else if (configCmdLine.at(i) == "-no-cups") {
            dictionary["QT_CUPS"] = "no";
        }

        else if (configCmdLine.at(i) == "-iconv") {
            dictionary["QT_ICONV"] = "yes";
        } else if (configCmdLine.at(i) == "-no-iconv") {
            dictionary["QT_ICONV"] = "no";
        } else if (configCmdLine.at(i) == "-sun-iconv") {
            dictionary["QT_ICONV"] = "sun";
        } else if (configCmdLine.at(i) == "-gnu-iconv") {
            dictionary["QT_ICONV"] = "gnu";
        }

        else if (configCmdLine.at(i) == "-no-evdev") {
            dictionary[ "QT_EVDEV" ] = "no";
        } else if (configCmdLine.at(i) == "-evdev") {
            dictionary[ "QT_EVDEV" ] = "yes";
        }

        else if (configCmdLine.at(i) == "-no-mtdev") {
            dictionary[ "QT_MTDEV" ] = "no";
        } else if (configCmdLine.at(i) == "-mtdev") {
            dictionary[ "QT_MTDEV" ] = "yes";
        }

        else if (configCmdLine.at(i) == "-inotify") {
            dictionary["QT_INOTIFY"] = "yes";
        } else if (configCmdLine.at(i) == "-no-inotify") {
            dictionary["QT_INOTIFY"] = "no";
        }

        else if (configCmdLine.at(i) == "-neon") {
            dictionary["NEON"] = "yes";
        } else if (configCmdLine.at(i) == "-no-neon") {
            dictionary["NEON"] = "no";
        }

        else if (configCmdLine.at(i) == "-largefile") {
            dictionary["LARGE_FILE"] = "yes";
        }

        else if (configCmdLine.at(i) == "-fontconfig") {
            dictionary["FONT_CONFIG"] = "yes";
        } else if (configCmdLine.at(i) == "-no-fontconfig") {
            dictionary["FONT_CONFIG"] = "no";
        }

        else if (configCmdLine.at(i) == "-posix-ipc") {
            dictionary["POSIX_IPC"] = "yes";
        }

        else if (configCmdLine.at(i) == "-glib") {
            dictionary["QT_GLIB"] = "yes";
        }

        else if (configCmdLine.at(i) == "-sysconfdir") {
            ++i;
            if (i == argCount)
                break;

            dictionary["QT_INSTALL_SETTINGS"] = configCmdLine.at(i);
        }

        else if (configCmdLine.at(i) == "-android-ndk") {
            ++i;
            if (i == argCount)
                break;
            dictionary[ "ANDROID_NDK_ROOT" ] = configCmdLine.at(i);
        }

        else if (configCmdLine.at(i) == "-android-sdk") {
            ++i;
            if (i == argCount)
                break;
            dictionary[ "ANDROID_SDK_ROOT" ] = configCmdLine.at(i);
        }

        else if (configCmdLine.at(i) == "-android-ndk-platform") {
            ++i;
            if (i == argCount)
                break;
            dictionary[ "ANDROID_PLATFORM" ] = configCmdLine.at(i);
        }

        else if (configCmdLine.at(i) == "-android-arch") {
            ++i;
            if (i == argCount)
                break;
            dictionary[ "ANDROID_TARGET_ARCH" ] = configCmdLine.at(i);
        }

        else if (configCmdLine.at(i) == "-android-toolchain-version") {
            ++i;
            if (i == argCount)
                break;
            dictionary[ "ANDROID_NDK_TOOLCHAIN_VERSION" ] = configCmdLine.at(i);
        }

        else if (configCmdLine.at(i) == "-no-android-style-assets") {
            dictionary[ "ANDROID_STYLE_ASSETS" ] = "no";
        } else if (configCmdLine.at(i) == "-android-style-assets") {
            dictionary[ "ANDROID_STYLE_ASSETS" ] = "yes";
        }

        else {
            dictionary[ "DONE" ] = "error";
            cout << "Unknown option " << configCmdLine.at(i) << endl;
            break;
        }
    }

    // Ensure that QMAKESPEC exists in the mkspecs folder
    const QString mkspecPath(sourcePath + "/mkspecs");
    QDirIterator itMkspecs(mkspecPath, QDir::AllDirs | QDir::NoDotAndDotDot, QDirIterator::Subdirectories);
    QStringList mkspecs;

    while (itMkspecs.hasNext()) {
        QString mkspec = itMkspecs.next();
        // Remove base PATH
        mkspec.remove(0, mkspecPath.length() + 1);
        mkspecs << mkspec;
    }

    if (dictionary["QMAKESPEC"].toLower() == "features"
        || !mkspecs.contains(dictionary["QMAKESPEC"], Qt::CaseInsensitive)) {
        dictionary[ "DONE" ] = "error";
        if (dictionary ["QMAKESPEC_FROM"] == "commandline") {
            cout << "Invalid option \"" << dictionary["QMAKESPEC"] << "\" for -platform." << endl;
        } else if (dictionary ["QMAKESPEC_FROM"] == "env") {
            cout << "QMAKESPEC environment variable is set to \"" << dictionary["QMAKESPEC"]
                 << "\" which is not a supported platform" << endl;
        } else { // was autodetected from environment
            cout << "Unable to detect the platform from environment. Use -platform command line"
                    "argument or set the QMAKESPEC environment variable and run configure again" << endl;
        }
        cout << "See the README file for a list of supported operating systems and compilers." << endl;
    } else {
        if (dictionary[ "QMAKESPEC" ].endsWith("-icc") ||
            dictionary[ "QMAKESPEC" ].endsWith("-msvc") ||
            dictionary[ "QMAKESPEC" ].endsWith("-msvc.net") ||
            dictionary[ "QMAKESPEC" ].endsWith("-msvc2002") ||
            dictionary[ "QMAKESPEC" ].endsWith("-msvc2003") ||
            dictionary[ "QMAKESPEC" ].endsWith("-msvc2005") ||
            dictionary[ "QMAKESPEC" ].endsWith("-msvc2008") ||
            dictionary[ "QMAKESPEC" ].endsWith("-msvc2010") ||
            dictionary[ "QMAKESPEC" ].endsWith("-msvc2012") ||
            dictionary[ "QMAKESPEC" ].endsWith("-msvc2013") ||
            dictionary[ "QMAKESPEC" ].endsWith("-msvc2015")) {
            if (dictionary[ "MAKE" ].isEmpty()) dictionary[ "MAKE" ] = "nmake";
            dictionary[ "QMAKEMAKEFILE" ] = "Makefile.win32";
        } else if (dictionary[ "QMAKESPEC" ] == QString("win32-g++")) {
            if (dictionary[ "MAKE" ].isEmpty()) dictionary[ "MAKE" ] = "mingw32-make";
            dictionary[ "QMAKEMAKEFILE" ] = "Makefile.unix";
        } else {
            if (dictionary[ "MAKE" ].isEmpty()) dictionary[ "MAKE" ] = "make";
            dictionary[ "QMAKEMAKEFILE" ] = "Makefile.win32";
        }
    }

    if (isDeviceMkspec) {
        const QStringList devices = mkspecs.filter("devices/", Qt::CaseInsensitive);
        const QStringList family = devices.filter(dictionary["XQMAKESPEC"], Qt::CaseInsensitive);

        if (family.isEmpty()) {
            dictionary[ "DONE" ] = "error";
            cout << "Error: No device matching '" << dictionary["XQMAKESPEC"] << "'." << endl;
        } else if (family.size() > 1) {
            dictionary[ "DONE" ] = "error";

            cout << "Error: Multiple matches for device '" << dictionary["XQMAKESPEC"] << "'. Candidates are:" << endl;

            foreach (const QString &device, family)
                cout << "\t* " << device << endl;
        } else {
            Q_ASSERT(family.size() == 1);
            dictionary["XQMAKESPEC"] = family.at(0);
        }

    } else {
        // Ensure that -spec (XQMAKESPEC) exists in the mkspecs folder as well
        if (dictionary.contains("XQMAKESPEC") &&
                !mkspecs.contains(dictionary["XQMAKESPEC"], Qt::CaseInsensitive)) {
            dictionary[ "DONE" ] = "error";
            cout << "Invalid option \"" << dictionary["XQMAKESPEC"] << "\" for -xplatform." << endl;
        }
    }

    // Ensure that the crt to be deployed can be found
    if (dictionary["CE_CRT"] != QLatin1String("yes") && dictionary["CE_CRT"] != QLatin1String("no")) {
        QDir cDir(dictionary["CE_CRT"]);
        QStringList entries = cDir.entryList();
        bool hasDebug = entries.contains("msvcr80.dll");
        bool hasRelease = entries.contains("msvcr80d.dll");
        if ((dictionary["BUILDALL"] == "auto") && (!hasDebug || !hasRelease)) {
            cout << "Could not find debug and release c-runtime." << endl;
            cout << "You need to have msvcr80.dll and msvcr80d.dll in" << endl;
            cout << "the path specified. Setting to -no-crt";
            dictionary[ "CE_CRT" ] = "no";
        } else if ((dictionary["BUILD"] == "debug") && !hasDebug) {
            cout << "Could not find debug c-runtime (msvcr80d.dll) in the directory specified." << endl;
            cout << "Setting c-runtime automatic deployment to -no-crt" << endl;
            dictionary[ "CE_CRT" ] = "no";
        } else if ((dictionary["BUILD"] == "release") && !hasRelease) {
            cout << "Could not find release c-runtime (msvcr80.dll) in the directory specified." << endl;
            cout << "Setting c-runtime automatic deployment to -no-crt" << endl;
            dictionary[ "CE_CRT" ] = "no";
        }
    }

    // Allow tests for private classes to be compiled against internal builds
    if (dictionary["BUILDDEV"] == "yes") {
        qtConfig << "private_tests";
        if (dictionary["WERROR"] != "no")
            qmakeConfig << "warnings_are_errors";
    } else {
        if (dictionary["WERROR"] == "yes")
            qmakeConfig << "warnings_are_errors";
    }

    if (dictionary["FORCE_ASSERTS"] == "yes")
        qtConfig += "force_asserts";

    for (QStringList::Iterator dis = disabledModules.begin(); dis != disabledModules.end(); ++dis) {
        modules.removeAll((*dis));
    }
    for (QStringList::Iterator ena = enabledModules.begin(); ena != enabledModules.end(); ++ena) {
        if (modules.indexOf((*ena)) == -1)
            modules += (*ena);
    }
    qtConfig += modules;

    for (QStringList::Iterator it = disabledModules.begin(); it != disabledModules.end(); ++it)
        qtConfig.removeAll(*it);

    if ((dictionary[ "REDO" ] != "yes") && (dictionary[ "HELP" ] != "yes")
            && (dictionary[ "DONE" ] != "error"))
        saveCmdLine();
}

void Configure::validateArgs()
{
    // Validate the specified config
    QString cfgpath = sourcePath + "/src/corelib/global/qconfig-" + dictionary["QCONFIG"] + ".h";

    // Try internal configurations first.
    QStringList possible_configs = QStringList()
        << "minimal"
        << "small"
        << "medium"
        << "large"
        << "full";
    int index = possible_configs.indexOf(dictionary["QCONFIG"]);
    if (index >= 0) {
        for (int c = 0; c <= index; c++) {
            qtConfig += possible_configs[c] + "-config";
        }
        if (dictionary["QCONFIG"] != "full")
            dictionary["QCONFIG_PATH"] = cfgpath;
        return;
    }

    if (!QFileInfo::exists(cfgpath)) {
        cfgpath = QFileInfo(dictionary["QCONFIG"]).absoluteFilePath();
        if (!QFileInfo::exists(cfgpath)) {
            dictionary[ "DONE" ] = "error";
            cout << "No such configuration \"" << qPrintable(dictionary["QCONFIG"]) << "\"" << endl ;
            return;
        }
    }
    dictionary["QCONFIG_PATH"] = cfgpath;
}

// Output helper functions --------------------------------[ Start ]-
/*!
    Determines the length of a string token.
*/
static int tokenLength(const char *str)
{
    if (*str == 0)
        return 0;

    const char *nextToken = strpbrk(str, " _/\n\r");
    if (nextToken == str || !nextToken)
        return 1;

    return int(nextToken - str);
}

/*!
    Prints out a string which starts at position \a startingAt, and
    indents each wrapped line with \a wrapIndent characters.
    The wrap point is set to the console width, unless that width
    cannot be determined, or is too small.
*/
void Configure::desc(const char *description, int startingAt, int wrapIndent)
{
    int linePos = startingAt;

    bool firstLine = true;
    const char *nextToken = description;
    while (*nextToken) {
        int nextTokenLen = tokenLength(nextToken);
        if (*nextToken == '\n'                         // Wrap on newline, duh
            || (linePos + nextTokenLen > outputWidth)) // Wrap at outputWidth
        {
            printf("\n");
            linePos = 0;
            firstLine = false;
            if (*nextToken == '\n')
                ++nextToken;
            continue;
        }
        if (!firstLine && linePos < wrapIndent) {  // Indent to wrapIndent
            printf("%*s", wrapIndent , "");
            linePos = wrapIndent;
            if (*nextToken == ' ') {
                ++nextToken;
                continue;
            }
        }
        printf("%.*s", nextTokenLen, nextToken);
        linePos += nextTokenLen;
        nextToken += nextTokenLen;
    }
}

/*!
    Prints out an option with its description wrapped at the
    description starting point. If \a skipIndent is true, the
    indentation to the option is not outputted (used by marked option
    version of desc()). Extra spaces between option and its
    description is filled with\a fillChar, if there's available
    space.
*/
void Configure::desc(const char *option, const char *description, bool skipIndent, char fillChar)
{
    if (!skipIndent)
        printf("%*s", optionIndent, "");

    int remaining  = descIndent - optionIndent - int(strlen(option));
    int wrapIndent = descIndent + qMax(0, 1 - remaining);
    printf("%s", option);

    if (remaining > 2) {
        printf(" "); // Space in front
        for (int i = remaining; i > 2; --i)
            printf("%c", fillChar); // Fill, if available space
    }
    printf(" "); // Space between option and description

    desc(description, wrapIndent, wrapIndent);
    printf("\n");
}

/*!
    Same as above, except it also marks an option with an '*', if
    the option is default action.
*/
void Configure::desc(const char *mark_option, const char *mark, const char *option, const char *description, char fillChar)
{
    const QString markedAs = dictionary.value(mark_option);
    if (markedAs == "auto" && markedAs == mark) // both "auto", always => +
        printf(" +  ");
    else if (markedAs == "auto")                // setting marked as "auto" and option is default => +
        printf(" %c  " , (defaultTo(mark_option) == QLatin1String(mark))? '+' : ' ');
    else if (QLatin1String(mark) == "auto" && markedAs != "no")     // description marked as "auto" and option is available => +
        printf(" %c  " , checkAvailability(mark_option) ? '+' : ' ');
    else                                        // None are "auto", (markedAs == mark) => *
        printf(" %c  " , markedAs == QLatin1String(mark) ? '*' : ' ');

    desc(option, description, true, fillChar);
}

/*!
    Modifies the default configuration based on given -platform option.
    Eg. switches to different default styles for Windows CE.
*/
void Configure::applySpecSpecifics()
{
    if (dictionary.contains("XQMAKESPEC")) {
        //Disable building tools when cross compiling.
        nobuildParts << "tools";
    }

    if (dictionary.value("XQMAKESPEC").startsWith("winphone") || dictionary.value("XQMAKESPEC").startsWith("winrt")) {
        dictionary[ "STYLE_WINDOWSXP" ]     = "no";
        dictionary[ "STYLE_WINDOWSVISTA" ]  = "no";
        dictionary[ "GIF" ]                 = "qt";
        dictionary[ "JPEG" ]                = "qt";
        dictionary[ "LIBJPEG" ]             = "qt";
        dictionary[ "LIBPNG" ]              = "qt";
        dictionary[ "FREETYPE" ]            = "yes";
        dictionary[ "OPENGL" ]              = "yes";
        dictionary[ "OPENGL_ES_2" ]         = "yes";
        dictionary[ "OPENVG" ]              = "no";
        dictionary[ "SSL" ]                 = "yes";
        dictionary[ "OPENSSL" ]             = "no";
        dictionary[ "DBUS" ]                = "no";
        dictionary[ "ZLIB" ]                = "qt";
        dictionary[ "PCRE" ]                = "qt";
        dictionary[ "ICU" ]                 = "qt";
        dictionary[ "CE_CRT" ]              = "yes";
        dictionary[ "LARGE_FILE" ]          = "no";
        dictionary[ "ANGLE" ]               = "yes";
        dictionary[ "DYNAMICGL" ]           = "no";
    } else if (dictionary.value("XQMAKESPEC").startsWith("wince")) {
        dictionary[ "STYLE_WINDOWSXP" ]     = "no";
        dictionary[ "STYLE_WINDOWSVISTA" ]  = "no";
        dictionary[ "STYLE_FUSION" ]        = "no";
        dictionary[ "STYLE_WINDOWSCE" ]     = "yes";
        dictionary[ "STYLE_WINDOWSMOBILE" ] = "yes";
        dictionary[ "OPENGL" ]              = "no";
        dictionary[ "SSL" ]                 = "no";
        dictionary[ "OPENSSL" ]             = "no";
        dictionary[ "RTTI" ]                = "no";
        dictionary[ "SSE2" ]                = "no";
        dictionary[ "SSE3" ]                = "no";
        dictionary[ "SSSE3" ]               = "no";
        dictionary[ "SSE4_1" ]              = "no";
        dictionary[ "SSE4_2" ]              = "no";
        dictionary[ "AVX" ]                 = "no";
        dictionary[ "AVX2" ]                = "no";
        dictionary[ "CE_CRT" ]              = "yes";
        dictionary[ "LARGE_FILE" ]          = "no";
        dictionary[ "ANGLE" ]               = "no";
        dictionary[ "DYNAMICGL" ]           = "no";
        if (dictionary[ "XQMAKESPEC" ].startsWith("wincewm")) {
            dictionary[ "MMX" ]    = "yes";
        }
    } else if (dictionary.value("XQMAKESPEC").startsWith("linux")) { //TODO actually wrong.
      //TODO
        dictionary[ "STYLE_WINDOWSXP" ]     = "no";
        dictionary[ "STYLE_WINDOWSVISTA" ]  = "no";
        dictionary[ "KBD_DRIVERS" ]         = "tty";
        dictionary[ "GFX_DRIVERS" ]         = "linuxfb";
        dictionary[ "MOUSE_DRIVERS" ]       = "pc linuxtp";
        dictionary[ "OPENGL" ]              = "no";
        dictionary[ "DBUS"]                 = "no";
        dictionary[ "QT_INOTIFY" ]          = "no";
        dictionary[ "QT_CUPS" ]             = "no";
        dictionary[ "QT_GLIB" ]             = "no";
        dictionary[ "QT_ICONV" ]            = "no";
        dictionary[ "QT_EVDEV" ]            = "no";
        dictionary[ "QT_MTDEV" ]            = "no";
        dictionary[ "FONT_CONFIG" ]         = "auto";

        dictionary["DECORATIONS"]           = "default windows styled";
    } else if ((platform() == QNX) || (platform() == BLACKBERRY)) {
        dictionary["STACK_PROTECTOR_STRONG"] = "auto";
        dictionary["SLOG2"]                 = "auto";
        dictionary["QNX_IMF"]               = "auto";
        dictionary["PPS"]                   = "auto";
        dictionary["LGMON"]                 = "auto";
        dictionary["QT_XKBCOMMON"]          = "no";
        dictionary[ "ANGLE" ]               = "no";
        dictionary[ "DYNAMICGL" ]           = "no";
        dictionary[ "FONT_CONFIG" ]         = "auto";
    } else if (platform() == ANDROID) {
        dictionary[ "REDUCE_EXPORTS" ]      = "yes";
        dictionary[ "BUILD" ]               = "release";
        dictionary[ "BUILDALL" ]            = "no";
        dictionary[ "LARGE_FILE" ]          = "no";
        dictionary[ "ANGLE" ]               = "no";
        dictionary[ "DYNAMICGL" ]           = "no";
        dictionary[ "REDUCE_RELOCATIONS" ]  = "yes";
        dictionary[ "QT_GETIFADDRS" ]       = "no";
        dictionary[ "QT_XKBCOMMON" ]        = "no";
        dictionary["ANDROID_STYLE_ASSETS"]  = "yes";
        dictionary[ "STYLE_ANDROID" ]       = "yes";
    }
}

// Output helper functions ---------------------------------[ Stop ]-


bool Configure::displayHelp()
{
    if (dictionary[ "HELP" ] == "yes") {
        desc("Usage: configure [options]\n\n", 0, 7);

        desc("Installation options:\n\n");

        desc("These are optional, but you may specify install directories.\n\n", 0, 1);

        desc(       "-prefix <dir>",                    "This will install everything relative to <dir> (default $QT_INSTALL_PREFIX)\n");

        desc(       "-extprefix <dir>",                 "When -sysroot is used, install everything to <dir>, rather than into SYSROOT/PREFIX.\n");

        desc(       "-hostprefix [dir]",                "Tools and libraries needed when developing applications are installed in [dir]. "
                                                        "If [dir] is not given, the current build directory will be used. (default EXTPREFIX)\n");

        desc("You may use these to separate different parts of the install:\n\n");

        desc(       "-bindir <dir>",                    "User executables will be installed to <dir>\n(default PREFIX/bin)");
        desc(       "-libdir <dir>",                    "Libraries will be installed to <dir>\n(default PREFIX/lib)");
        desc(       "-headerdir <dir>",                 "Headers will be installed to <dir>\n(default PREFIX/include)");
        desc(       "-archdatadir <dir>",               "Architecture-dependent data used by Qt will be installed to <dir>\n(default PREFIX)");
        desc(       "-libexecdir <dir>",                "Program executables will be installed to <dir>\n(default ARCHDATADIR/bin)");
        desc(       "-plugindir <dir>",                 "Plugins will be installed to <dir>\n(default ARCHDATADIR/plugins)");
        desc(       "-importdir <dir>",                 "Imports for QML1 will be installed to <dir>\n(default ARCHDATADIR/imports)");
        desc(       "-qmldir <dir>",                    "Imports for QML2 will be installed to <dir>\n(default ARCHDATADIR/qml)");
        desc(       "-datadir <dir>",                   "Data used by Qt programs will be installed to <dir>\n(default PREFIX)");
        desc(       "-docdir <dir>",                    "Documentation will be installed to <dir>\n(default DATADIR/doc)");
        desc(       "-translationdir <dir>",            "Translations of Qt programs will be installed to <dir>\n(default DATADIR/translations)");
        desc(       "-examplesdir <dir>",               "Examples will be installed to <dir>\n(default PREFIX/examples)");
        desc(       "-testsdir <dir>",                  "Tests will be installed to <dir>\n(default PREFIX/tests)\n");

        desc(       "-hostbindir <dir>",                "Host executables will be installed to <dir>\n(default HOSTPREFIX/bin)");
        desc(       "-hostlibdir <dir>",                "Host libraries will be installed to <dir>\n(default HOSTPREFIX/lib)");
        desc(       "-hostdatadir <dir>",               "Data used by qmake will be installed to <dir>\n(default HOSTPREFIX)");

        desc("\nConfigure options:\n\n");

        desc(" The defaults (*) are usually acceptable. A plus (+) denotes a default value"
             " that needs to be evaluated. If the evaluation succeeds, the feature is"
             " included. Here is a short explanation of each option:\n\n", 0, 1);

        desc("BUILD", "release","-release",             "Compile and link Qt with debugging turned off.");
        desc("BUILD", "debug",  "-debug",               "Compile and link Qt with debugging turned on.");
        desc("BUILDALL", "yes", "-debug-and-release",   "Compile and link two Qt libraries, with and without debugging turned on.\n");

        desc("FORCEDEBUGINFO", "yes","-force-debug-info", "Create symbol files for release builds.");
        desc("SEPARATE_DEBUG_INFO", "yes","-separate-debug-info", "Strip debug information into a separate file.\n");

        desc("BUILDDEV", "yes", "-developer-build",      "Compile and link Qt with Qt developer options (including auto-tests exporting)\n");

        desc("OPENSOURCE", "opensource", "-opensource",   "Compile and link the Open-Source Edition of Qt.");
        desc("COMMERCIAL", "commercial", "-commercial",   "Compile and link the Commercial Edition of Qt.\n");

        desc("C++11", "yes", "-c++11",                  "Compile Qt with C++11 support enabled.");
        desc("C++11", "no", "-no-c++11",                "Do not compile Qt with C++11 support enabled.\n");

        desc("USE_GOLD_LINKER", "yes", "-use-gold-linker",                  "Link using the GNU gold linker (gcc only).");
        desc("USE_GOLD_LINKER", "no", "-no-use-gold-linker",                "Do not link using the GNU gold linker.\n");

        desc("SHARED", "yes",   "-shared",              "Create and use shared Qt libraries.");
        desc("SHARED", "no",    "-static",              "Create and use static Qt libraries.\n");

        desc("LTCG", "yes",   "-ltcg",                  "Use Link Time Code Generation. (Release builds only)");
        desc("LTCG", "no",    "-no-ltcg",               "Do not use Link Time Code Generation.\n");

        desc(                   "-make <part>",         "Add part to the list of parts to be built at make time");
        for (int i=0; i<defaultBuildParts.size(); ++i)
            desc(               "",                     qPrintable(QString("  %1").arg(defaultBuildParts.at(i))), false, ' ');
        desc(                   "-nomake <part>",       "Exclude part from the list of parts to be built.\n");

        desc(                   "-skip <module>",       "Exclude an entire module from the build.\n");

        desc(                   "-no-compile-examples", "Install only the sources of examples.\n");

        desc("WIDGETS", "no", "-no-widgets",            "Disable Qt Widgets module.\n");
        desc("GUI", "no", "-no-gui",                    "Disable Qt GUI module.\n");

        desc("ACCESSIBILITY", "no", "-no-accessibility", "Disable accessibility support.\n");
        desc(                   "",                      "Disabling accessibility is not recommended, as it will break QStyle\n"
                                                         "and may break other internal parts of Qt.\n"
                                                         "With this switch you create a source incompatible version of Qt,\n"
                                                         "which is unsupported.\n");
        desc("ACCESSIBILITY", "yes", "-accessibility",   "Enable accessibility support.\n");

        desc(                   "-no-sql-<driver>",     "Disable SQL <driver> entirely, by default none are turned on.");
        desc(                   "-qt-sql-<driver>",     "Enable a SQL <driver> in the Qt Library.");
        desc(                   "-plugin-sql-<driver>", "Enable SQL <driver> as a plugin to be linked to at run time.\n"
                                                        "Available values for <driver>:");
        desc("SQL_MYSQL", "auto", "",                   "  mysql", ' ');
        desc("SQL_PSQL", "auto", "",                    "  psql", ' ');
        desc("SQL_OCI", "auto", "",                     "  oci", ' ');
        desc("SQL_ODBC", "auto", "",                    "  odbc", ' ');
        desc("SQL_TDS", "auto", "",                     "  tds", ' ');
        desc("SQL_DB2", "auto", "",                     "  db2", ' ');
        desc("SQL_SQLITE", "auto", "",                  "  sqlite", ' ');
        desc("SQL_SQLITE2", "auto", "",                 "  sqlite2", ' ');
        desc("SQL_IBASE", "auto", "",                   "  ibase", ' ');
        desc(                   "",                     "(drivers marked with a '+' have been detected as available on this system)\n", false, ' ');

        desc(                   "-system-sqlite",       "Use sqlite from the operating system.\n");

        desc("OPENGL", "no","-no-opengl",               "Do not support OpenGL.");
        desc("OPENGL", "no","-opengl <api>",            "Enable OpenGL support with specified API version.\n"
                                                        "Available values for <api>:");
        desc("", "no", "",                              "  desktop - Enable support for Desktop OpenGL", ' ');
        desc("", "no", "",                              "  dynamic - Enable support for dynamically loaded OpenGL (either desktop or ES)", ' ');
        desc("OPENGL_ES_2",  "yes", "",                 "  es2 - Enable support for OpenGL ES 2.0\n", ' ');

        desc("OPENVG", "no","-no-openvg",               "Disables OpenVG functionality.");
        desc("OPENVG", "yes","-openvg",                 "Enables OpenVG functionality.\n");
        desc(                   "-force-asserts",       "Activate asserts in release mode.\n");
        desc(                   "-platform <spec>",     "The operating system and compiler you are building on.\n(default %QMAKESPEC%)\n");
        desc(                   "-xplatform <spec>",    "The operating system and compiler you are cross compiling to.\n");
        desc(                   "",                     "See the README file for a list of supported operating systems and compilers.\n", false, ' ');

        desc("TARGET_OS", "*", "-target",               "Set target OS version. Currently the only valid value is 'xp' for targeting Windows XP.\n"
                                                        "MSVC >= 2012 targets Windows Vista by default.\n");

        desc(                   "-sysroot <dir>",       "Sets <dir> as the target compiler's and qmake's sysroot and also sets pkg-config paths.");
        desc(                   "-no-gcc-sysroot",      "When using -sysroot, it disables the passing of --sysroot to the compiler.\n");

        desc(                   "-qconfig <local>",     "Use src/corelib/global/qconfig-<local>.h rather than the\n"
                                                        "default 'full'.\n");

        desc("NIS",  "no",      "-no-nis",              "Do not compile NIS support.");
        desc("NIS",  "yes",     "-nis",                 "Compile NIS support.\n");

        desc("NEON", "yes",     "-neon",                "Enable the use of NEON instructions.");
        desc("NEON", "no",      "-no-neon",             "Do not enable the use of NEON instructions.\n");

        desc("QT_ICONV",    "disable", "-no-iconv",     "Do not enable support for iconv(3).");
        desc("QT_ICONV",    "yes",     "-iconv",        "Enable support for iconv(3).");
        desc("QT_ICONV",    "yes",     "-sun-iconv",    "Enable support for iconv(3) using sun-iconv.");
        desc("QT_ICONV",    "yes",     "-gnu-iconv",    "Enable support for iconv(3) using gnu-libiconv.\n");

        desc("QT_EVDEV",    "no",      "-no-evdev",     "Do not enable support for evdev.");
        desc("QT_EVDEV",    "yes",     "-evdev",        "Enable support for evdev.");

        desc("QT_MTDEV",    "no",      "-no-mtdev",     "Do not enable support for mtdev.");
        desc("QT_MTDEV",    "yes",     "-mtdev",        "Enable support for mtdev.");

        desc("QT_INOTIFY",  "yes",     "-inotify",      "Explicitly enable Qt inotify(7) support.");
        desc("QT_INOTIFY",  "no",      "-no-inotify",   "Explicitly disable Qt inotify(7) support.\n");

        desc("QT_EVENTFD",  "yes",     "-eventfd",      "Enable eventfd(7) support in the UNIX event loop.");
        desc("QT_EVENTFD",  "no",      "-no-eventfd",   "Disable eventfd(7) support in the UNIX event loop.\n");

        desc("LARGE_FILE",  "yes",     "-largefile",    "Enables Qt to access files larger than 4 GB.\n");

        desc("FONT_CONFIG", "yes",     "-fontconfig",   "Build with FontConfig support.");
        desc("FONT_CONFIG", "no",      "-no-fontconfig", "Do not build with FontConfig support.\n");

        desc("POSIX_IPC",   "yes",     "-posix-ipc",    "Enable POSIX IPC.\n");

        desc("QT_GLIB",     "yes",     "-glib",         "Compile Glib support.\n");

        desc("QT_INSTALL_SETTINGS", "auto", "-sysconfdir <dir>", "Settings used by Qt programs will be looked for in\n<dir>.\n");

        desc("SYSTEM_PROXIES", "yes",  "-system-proxies",    "Use system network proxies by default.");
        desc("SYSTEM_PROXIES", "no",   "-no-system-proxies", "Do not use system network proxies by default.\n");

        desc("WERROR",      "yes",     "-warnings-are-errors",   "Make warnings be treated as errors.");
        desc("WERROR",      "no",      "-no-warnings-are-errors","Make warnings be treated normally.");

        desc(                   "-qtnamespace <name>", "Wraps all Qt library code in 'namespace name {...}'.");
        desc(                   "-qtlibinfix <infix>",  "Renames all Qt* libs to Qt*<infix>.\n");
        desc(                   "-D <define>",          "Add an explicit define to the preprocessor.");
        desc(                   "-I <includepath>",     "Add an explicit include path.");
        desc(                   "-L <librarypath>",     "Add an explicit library path.");
        desc(                   "-l <libraryname>",     "Add an explicit library name, residing in a librarypath.\n");

        desc(                   "-help, -h, -?",        "Display this information.\n");

        // 3rd party stuff options go below here --------------------------------------------------------------------------------
        desc("Third Party Libraries:\n\n");

        desc("ZLIB", "qt",      "-qt-zlib",             "Use the zlib bundled with Qt.");
        desc("ZLIB", "system",  "-system-zlib",         "Use zlib from the operating system.\nSee http://www.gzip.org/zlib\n");

        desc("PCRE", "qt",       "-qt-pcre",            "Use the PCRE library bundled with Qt.");
        desc("PCRE", "system",   "-system-pcre",        "Use the PCRE library from the operating system.\nSee http://pcre.org/\n");

        desc("ICU", "yes",       "-icu",                "Use the ICU library.");
        desc("ICU", "no",        "-no-icu",             "Do not use the ICU library.\nSee http://site.icu-project.org/\n");

        desc("GIF", "no",       "-no-gif",              "Do not compile GIF reading support.\n");

        desc("LIBPNG", "no",    "-no-libpng",           "Do not compile PNG support.");
        desc("LIBPNG", "qt",    "-qt-libpng",           "Use the libpng bundled with Qt.");
        desc("LIBPNG", "system","-system-libpng",       "Use libpng from the operating system.\nSee http://www.libpng.org/pub/png\n");

        desc("LIBJPEG", "no",    "-no-libjpeg",         "Do not compile JPEG support.");
        desc("LIBJPEG", "qt",    "-qt-libjpeg",         "Use the libjpeg bundled with Qt.");
        desc("LIBJPEG", "system","-system-libjpeg",     "Use libjpeg from the operating system.\nSee http://www.ijg.org\n");

        desc("FREETYPE", "no",   "-no-freetype",        "Do not compile in Freetype2 support.");
        desc("FREETYPE", "yes",  "-qt-freetype",        "Use the libfreetype bundled with Qt.");
        desc("FREETYPE", "system","-system-freetype",   "Use the libfreetype provided by the system.");

        desc("HARFBUZZ", "no",   "-no-harfbuzz",        "Do not compile in HarfBuzz-NG support.");
        desc("HARFBUZZ", "qt",   "-qt-harfbuzz",        "Use HarfBuzz-NG bundled with Qt to do text shaping.\n"
                                                        "It can still be disabled by setting\n"
                                                        "the QT_HARFBUZZ environment variable to \"old\".");
        desc("HARFBUZZ", "system","-system-harfbuzz",   "Use HarfBuzz-NG from the operating system\n"
                                                        "to do text shaping. It can still be disabled\n"
                                                        "by setting the QT_HARFBUZZ environment variable to \"old\".\n"
                                                        "See http://www.harfbuzz.org\n");

        if ((platform() == QNX) || (platform() == BLACKBERRY)) {
            desc("SLOG2", "yes",  "-slog2",             "Compile with slog2 support.");
            desc("SLOG2", "no",  "-no-slog2",           "Do not compile with slog2 support.");
            desc("QNX_IMF", "yes",  "-imf",             "Compile with imf support.");
            desc("QNX_IMF", "no",  "-no-imf",           "Do not compile with imf support.");
            desc("PPS", "yes",  "-pps",                 "Compile with PPS support.");
            desc("PPS", "no",  "-no-pps",               "Do not compile with PPS support.");
            desc("LGMON", "yes",  "-lgmon",             "Compile with lgmon support.");
            desc("LGMON", "no",   "-no-lgmon",          "Do not compile with lgmon support.\n");
        }

        desc("ANGLE", "yes",       "-angle",            "Use the ANGLE implementation of OpenGL ES 2.0.");
        desc("ANGLE", "no",        "-no-angle",         "Do not use ANGLE.\nSee http://code.google.com/p/angleproject/\n");
        // Qt\Windows only options go below here --------------------------------------------------------------------------------
        desc("\nQt for Windows only:\n\n");

        desc("INCREDIBUILD_XGE", "no", "-no-incredibuild-xge", "Do not add IncrediBuild XGE distribution commands to custom build steps.");
        desc("INCREDIBUILD_XGE", "yes", "-incredibuild-xge",   "Add IncrediBuild XGE distribution commands to custom build steps. This will distribute MOC and UIC steps, and other custom buildsteps which are added to the INCREDIBUILD_XGE variable.\n(The IncrediBuild distribution commands are only added to Visual Studio projects)\n");

        desc("PLUGIN_MANIFESTS", "no", "-no-plugin-manifests", "Do not embed manifests in plugins.");
        desc("PLUGIN_MANIFESTS", "yes", "-plugin-manifests",   "Embed manifests in plugins.\n");
        desc("BUILD_QMAKE", "no", "-no-qmake",          "Do not compile qmake.");
        desc("BUILD_QMAKE", "yes", "-qmake",            "Compile qmake.\n");

        desc(                  "-qreal [double|float]", "typedef qreal to the specified type. The default is double.\n"
                                                        "Note that changing this flag affects binary compatibility.\n");

        desc("RTTI", "no",      "-no-rtti",             "Do not compile runtime type information.");
        desc("RTTI", "yes",     "-rtti",                "Compile runtime type information.");
        desc("STRIP", "no",     "-no-strip",            "Do not strip libraries and executables of debug info when installing.");
        desc("STRIP", "yes",    "-strip",               "Strip libraries and executables of debug info when installing.\n");

        desc("SSE2", "no",      "-no-sse2",             "Do not compile with use of SSE2 instructions.");
        desc("SSE2", "yes",     "-sse2",                "Compile with use of SSE2 instructions.");
        desc("SSE3", "no",      "-no-sse3",             "Do not compile with use of SSE3 instructions.");
        desc("SSE3", "yes",     "-sse3",                "Compile with use of SSE3 instructions.");
        desc("SSSE3", "no",     "-no-ssse3",            "Do not compile with use of SSSE3 instructions.");
        desc("SSSE3", "yes",    "-ssse3",               "Compile with use of SSSE3 instructions.");
        desc("SSE4_1", "no",    "-no-sse4.1",           "Do not compile with use of SSE4.1 instructions.");
        desc("SSE4_1", "yes",   "-sse4.1",              "Compile with use of SSE4.1 instructions.");
        desc("SSE4_2", "no",    "-no-sse4.2",           "Do not compile with use of SSE4.2 instructions.");
        desc("SSE4_2", "yes",   "-sse4.2",              "Compile with use of SSE4.2 instructions.");
        desc("AVX", "no",       "-no-avx",              "Do not compile with use of AVX instructions.");
        desc("AVX", "yes",      "-avx",                 "Compile with use of AVX instructions.");
        desc("AVX2", "no",      "-no-avx2",             "Do not compile with use of AVX2 instructions.");
        desc("AVX2", "yes",     "-avx2",                "Compile with use of AVX2 instructions.\n");
        desc("SSL", "no",        "-no-ssl",             "Do not compile support for SSL.");
        desc("SSL", "yes",       "-ssl",                "Enable run-time SSL support.");
        desc("OPENSSL", "no",    "-no-openssl",         "Do not compile support for OpenSSL.");
        desc("OPENSSL", "yes",   "-openssl",            "Enable run-time OpenSSL support.");
        desc("OPENSSL", "linked","-openssl-linked",     "Enable linked OpenSSL support.\n");
        desc("DBUS", "no",       "-no-dbus",            "Do not compile in D-Bus support.");
        desc("DBUS", "yes",      "-dbus",               "Compile in D-Bus support and load libdbus-1\ndynamically.");
        desc("DBUS", "linked",   "-dbus-linked",        "Compile in D-Bus support and link to libdbus-1.\n");
        desc("AUDIO_BACKEND", "no","-no-audio-backend", "Do not compile in the platform audio backend into\nQt Multimedia.");
        desc("AUDIO_BACKEND", "yes","-audio-backend",   "Compile in the platform audio backend into Qt Multimedia.\n");
        desc("WMF_BACKEND", "no","-no-wmf-backend",     "Do not compile in the windows media foundation backend\ninto Qt Multimedia.");
        desc("WMF_BACKEND", "yes","-wmf-backend",       "Compile in the windows media foundation backend into Qt Multimedia.\n");
        desc("QML_DEBUG", "no",    "-no-qml-debug",     "Do not build the in-process QML debugging support.");
        desc("QML_DEBUG", "yes",   "-qml-debug",        "Build the in-process QML debugging support.\n");
        desc("DIRECTWRITE", "no", "-no-directwrite", "Do not build support for DirectWrite font rendering.");
        desc("DIRECTWRITE", "yes", "-directwrite", "Build support for DirectWrite font rendering (experimental, requires DirectWrite availability on target systems, e.g. Windows Vista with Platform Update, Windows 7, etc.)\n");

        desc("DIRECT2D", "no",  "-no-direct2d",         "Do not build the Direct2D platform plugin.");
        desc("DIRECT2D", "yes", "-direct2d",            "Build the Direct2D platform plugin (experimental,\n"
                                                        "requires Direct2D availability on target systems,\n"
                                                        "e.g. Windows 7 with Platform Update, Windows 8, etc.)\n");

        desc(                   "-no-style-<style>",    "Disable <style> entirely.");
        desc(                   "-qt-style-<style>",    "Enable <style> in the Qt Library.\nAvailable styles: ");

        desc("STYLE_WINDOWS", "yes", "",                "  windows", ' ');
        desc("STYLE_WINDOWSXP", "auto", "",             "  windowsxp", ' ');
        desc("STYLE_WINDOWSVISTA", "auto", "",          "  windowsvista", ' ');
        desc("STYLE_FUSION", "yes", "",                 "  fusion", ' ');
        desc("STYLE_WINDOWSCE", "yes", "",              "  windowsce", ' ');
        desc("STYLE_WINDOWSMOBILE" , "yes", "",         "  windowsmobile\n", ' ');
        desc("NATIVE_GESTURES", "no", "-no-native-gestures", "Do not use native gestures on Windows 7.");
        desc("NATIVE_GESTURES", "yes", "-native-gestures", "Use native gestures on Windows 7.\n");
        desc("MSVC_MP", "no", "-no-mp",                 "Do not use multiple processors for compiling with MSVC");
        desc("MSVC_MP", "yes", "-mp",                   "Use multiple processors for compiling with MSVC (-MP).\n");

        desc(                   "-loadconfig <config>", "Run configure with the parameters from file configure_<config>.cache.");
        desc(                   "-saveconfig <config>", "Run configure and save the parameters in file configure_<config>.cache.");
        desc(                   "-redo",                "Run configure with the same parameters as last time.\n");

        // Qt\Windows CE only options go below here -----------------------------------------------------------------------------
        desc("Qt for Windows CE only:\n\n");
        desc("CE_CRT", "no",       "-no-crt" ,             "Do not add the C runtime to default deployment rules.");
        desc("CE_CRT", "yes",      "-qt-crt",              "Qt identifies C runtime during project generation.");
        desc(                      "-crt <path>",          "Specify path to C runtime used for project generation.\n");
        desc("CETEST", "no",       "-no-cetest",           "Do not compile Windows CE remote test application.");
        desc("CETEST", "yes",      "-cetest",              "Compile Windows CE remote test application.\n");
        desc(                      "-signature <file>",    "Use <file> for signing the target project.");
        return true;
    }
    return false;
}

// Locate a file and return its containing directory.
QString Configure::locateFile(const QString &fileName) const
{
    const QString file = fileName.toLower();
    QStringList pathList;
    if (file.endsWith(".h")) {
        static const QStringList headerPaths =
            Environment::headerPaths(Environment::compilerFromQMakeSpec(dictionary[QStringLiteral("QMAKESPEC")]));
        pathList = qmakeIncludes;
        pathList += headerPaths;
    } else if (file.endsWith(".lib") ||  file.endsWith(".a")) {
        static const QStringList libPaths =
            Environment::libraryPaths(Environment::compilerFromQMakeSpec(dictionary[QStringLiteral("QMAKESPEC")]));
        pathList = libPaths;
    } else {
         // Fallback for .exe and .dll (latter are not covered by QStandardPaths).
        static const QStringList exePaths = Environment::path();
        pathList = exePaths;
    }
    return Environment::findFileInPaths(file, pathList);
}

/*!
    Default value for options marked as "auto" if the test passes.
    (Used both by the autoDetection() below, and the desc() function
    to mark (+) the default option of autodetecting options.
*/
QString Configure::defaultTo(const QString &option)
{
    // We prefer using the system version of the 3rd party libs
    if (option == "ZLIB"
        || option == "PCRE"
        || option == "LIBJPEG"
        || option == "LIBPNG")
        return "system";

    // PNG is always built-in, never a plugin
    if (option == "PNG")
        return "yes";

    // These database drivers and image formats can be built-in or plugins.
    // Prefer plugins when Qt is shared.
    if (dictionary[ "SHARED" ] == "yes") {
        if (option == "SQL_MYSQL"
            || option == "SQL_MYSQL"
            || option == "SQL_ODBC"
            || option == "SQL_OCI"
            || option == "SQL_PSQL"
            || option == "SQL_TDS"
            || option == "SQL_DB2"
            || option == "SQL_SQLITE"
            || option == "SQL_SQLITE2"
            || option == "SQL_IBASE"
            || option == "JPEG"
            || option == "GIF")
            return "plugin";
    }

    // By default we do not want to compile OCI driver when compiling with
    // MinGW, due to lack of such support from Oracle. It prob. won't work.
    // (Customer may force the use though)
    if (dictionary["QMAKESPEC"].endsWith("-g++")
        && option == "SQL_OCI")
        return "no";

    // keep 'auto' default for msvc, since we can't set the language supported
    if (option == "C++11"
        && dictionary["QMAKESPEC"].contains("msvc"))
        return "auto";

    if (option == "SYNCQT"
        && (!QFile::exists(sourcePath + "/.git")))
        return "no";

    return "yes";
}

bool Configure::checkAngleAvailability(QString *errorMessage /* = 0 */) const
{
    // Check for Direct X SDK (include lib and direct shader compiler 'fxc').
    // Up to Direct X SDK June 2010 and for MinGW, this is pointed to by the
    // DXSDK_DIR variable. Starting with Windows Kit 8, it is included
    // in the Windows SDK. Checking for the header is not sufficient since
    // it is also  present in MinGW.
    const QString directXSdk = Environment::detectDirectXSdk();
    const Compiler compiler = Environment::compilerFromQMakeSpec(dictionary[QStringLiteral("QMAKESPEC")]);
<<<<<<< HEAD
    if (compiler < CC_MSVC2012 && directXSdk.isEmpty()) {
=======
    if (compiler >= CC_NET2003 && compiler <= CC_NET2008) {
        if (errorMessage)
            *errorMessage = QStringLiteral("ANGLE is no longer supported for this compiler.");
        return false;
    }
    if (compiler < CC_NET2012 && directXSdk.isEmpty()) {
>>>>>>> 9087df6b
        if (errorMessage)
            *errorMessage = QStringLiteral("There is no Direct X SDK installed or the environment variable \"DXSDK_DIR\" is not set.");
        return false;
    }
    const QString compilerHeader = QStringLiteral("d3dcompiler.h");
    if (!findFile(compilerHeader)) {
        if (errorMessage)
            *errorMessage = QString::fromLatin1("The header '%1' could not be found.").arg(compilerHeader);
        return false;
    }
    if (dictionary["SSE2"] != "no") {
        const QString intrinHeader = QStringLiteral("intrin.h"); // Not present on MinGW-32
        if (!findFile(intrinHeader)) {
            if (errorMessage)
                *errorMessage = QString::fromLatin1("The header '%1' required for SSE2 could not be found.").arg(intrinHeader);
            return false;
        }
    }

    const QString directXLibrary = QStringLiteral("d3d11.lib"); // Ensures at least the June 2010 DXSDK is present
    if (!findFile(directXLibrary)) {
        if (errorMessage)
            *errorMessage = QString::fromLatin1("The library '%1' could not be found.").arg(directXLibrary);
        return false;
    }
    const QString fxcBinary = QStringLiteral("fxc.exe");
    QStringList additionalPaths;
    if (!directXSdk.isEmpty())
        additionalPaths.push_back(directXSdk + QStringLiteral("/Utilities/bin/x86"));
    QString fxcPath = QStandardPaths::findExecutable(fxcBinary, additionalPaths);
    if (fxcPath.isEmpty()) {
        if (errorMessage)
            *errorMessage = QString::fromLatin1("The shader compiler '%1' could not be found.").arg(fxcBinary);
        return false;
    }
    return true;
}

/*!
    Checks the system for the availability of a feature.
    Returns true if the feature is available, else false.
*/

bool Configure::checkAvailability(const QString &part)
{
    bool available = false;
    if (part == "STYLE_WINDOWSXP")
        available = (platform() == WINDOWS) && findFile("uxtheme.h");

    else if (part == "OBJCOPY")
        available = tryCompileProject("unix/objcopy");

    else if (part == "ZLIB")
        available = findFile("zlib.h");

    else if (part == "PCRE")
        available = findFile("pcre.h");

    else if (part == "ICU")
        available = tryCompileProject("unix/icu");

    else if (part == "ANGLE") {
        available = checkAngleAvailability();
    }

    else if (part == "HARFBUZZ")
        available = tryCompileProject("unix/harfbuzz");

    else if (part == "LIBJPEG")
        available = findFile("jpeglib.h");
    else if (part == "LIBPNG")
        available = findFile("png.h");
    else if (part == "SQL_MYSQL")
        available = findFile("mysql.h") && findFile("libmySQL.lib");
    else if (part == "SQL_ODBC")
        available = findFile("sql.h") && findFile("sqlext.h") && findFile("odbc32.lib");
    else if (part == "SQL_OCI")
        available = findFile("oci.h") && findFile("oci.lib");
    else if (part == "SQL_PSQL")
        available = findFile("libpq-fe.h") && findFile("libpq.lib") && findFile("ws2_32.lib") && findFile("advapi32.lib");
    else if (part == "SQL_TDS")
        available = findFile("sybfront.h") && findFile("sybdb.h") && findFile("ntwdblib.lib");
    else if (part == "SQL_DB2")
        available = findFile("sqlcli.h") && findFile("sqlcli1.h") && findFile("db2cli.lib");
    else if (part == "SQL_SQLITE")
        available = true; // Built in, we have a fork
    else if (part == "SQL_SQLITE_LIB") {
        if (dictionary[ "SQL_SQLITE_LIB" ] == "system") {
            if ((platform() == QNX) || (platform() == BLACKBERRY)) {
                available = true;
                dictionary[ "QT_LFLAGS_SQLITE" ] += "-lsqlite3 -lz";
            } else {
                available = findFile("sqlite3.h") && findFile("sqlite3.lib");
                if (available)
                    dictionary[ "QT_LFLAGS_SQLITE" ] += "sqlite3.lib";
            }
        } else {
            available = true;
        }
    } else if (part == "SQL_SQLITE2")
        available = findFile("sqlite.h") && findFile("sqlite.lib");
    else if (part == "SQL_IBASE")
        available = findFile("ibase.h") && (findFile("gds32_ms.lib") || findFile("gds32.lib"));
    else if (part == "OPENGL_ES_2")
        available = (dictionary.value("XQMAKESPEC").startsWith("wince"));
    else if (part == "SSE2")
        available = tryCompileProject("common/sse2");
    else if (part == "SSE3")
        available = tryCompileProject("common/sse3");
    else if (part == "SSSE3")
        available = tryCompileProject("common/ssse3");
    else if (part == "SSE4_1")
        available = tryCompileProject("common/sse4_1");
    else if (part == "SSE4_2")
        available = tryCompileProject("common/sse4_2");
    else if (part == "AVX")
        available = tryCompileProject("common/avx");
    else if (part == "AVX2")
        available = tryCompileProject("common/avx2");
    else if (part == "OPENSSL")
        available = findFile("openssl\\ssl.h");
    else if (part == "DBUS")
        available = findFile("dbus\\dbus.h");
    else if (part == "CETEST") {
        const QString rapiHeader = QDir::toNativeSeparators(locateFile("rapi.h"));
        const QString rapiLib = QDir::toNativeSeparators(locateFile("rapi.lib"));
        available = (dictionary.value("XQMAKESPEC").startsWith("wince")) && !rapiHeader.isEmpty() && !rapiLib.isEmpty();
        if (available) {
            dictionary[ "QT_CE_RAPI_INC" ] += QLatin1String("\"") + rapiHeader + QLatin1String("\"");
            dictionary[ "QT_CE_RAPI_LIB" ] += QLatin1String("\"") + rapiLib + QLatin1String("\"");
        }
        else if (dictionary[ "CETEST_REQUESTED" ] == "yes") {
            cout << "cetest could not be enabled: rapi.h and rapi.lib could not be found." << endl;
            cout << "Make sure the environment is set up for compiling with ActiveSync." << endl;
            dictionary[ "DONE" ] = "error";
        }
    } else if (part == "INCREDIBUILD_XGE") {
        available = !QStandardPaths::findExecutable(QStringLiteral("BuildConsole.exe")).isEmpty()
                    && !QStandardPaths::findExecutable(QStringLiteral("xgConsole.exe")).isEmpty();
    } else if (part == "WMSDK") {
        available = findFile("wmsdk.h");
    } else if (part == "AUDIO_BACKEND") {
        available = true;
    } else if (part == "WMF_BACKEND") {
        available = findFile("mfapi.h") && findFile("mf.lib");
    } else if (part == "DIRECTWRITE") {
        available = findFile("dwrite.h") && findFile("d2d1.h") && findFile("dwrite.lib");
    } else if (part == "DIRECT2D") {
        available = tryCompileProject("qpa/direct2d");
    } else if (part == "ICONV") {
        available = tryCompileProject("unix/iconv") || tryCompileProject("unix/gnu-libiconv");
    } else if (part == "EVDEV") {
        available = tryCompileProject("unix/evdev");
    } else if (part == "MTDEV") {
        available = tryCompileProject("unix/mtdev");
    } else if (part == "INOTIFY") {
        available = tryCompileProject("unix/inotify");
    } else if (part == "QT_EVENTFD") {
        available = tryCompileProject("unix/eventfd");
    } else if (part == "CUPS") {
        available = (platform() != WINDOWS) && (platform() != WINDOWS_CE) && (platform() != WINDOWS_RT) && tryCompileProject("unix/cups");
    } else if (part == "STACK_PROTECTOR_STRONG") {
        available = (platform() == QNX || platform() == BLACKBERRY) && compilerSupportsFlag("qcc -fstack-protector-strong");
    } else if (part == "SLOG2") {
        available = tryCompileProject("unix/slog2");
    } else if (part == "QNX_IMF") {
        available = tryCompileProject("unix/qqnx_imf");
    } else if (part == "PPS") {
        available = (platform() == QNX || platform() == BLACKBERRY) && tryCompileProject("unix/pps");
    } else if (part == "LGMON") {
        available = (platform() == QNX || platform() == BLACKBERRY)
                    && tryCompileProject("unix/lgmon");
    } else if (part == "NEON") {
        available = dictionary["QT_CPU_FEATURES"].contains("neon");
    } else if (part == "FONT_CONFIG") {
        available = tryCompileProject("unix/fontconfig");
    }

    return available;
}

/*
    Autodetect options marked as "auto".
*/
void Configure::autoDetection()
{
    cout << "Running configuration tests..." << endl;

    // Auto-detect CPU architectures.
    detectArch();

    if (dictionary["C++11"] == "auto") {
        if (!dictionary["QMAKESPEC"].contains("msvc"))
            dictionary["C++11"] = tryCompileProject("common/c++11") ? "yes" : "no";
    }

    // Style detection
    if (dictionary["STYLE_WINDOWSXP"] == "auto")
        dictionary["STYLE_WINDOWSXP"] = checkAvailability("STYLE_WINDOWSXP") ? defaultTo("STYLE_WINDOWSXP") : "no";
    if (dictionary["STYLE_WINDOWSVISTA"] == "auto") // Vista style has the same requirements as XP style
        dictionary["STYLE_WINDOWSVISTA"] = checkAvailability("STYLE_WINDOWSXP") ? defaultTo("STYLE_WINDOWSVISTA") : "no";

    // Compression detection
    if (dictionary["ZLIB"] == "auto")
        dictionary["ZLIB"] =  checkAvailability("ZLIB") ? defaultTo("ZLIB") : "qt";

    // PCRE detection
    if (dictionary["PCRE"] == "auto")
        dictionary["PCRE"] = checkAvailability("PCRE") ? defaultTo("PCRE") : "qt";

    // ICU detection
    if (dictionary["ICU"] == "auto")
        dictionary["ICU"] = checkAvailability("ICU") ? "yes" : "no";

    // ANGLE detection
    if (dictionary["ANGLE"] == "auto") {
        if (dictionary["OPENGL_ES_2"] == "yes") {
            dictionary["ANGLE"] = checkAngleAvailability() ? "yes" : "no";
            dictionary["ANGLE_FROM"] = "detected";
        } else {
            dictionary["ANGLE"] = "no";
        }
    }

    // Dynamic GL. This must be explicitly requested, no autodetection.
    if (dictionary["DYNAMICGL"] == "auto")
        dictionary["DYNAMICGL"] = "no";

    // Image format detection
    if (dictionary["GIF"] == "auto")
        dictionary["GIF"] = defaultTo("GIF");
    if (dictionary["JPEG"] == "auto")
        dictionary["JPEG"] = defaultTo("JPEG");
    if (dictionary["PNG"] == "auto")
        dictionary["PNG"] = defaultTo("PNG");
    if (dictionary["LIBJPEG"] == "auto")
        dictionary["LIBJPEG"] = checkAvailability("LIBJPEG") ? defaultTo("LIBJPEG") : "qt";
    if (dictionary["LIBPNG"] == "auto")
        dictionary["LIBPNG"] = checkAvailability("LIBPNG") ? defaultTo("LIBPNG") : "qt";

    // SQL detection (not on by default)
    if (dictionary["SQL_MYSQL"] == "auto")
        dictionary["SQL_MYSQL"] = checkAvailability("SQL_MYSQL") ? defaultTo("SQL_MYSQL") : "no";
    if (dictionary["SQL_ODBC"] == "auto")
        dictionary["SQL_ODBC"] = checkAvailability("SQL_ODBC") ? defaultTo("SQL_ODBC") : "no";
    if (dictionary["SQL_OCI"] == "auto")
        dictionary["SQL_OCI"] = checkAvailability("SQL_OCI") ? defaultTo("SQL_OCI") : "no";
    if (dictionary["SQL_PSQL"] == "auto")
        dictionary["SQL_PSQL"] = checkAvailability("SQL_PSQL") ? defaultTo("SQL_PSQL") : "no";
    if (dictionary["SQL_TDS"] == "auto")
        dictionary["SQL_TDS"] = checkAvailability("SQL_TDS") ? defaultTo("SQL_TDS") : "no";
    if (dictionary["SQL_DB2"] == "auto")
        dictionary["SQL_DB2"] = checkAvailability("SQL_DB2") ? defaultTo("SQL_DB2") : "no";
    if (dictionary["SQL_SQLITE"] == "auto")
        dictionary["SQL_SQLITE"] = checkAvailability("SQL_SQLITE") ? defaultTo("SQL_SQLITE") : "no";
    if (dictionary["SQL_SQLITE_LIB"] == "system")
        if (!checkAvailability("SQL_SQLITE_LIB"))
            dictionary["SQL_SQLITE_LIB"] = "no";
    if (dictionary["SQL_SQLITE2"] == "auto")
        dictionary["SQL_SQLITE2"] = checkAvailability("SQL_SQLITE2") ? defaultTo("SQL_SQLITE2") : "no";
    if (dictionary["SQL_IBASE"] == "auto")
        dictionary["SQL_IBASE"] = checkAvailability("SQL_IBASE") ? defaultTo("SQL_IBASE") : "no";
    if (dictionary["SSE2"] == "auto")
        dictionary["SSE2"] = checkAvailability("SSE2") ? "yes" : "no";
    if (dictionary["SSE3"] == "auto")
        dictionary["SSE3"] = checkAvailability("SSE3") ? "yes" : "no";
    if (dictionary["SSSE3"] == "auto")
        dictionary["SSSE3"] = checkAvailability("SSSE3") ? "yes" : "no";
    if (dictionary["SSE4_1"] == "auto")
        dictionary["SSE4_1"] = checkAvailability("SSE4_1") ? "yes" : "no";
    if (dictionary["SSE4_2"] == "auto")
        dictionary["SSE4_2"] = checkAvailability("SSE4_2") ? "yes" : "no";
    if (dictionary["AVX"] == "auto")
        dictionary["AVX"] = checkAvailability("AVX") ? "yes" : "no";
    if (dictionary["AVX2"] == "auto")
        dictionary["AVX2"] = checkAvailability("AVX2") ? "yes" : "no";
    if (dictionary["NEON"] == "auto")
        dictionary["NEON"] = checkAvailability("NEON") ? "yes" : "no";
    if (dictionary["SSL"] == "auto") {
        if (platform() == WINDOWS_RT) {
            dictionary["SSL"] = "yes";
        } else {
            // On Desktop Windows openssl and ssl always have the same value (for now). OpenSSL is
            // the only backend and if it is available and should be built, that also means that
            // SSL support in general is enabled.
            if (dictionary["OPENSSL"] == "auto")
                dictionary["OPENSSL"] = checkAvailability("OPENSSL") ? "yes" : "no";
            dictionary["SSL"] = dictionary["OPENSSL"];
        }
    }
    if (dictionary["OPENSSL"] == "auto")
        dictionary["OPENSSL"] = checkAvailability("OPENSSL") ? "yes" : "no";
    if (dictionary["DBUS"] == "auto")
        dictionary["DBUS"] = checkAvailability("DBUS") ? "yes" : "no";
    if (dictionary["QML_DEBUG"] == "auto")
        dictionary["QML_DEBUG"] = dictionary["QML"] == "yes" ? "yes" : "no";
    if (dictionary["AUDIO_BACKEND"] == "auto")
        dictionary["AUDIO_BACKEND"] = checkAvailability("AUDIO_BACKEND") ? "yes" : "no";
    if (dictionary["WMF_BACKEND"] == "auto")
        dictionary["WMF_BACKEND"] = checkAvailability("WMF_BACKEND") ? "yes" : "no";
    if (dictionary["WMSDK"] == "auto")
        dictionary["WMSDK"] = checkAvailability("WMSDK") ? "yes" : "no";

    // Qt/WinCE remote test application
    if (dictionary["CETEST"] == "auto")
        dictionary["CETEST"] = checkAvailability("CETEST") ? "yes" : "no";

    // Detection of IncrediBuild buildconsole
    if (dictionary["INCREDIBUILD_XGE"] == "auto")
        dictionary["INCREDIBUILD_XGE"] = checkAvailability("INCREDIBUILD_XGE") ? "yes" : "no";

    // Detection of iconv support
    if (dictionary["QT_ICONV"] == "auto")
        dictionary["QT_ICONV"] = checkAvailability("ICONV") ? "yes" : "no";

    // Detection of evdev support
    if (dictionary["QT_EVDEV"] == "auto")
        dictionary["QT_EVDEV"] = checkAvailability("EVDEV") ? "yes" : "no";

    // Detection of mtdev support
    if (dictionary["QT_MTDEV"] == "auto")
        dictionary["QT_MTDEV"] = checkAvailability("MTDEV") ? "yes" : "no";

    // Detection of inotify
    if (dictionary["QT_INOTIFY"] == "auto")
        dictionary["QT_INOTIFY"] = checkAvailability("INOTIFY") ? "yes" : "no";

    // Detection of cups support
    if (dictionary["QT_CUPS"] == "auto")
        dictionary["QT_CUPS"] = checkAvailability("CUPS") ? "yes" : "no";

    // Detection of -fstack-protector-strong support
    if (dictionary["STACK_PROTECTOR_STRONG"] == "auto")
        dictionary["STACK_PROTECTOR_STRONG"] = checkAvailability("STACK_PROTECTOR_STRONG") ? "yes" : "no";

    if ((platform() == QNX || platform() == BLACKBERRY) && dictionary["SLOG2"] == "auto") {
        dictionary["SLOG2"] = checkAvailability("SLOG2") ? "yes" : "no";
    }

    if ((platform() == QNX || platform() == BLACKBERRY) && dictionary["QNX_IMF"] == "auto") {
        dictionary["QNX_IMF"] = checkAvailability("QNX_IMF") ? "yes" : "no";
    }

    if (dictionary["PPS"] == "auto") {
        dictionary["PPS"] = checkAvailability("PPS") ? "yes" : "no";
    }

    if ((platform() == QNX || platform() == BLACKBERRY) && dictionary["LGMON"] == "auto") {
        dictionary["LGMON"] = checkAvailability("LGMON") ? "yes" : "no";
    }

    if (dictionary["QT_EVENTFD"] == "auto")
        dictionary["QT_EVENTFD"] = checkAvailability("QT_EVENTFD") ? "yes" : "no";

    if (dictionary["FONT_CONFIG"] == "auto")
        dictionary["FONT_CONFIG"] = checkAvailability("FONT_CONFIG") ? "yes" : "no";

    // Mark all unknown "auto" to the default value..
    for (QMap<QString,QString>::iterator i = dictionary.begin(); i != dictionary.end(); ++i) {
        if (i.value() == "auto")
            i.value() = defaultTo(i.key());
    }

    if (tryCompileProject("unix/ptrsize"))
        dictionary["QT_POINTER_SIZE"] = "8";
    else
        dictionary["QT_POINTER_SIZE"] = "4";
}

bool Configure::verifyConfiguration()
{
    bool prompt = false;
    if (dictionary["C++11"] != "auto"
            && dictionary["QMAKESPEC"].contains("msvc")) {
        cout << "WARNING: Qt does not support disabling or enabling any existing C++11 support "
                "with MSVC compilers.";
        if (dictionary["C++11"] == "yes")
            cout << "Therefore -c++11 is ignored." << endl << endl;
        else
            cout << "Therefore -no-c++11 is ignored." << endl << endl;

        dictionary["C++11"] = "auto";
    }

    if (dictionary["SEPARATE_DEBUG_INFO"] == "yes") {
        if (dictionary[ "SHARED" ] == "no") {
            cout << "ERROR: -separate-debug-info is incompatible with -static" << endl << endl;
            dictionary[ "DONE" ] = "error";
        } else if (dictionary[ "BUILD" ] != "debug"
                && dictionary[ "BUILDALL" ] == "no"
                && dictionary[ "FORCEDEBUGINFO" ] == "no") {
            cout << "ERROR: -separate-debug-info needs -debug, -debug-and-release, or -force-debug-info" << endl << endl;
            dictionary[ "DONE" ] = "error";
        } else if (dictionary["SEPARATE_DEBUG_INFO"] == "yes" && !checkAvailability("OBJCOPY")) {
            cout << "ERROR: -separate-debug-info was requested but this binutils does not support it." << endl;
            dictionary[ "DONE" ] = "error";
        }
    }

    if (dictionary["SQL_SQLITE_LIB"] == "no" && dictionary["SQL_SQLITE"] != "no") {
        cout << "WARNING: Configure could not detect the presence of a system SQLite3 lib." << endl
             << "Configure will therefore continue with the SQLite3 lib bundled with Qt." << endl;
        dictionary["SQL_SQLITE_LIB"] = "qt"; // Set to Qt's bundled lib an continue
        prompt = true;
    }
    if (dictionary["QMAKESPEC"].endsWith("-g++")
        && dictionary["SQL_OCI"] != "no") {
        cout << "WARNING: Qt does not support compiling the Oracle database driver with" << endl
             << "MinGW, due to lack of such support from Oracle. Consider disabling the" << endl
             << "Oracle driver, as the current build will most likely fail." << endl;
        prompt = true;
    }
    if (dictionary["QMAKESPEC"].endsWith("win32-msvc.net")) {
        cout << "WARNING: The makespec win32-msvc.net is deprecated. Consider using" << endl
             << "win32-msvc2002 or win32-msvc2003 instead." << endl;
        prompt = true;
    }
    if (0 != dictionary["ARM_FPU_TYPE"].size()) {
            QStringList l= QStringList()
                    << "softvfp"
                    << "softvfp+vfpv2"
                    << "vfpv2";
            if (!(l.contains(dictionary["ARM_FPU_TYPE"])))
                    cout << QString("WARNING: Using unsupported fpu flag: %1").arg(dictionary["ARM_FPU_TYPE"]) << endl;
    }
    if (dictionary["DIRECTWRITE"] == "yes" && !checkAvailability("DIRECTWRITE")) {
        cout << "WARNING: To be able to compile the DirectWrite font engine you will" << endl
             << "need the Microsoft DirectWrite and Microsoft Direct2D development" << endl
             << "files such as headers and libraries." << endl;
        prompt = true;
    }
#if WINVER > 0x0601
    if (dictionary["TARGET_OS"] == "xp") {
        cout << "WARNING: Cannot use Windows Kit 8 to build Qt for Windows XP.\n"
                "WARNING: Windows SDK v7.1A is recommended.\n";
    }
#endif

    if (dictionary["DIRECT2D"] == "yes" && !checkAvailability("DIRECT2D")) {
        cout << "WARNING: To be able to build the Direct2D platform plugin you will" << endl
             << "need the Microsoft DirectWrite and Microsoft Direct2D development" << endl
             << "files such as headers and libraries." << endl;
        prompt = true;
    }

    // -angle given on command line, but Direct X cannot be found.
    if (dictionary["ANGLE"] != "no") {
        QString errorMessage;
        if (!checkAngleAvailability(&errorMessage)) {
            cout << "WARNING: ANGLE specified, but the DirectX SDK could not be detected:" << endl
                 << "  " << qPrintable(errorMessage) << endl
                 <<  "The build will most likely fail." << endl;
            prompt = true;
        }
    } else if (dictionary["ANGLE"] == "no") {
        if (dictionary["ANGLE_FROM"] == "detected") {
            QString errorMessage;
            checkAngleAvailability(&errorMessage);
            cout << "WARNING: The DirectX SDK could not be detected:" << endl
                 << "  " << qPrintable(errorMessage) << endl
                 << "Disabling the ANGLE backend." << endl;
            prompt = true;
        }
        if ((dictionary["OPENGL_ES_2"] == "yes") && !dictionary.contains("XQMAKESPEC")) {
            cout << endl << "WARNING: Using OpenGL ES 2.0 without ANGLE." << endl
                 << "Specify -opengl desktop to use Open GL." << endl
                 <<  "The build will most likely fail." << endl;
            prompt = true;
        }
    }

    if (dictionary["DYNAMICGL"] == "yes") {
        if (dictionary["OPENGL_ES_2"] == "yes" || dictionary["ANGLE"] != "no") {
            cout << "ERROR: Dynamic OpenGL cannot be used with -angle." << endl;
            dictionary[ "DONE" ] = "error";
        }
    }

    if (prompt)
        promptKeyPress();

    return true;
}

void Configure::prepareConfigTests()
{
    // Generate an empty .qmake.cache file for config.tests
    QDir buildDir(buildPath);
    bool success = true;
    if (!buildDir.exists("config.tests"))
        success = buildDir.mkdir("config.tests");

    QString fileName(buildPath + "/config.tests/.qmake.cache");
    QFile cacheFile(fileName);
    success &= cacheFile.open(QIODevice::WriteOnly);
    cacheFile.close();

    if (!success) {
        cout << "Failed to create file " << qPrintable(QDir::toNativeSeparators(fileName)) << endl;
        dictionary[ "DONE" ] = "error";
    }
}

void Configure::generateOutputVars()
{
    // Generate variables for output
    QString build = dictionary[ "BUILD" ];
    bool buildAll = (dictionary[ "BUILDALL" ] == "yes");
    if (build == "debug") {
        if (buildAll)
            qtConfig += "debug_and_release build_all release";
        qtConfig += "debug";
    } else if (build == "release") {
        if (buildAll)
            qtConfig += "debug_and_release build_all debug";
        qtConfig += "release";
    }

    if (dictionary[ "C++11" ] == "yes")
        qtConfig += "c++11";

    if (dictionary[ "USE_GOLD_LINKER" ] == "yes")
        qmakeConfig += "use_gold_linker";

    if (dictionary[ "SHARED" ] == "no")
        qtConfig += "static";
    else
        qtConfig += "shared";

    if (dictionary[ "GUI" ] == "no") {
        qtConfig += "no-gui";
        dictionary [ "WIDGETS" ] = "no";
    }

    if (dictionary[ "WIDGETS" ] == "no")
        qtConfig += "no-widgets";

    // Compression --------------------------------------------------
    if (dictionary[ "ZLIB" ] == "qt")
        qtConfig += "zlib";
    else if (dictionary[ "ZLIB" ] == "system")
        qtConfig += "system-zlib";

    // PCRE ---------------------------------------------------------
    if (dictionary[ "PCRE" ] == "qt")
        qmakeConfig += "pcre";

    // ICU ---------------------------------------------------------
    if (dictionary[ "ICU" ] == "yes")
        qtConfig  += "icu";

    // ANGLE --------------------------------------------------------
    if (dictionary[ "ANGLE" ] != "no") {
        qtConfig  += "angle";
    }

    // Dynamic OpenGL loading ---------------------------------------
    if (dictionary[ "DYNAMICGL" ] != "no") {
        qtConfig += "dynamicgl";
    }

    // Image formates -----------------------------------------------
    if (dictionary[ "GIF" ] == "no")
        qtConfig += "no-gif";
    else if (dictionary[ "GIF" ] == "yes")
        qtConfig += "gif";

    if (dictionary[ "JPEG" ] == "no")
        qtConfig += "no-jpeg";
    else if (dictionary[ "JPEG" ] == "yes")
        qtConfig += "jpeg";
    if (dictionary[ "LIBJPEG" ] == "system")
        qtConfig += "system-jpeg";

    if (dictionary[ "PNG" ] == "no")
        qtConfig += "no-png";
    else if (dictionary[ "PNG" ] == "yes")
        qtConfig += "png";
    if (dictionary[ "LIBPNG" ] == "system")
        qtConfig += "system-png";

    // Text rendering --------------------------------------------------
    if (dictionary[ "FREETYPE" ] == "yes")
        qtConfig += "freetype";
    else if (dictionary[ "FREETYPE" ] == "system")
        qtConfig += "system-freetype";

    if (dictionary[ "HARFBUZZ" ] == "qt")
        qtConfig += "harfbuzz";
    else if (dictionary[ "HARFBUZZ" ] == "system")
        qtConfig += "system-harfbuzz";

    // Styles -------------------------------------------------------
    if (dictionary[ "STYLE_WINDOWS" ] == "yes")
        qmakeStyles += "windows";

    if (dictionary[ "STYLE_FUSION" ] == "yes")
        qmakeStyles += "fusion";

    if (dictionary[ "STYLE_WINDOWSXP" ] == "yes")
        qmakeStyles += "windowsxp";

    if (dictionary[ "STYLE_WINDOWSVISTA" ] == "yes")
        qmakeStyles += "windowsvista";

    if (dictionary[ "STYLE_WINDOWSCE" ] == "yes")
    qmakeStyles += "windowsce";

    if (dictionary[ "STYLE_WINDOWSMOBILE" ] == "yes")
    qmakeStyles += "windowsmobile";

    if (dictionary[ "STYLE_ANDROID" ] == "yes")
        qmakeStyles += "android";

    // Databases ----------------------------------------------------
    if (dictionary[ "SQL_MYSQL" ] == "yes")
        qmakeSql += "mysql";
    else if (dictionary[ "SQL_MYSQL" ] == "plugin")
        qmakeSqlPlugins += "mysql";

    if (dictionary[ "SQL_ODBC" ] == "yes")
        qmakeSql += "odbc";
    else if (dictionary[ "SQL_ODBC" ] == "plugin")
        qmakeSqlPlugins += "odbc";

    if (dictionary[ "SQL_OCI" ] == "yes")
        qmakeSql += "oci";
    else if (dictionary[ "SQL_OCI" ] == "plugin")
        qmakeSqlPlugins += "oci";

    if (dictionary[ "SQL_PSQL" ] == "yes")
        qmakeSql += "psql";
    else if (dictionary[ "SQL_PSQL" ] == "plugin")
        qmakeSqlPlugins += "psql";

    if (dictionary[ "SQL_TDS" ] == "yes")
        qmakeSql += "tds";
    else if (dictionary[ "SQL_TDS" ] == "plugin")
        qmakeSqlPlugins += "tds";

    if (dictionary[ "SQL_DB2" ] == "yes")
        qmakeSql += "db2";
    else if (dictionary[ "SQL_DB2" ] == "plugin")
        qmakeSqlPlugins += "db2";

    if (dictionary[ "SQL_SQLITE" ] == "yes")
        qmakeSql += "sqlite";
    else if (dictionary[ "SQL_SQLITE" ] == "plugin")
        qmakeSqlPlugins += "sqlite";

    if (dictionary[ "SQL_SQLITE_LIB" ] == "system")
        qmakeConfig += "system-sqlite";

    if (dictionary[ "SQL_SQLITE2" ] == "yes")
        qmakeSql += "sqlite2";
    else if (dictionary[ "SQL_SQLITE2" ] == "plugin")
        qmakeSqlPlugins += "sqlite2";

    if (dictionary[ "SQL_IBASE" ] == "yes")
        qmakeSql += "ibase";
    else if (dictionary[ "SQL_IBASE" ] == "plugin")
        qmakeSqlPlugins += "ibase";

    // Other options ------------------------------------------------
    if (dictionary[ "BUILDALL" ] == "yes") {
        qtConfig += "build_all";
    }
    if (dictionary[ "SEPARATE_DEBUG_INFO" ] == "yes")
        qtConfig += "separate_debug_info";
    if (dictionary[ "FORCEDEBUGINFO" ] == "yes")
        qmakeConfig += "force_debug_info";
    qmakeConfig += dictionary[ "BUILD" ];

    if (buildParts.isEmpty()) {
        buildParts = defaultBuildParts;

        if (dictionary["BUILDDEV"] == "yes")
            buildParts += "tests";
    }
    while (!nobuildParts.isEmpty())
        buildParts.removeAll(nobuildParts.takeFirst());
    if (!buildParts.contains("libs"))
        buildParts += "libs";
    buildParts.removeDuplicates();
    if (dictionary[ "COMPILE_EXAMPLES" ] == "yes")
        qmakeConfig += "compile_examples";

    if (dictionary["MSVC_MP"] == "yes")
        qmakeConfig += "msvc_mp";

    if (dictionary[ "SHARED" ] == "yes") {
        QString version = dictionary[ "VERSION" ];
        if (!version.isEmpty()) {
            qmakeVars += "QMAKE_QT_VERSION_OVERRIDE = " + version.left(version.indexOf('.'));
            version.remove(QLatin1Char('.'));
        }
    }

    if (dictionary[ "ACCESSIBILITY" ] == "yes")
        qtConfig += "accessibility";

    if (!qmakeLibs.isEmpty())
        qmakeVars += "LIBS           += " + formatPaths(qmakeLibs);

    if (!dictionary["QT_LFLAGS_SQLITE"].isEmpty())
        qmakeVars += "QT_LFLAGS_SQLITE += " + dictionary["QT_LFLAGS_SQLITE"];

    if (dictionary[ "OPENGL" ] == "yes")
        qtConfig += "opengl";

    if (dictionary["OPENGL_ES_2"] == "yes") {
        qtConfig += "opengles2";
        qtConfig += "egl";
    }

    if (dictionary["OPENVG"] == "yes") {
        qtConfig += "openvg";
        qtConfig += "egl";
    }

    if (dictionary[ "SSL" ] == "yes")
        qtConfig += "ssl";

    if (dictionary[ "OPENSSL" ] == "yes")
        qtConfig += "openssl";
    else if (dictionary[ "OPENSSL" ] == "linked")
        qtConfig += "openssl-linked";

    if (dictionary[ "DBUS" ] == "yes")
        qtConfig += "dbus";
    else if (dictionary[ "DBUS" ] == "linked")
        qtConfig += "dbus dbus-linked";

    if (dictionary[ "CETEST" ] == "yes")
        qtConfig += "cetest";

    // ### Vestige
    if (dictionary["AUDIO_BACKEND"] == "yes")
        qtConfig += "audio-backend";

    if (dictionary["WMF_BACKEND"] == "yes")
        qtConfig += "wmf-backend";

    if (dictionary["DIRECTWRITE"] == "yes")
        qtConfig += "directwrite";

    if (dictionary["DIRECT2D"] == "yes")
        qtConfig += "direct2d";

    if (dictionary[ "NATIVE_GESTURES" ] == "yes")
        qtConfig += "native-gestures";

    qtConfig += "qpa";

    if (dictionary["NIS"] == "yes")
        qtConfig += "nis";

    if (dictionary["QT_CUPS"] == "yes")
        qtConfig += "cups";

    if (dictionary["QT_ICONV"] == "yes")
        qtConfig += "iconv";
    else if (dictionary["QT_ICONV"] == "sun")
        qtConfig += "sun-libiconv";
    else if (dictionary["QT_ICONV"] == "gnu")
        qtConfig += "gnu-libiconv";

    if (dictionary["QT_EVDEV"] == "yes")
        qtConfig += "evdev";

    if (dictionary["QT_MTDEV"] == "yes")
        qtConfig += "mtdev";

    if (dictionary["QT_INOTIFY"] == "yes")
        qtConfig += "inotify";

    if (dictionary["QT_EVENTFD"] == "yes")
        qtConfig += "eventfd";

    if (dictionary["FONT_CONFIG"] == "yes") {
        qtConfig += "fontconfig";
        qmakeVars += "QMAKE_CFLAGS_FONTCONFIG =";
        qmakeVars += "QMAKE_LIBS_FONTCONFIG   = -lfreetype -lfontconfig";
    }

    if (dictionary["QT_GLIB"] == "yes")
        qtConfig += "glib";

    if (dictionary["STACK_PROTECTOR_STRONG"] == "yes")
        qtConfig += "stack-protector-strong";

    if (dictionary["REDUCE_EXPORTS"] == "yes")
        qtConfig += "reduce_exports";

    // We currently have no switch for QtConcurrent, so add it unconditionally.
    qtConfig += "concurrent";

    if (dictionary[ "SYSTEM_PROXIES" ] == "yes")
        qtConfig += "system-proxies";

    if (dictionary.contains("XQMAKESPEC") && (dictionary["QMAKESPEC"] != dictionary["XQMAKESPEC"])) {
            qmakeConfig += "cross_compile";
            dictionary["CROSS_COMPILE"] = "yes";
    }

    // Directories and settings for .qmake.cache --------------------

    if (dictionary.contains("XQMAKESPEC") && dictionary[ "XQMAKESPEC" ].startsWith("linux"))
        qtConfig += "rpath";

    if (!qmakeDefines.isEmpty())
        qmakeVars += QString("DEFINES        += ") + qmakeDefines.join(' ');
    if (!qmakeIncludes.isEmpty())
        qmakeVars += QString("INCLUDEPATH    += ") + formatPaths(qmakeIncludes);
    if (!opensslLibs.isEmpty())
        qmakeVars += opensslLibs;
    if (dictionary[ "OPENSSL" ] == "linked") {
        if (!opensslLibsDebug.isEmpty() || !opensslLibsRelease.isEmpty()) {
            if (opensslLibsDebug.isEmpty() || opensslLibsRelease.isEmpty()) {
                cout << "Error: either both or none of OPENSSL_LIBS_DEBUG/_RELEASE must be defined." << endl;
                exit(1);
            }
            qmakeVars += opensslLibsDebug;
            qmakeVars += opensslLibsRelease;
        } else if (opensslLibs.isEmpty()) {
            qmakeVars += QString("OPENSSL_LIBS    = -lssleay32 -llibeay32");
        }
        if (!opensslPath.isEmpty()) {
            qmakeVars += QString("OPENSSL_CFLAGS += -I%1/include").arg(opensslPath);
            qmakeVars += QString("OPENSSL_LIBS += -L%1/lib").arg(opensslPath);
        }
    }
    if (dictionary[ "DBUS" ] != "no") {
       if (!dbusPath.isEmpty()) {
           qmakeVars += QString("QT_CFLAGS_DBUS = -I%1/include").arg(dbusPath);
           qmakeVars += QString("QT_LIBS_DBUS = -L%1/lib").arg(dbusPath);
           if (dbusHostPath.isEmpty())
               qmakeVars += QString("QT_HOST_CFLAGS_DBUS = -I%1/include").arg(dbusPath);
       }
       if (!dbusHostPath.isEmpty())
           qmakeVars += QString("QT_HOST_CFLAGS_DBUS = -I%1/include").arg(dbusHostPath);
    }
    if (dictionary[ "SQL_MYSQL" ] != "no" && !mysqlPath.isEmpty()) {
        qmakeVars += QString("QT_CFLAGS_MYSQL = -I%1/include").arg(mysqlPath);
        qmakeVars += QString("QT_LFLAGS_MYSQL = -L%1/lib").arg(mysqlPath);
    }
    if (!psqlLibs.isEmpty())
        qmakeVars += QString("QT_LFLAGS_PSQL=") + psqlLibs.section("=", 1);
    if (!zlibLibs.isEmpty())
        qmakeVars += zlibLibs;

    {
        QStringList lflagsTDS;
        if (!sybase.isEmpty())
            lflagsTDS += QString("-L") + formatPath(sybase.section("=", 1) + "/lib");
        if (!sybaseLibs.isEmpty())
            lflagsTDS += sybaseLibs.section("=", 1);
        if (!lflagsTDS.isEmpty())
            qmakeVars += QString("QT_LFLAGS_TDS=") + lflagsTDS.join(' ');
    }

    if (!qmakeSql.isEmpty())
        qmakeVars += QString("sql-drivers    += ") + qmakeSql.join(' ');
    if (!qmakeSqlPlugins.isEmpty())
        qmakeVars += QString("sql-plugins    += ") + qmakeSqlPlugins.join(' ');
    if (!qmakeStyles.isEmpty())
        qmakeVars += QString("styles         += ") + qmakeStyles.join(' ');
    if (!qmakeStylePlugins.isEmpty())
        qmakeVars += QString("style-plugins  += ") + qmakeStylePlugins.join(' ');

    if (dictionary["QMAKESPEC"].endsWith("-g++")) {
        QString includepath = qgetenv("INCLUDE");
        const bool hasSh = !QStandardPaths::findExecutable(QStringLiteral("sh.exe")).isEmpty();
        QChar separator = (!includepath.contains(":\\") && hasSh ? QChar(':') : QChar(';'));
        qmakeVars += QString("TMPPATH            = $$quote($$(INCLUDE))");
        qmakeVars += QString("QMAKE_INCDIR_POST += $$split(TMPPATH,\"%1\")").arg(separator);
        qmakeVars += QString("TMPPATH            = $$quote($$(LIB))");
        qmakeVars += QString("QMAKE_LIBDIR_POST += $$split(TMPPATH,\"%1\")").arg(separator);
    }

    if (!dictionary[ "QMAKESPEC" ].length()) {
        cout << "Configure could not detect your compiler. QMAKESPEC must either" << endl
             << "be defined as an environment variable, or specified as an" << endl
             << "argument with -platform" << endl;

        QStringList winPlatforms;
        QDir mkspecsDir(sourcePath + "/mkspecs");
        const QFileInfoList &specsList = mkspecsDir.entryInfoList();
        for (int i = 0; i < specsList.size(); ++i) {
            const QFileInfo &fi = specsList.at(i);
            if (fi.fileName().left(5) == "win32") {
                winPlatforms += fi.fileName();
            }
        }
        cout << "Available platforms are: " << qPrintable(winPlatforms.join(", ")) << endl;
        dictionary[ "DONE" ] = "error";
    }
}

void Configure::generateCachefile()
{
    // Generate qmodule.pri
    {
        FileWriter moduleStream(buildPath + "/mkspecs/qmodule.pri");

        moduleStream << "QT_BUILD_PARTS += " << buildParts.join(' ') << endl;
        if (!skipModules.isEmpty())
            moduleStream << "QT_SKIP_MODULES += " << skipModules.join(' ') << endl;
        QString qcpath = dictionary["QCONFIG_PATH"];
        QString qlpath = sourcePath + "/src/corelib/global/";
        if (qcpath.startsWith(qlpath))
            qcpath.remove(0, qlpath.length());
        moduleStream << "QT_QCONFIG_PATH = " << qcpath << endl;
        moduleStream << endl;

        moduleStream << "host_build {" << endl;
        moduleStream << "    QT_CPU_FEATURES." << dictionary["QT_HOST_ARCH"] <<
                                    " = " << dictionary["QT_HOST_CPU_FEATURES"] << endl;
        moduleStream << "} else {" << endl;
        moduleStream << "    QT_CPU_FEATURES." << dictionary["QT_ARCH"] <<
                                    " = " << dictionary["QT_CPU_FEATURES"] << endl;
        moduleStream << "}" << endl;
        moduleStream << "QT_COORD_TYPE += " << dictionary["QREAL"] << endl;

        if (dictionary["QT_XKBCOMMON"] == "no")
            moduleStream << "DEFINES += QT_NO_XKBCOMMON" << endl;

        if (dictionary["CETEST"] == "yes") {
            moduleStream << "QT_CE_RAPI_INC  = " << formatPath(dictionary["QT_CE_RAPI_INC"]) << endl;
            moduleStream << "QT_CE_RAPI_LIB  = " << formatPath(dictionary["QT_CE_RAPI_LIB"]) << endl;
        }

        moduleStream << "#Qt for Windows CE c-runtime deployment" << endl
                     << "QT_CE_C_RUNTIME = " << formatPath(dictionary["CE_CRT"]) << endl;

        if (dictionary["CE_SIGNATURE"] != QLatin1String("no"))
            moduleStream << "DEFAULT_SIGNATURE=" << dictionary["CE_SIGNATURE"] << endl;

        // embedded
        if (!dictionary["KBD_DRIVERS"].isEmpty())
            moduleStream << "kbd-drivers += "<< dictionary["KBD_DRIVERS"]<<endl;
        if (!dictionary["GFX_DRIVERS"].isEmpty())
            moduleStream << "gfx-drivers += "<< dictionary["GFX_DRIVERS"]<<endl;
        if (!dictionary["MOUSE_DRIVERS"].isEmpty())
            moduleStream << "mouse-drivers += "<< dictionary["MOUSE_DRIVERS"]<<endl;
        if (!dictionary["DECORATIONS"].isEmpty())
            moduleStream << "decorations += "<<dictionary["DECORATIONS"]<<endl;

        moduleStream << "CONFIG += " << qmakeConfig.join(' ');
        if (dictionary[ "SSE2" ] == "yes")
            moduleStream << " sse2";
        if (dictionary[ "SSE3" ] == "yes")
            moduleStream << " sse3";
        if (dictionary[ "SSSE3" ] == "yes")
            moduleStream << " ssse3";
        if (dictionary[ "SSE4_1" ] == "yes")
            moduleStream << " sse4_1";
        if (dictionary[ "SSE4_2" ] == "yes")
            moduleStream << " sse4_2";
        if (dictionary[ "AVX" ] == "yes")
            moduleStream << " avx";
        if (dictionary[ "AVX2" ] == "yes")
            moduleStream << " avx2";
        if (dictionary[ "NEON" ] == "yes")
            moduleStream << " neon";
        if (dictionary[ "LARGE_FILE" ] == "yes")
            moduleStream << " largefile";
        if (dictionary[ "STRIP" ] == "no")
            moduleStream << " nostrip";
        moduleStream << endl;

        for (QStringList::Iterator var = qmakeVars.begin(); var != qmakeVars.end(); ++var)
            moduleStream << (*var) << endl;

        if (!moduleStream.flush())
            dictionary[ "DONE" ] = "error";
    }
}

void Configure::addSysroot(QString *command)
{
    const QString &sysroot = dictionary["CFG_SYSROOT"];
    if (!sysroot.isEmpty() && dictionary["CFG_GCC_SYSROOT"] == "yes") {
        command->append(" QMAKE_LFLAGS+=--sysroot=" + sysroot);
        command->append(" QMAKE_CXXFLAGS+=--sysroot=" + sysroot);
    }
}

struct ArchData {
    bool isHost;
    const char *qmakespec;
    const char *key;
    const char *subarchKey;
    const char *type;
    ArchData() {}
    ArchData(bool h, const char *t, const char *qm, const char *k, const char *sak)
        : isHost(h), qmakespec(qm), key(k), subarchKey(sak), type(t)
    {}
};

/*
    Runs qmake on config.tests/arch/arch.pro, which will detect the target arch
    for the compiler we are using
*/
void Configure::detectArch()
{
    QString oldpwd = QDir::currentPath();

    QString newpwd = QString("%1/config.tests/arch").arg(buildPath);
    if (!QDir().exists(newpwd) && !QDir().mkpath(newpwd)) {
        cout << "Failed to create directory " << qPrintable(QDir::toNativeSeparators(newpwd)) << endl;
        dictionary["DONE"] = "error";
        return;
    }
    if (!QDir::setCurrent(newpwd)) {
        cout << "Failed to change working directory to " << qPrintable(QDir::toNativeSeparators(newpwd)) << endl;
        dictionary["DONE"] = "error";
        return;
    }

    QVector<ArchData> qmakespecs;
    if (dictionary.contains("XQMAKESPEC"))
        qmakespecs << ArchData(false, "target", "XQMAKESPEC", "QT_ARCH", "QT_CPU_FEATURES");
    qmakespecs << ArchData(true, "host", "QMAKESPEC", "QT_HOST_ARCH", "QT_HOST_CPU_FEATURES");

    for (int i = 0; i < qmakespecs.count(); ++i) {
        const ArchData &data = qmakespecs.at(i);
        QString qmakespec = dictionary.value(data.qmakespec);
        QString key = data.key;
        QString subarchKey = data.subarchKey;

        // run qmake
        QString command = QString("%1 -spec %2 %3")
            .arg(QDir::toNativeSeparators(buildPath + "/bin/qmake.exe"),
                 QDir::toNativeSeparators(qmakespec),
                 QDir::toNativeSeparators(sourcePath + "/config.tests/arch/arch"
                                          + (data.isHost ? "_host" : "") + ".pro"));

        if (!data.isHost) {
            if (qmakespec.startsWith("winrt") || qmakespec.startsWith("winphone"))
                command.append(" QMAKE_LFLAGS+=/ENTRY:main");
            addSysroot(&command);
        }

        int returnValue = 0;
        Environment::execute(command, &returnValue);
        if (returnValue != 0) {
            cout << "QMake failed!" << endl;
            dictionary["DONE"] = "error";
            return;
        }

        // compile
        command = dictionary[ "MAKE" ];
        if (command.contains("nmake"))
            command += " /NOLOGO";
        command += " -s";
        Environment::execute(command);

        // find the executable that was generated
        QString arch_exe;
        if (qmakespec.startsWith("android")) {
            arch_exe = "libarch.so";
        } else {
            arch_exe = "arch.exe";
        }
        QFile exe(arch_exe);
        if (!exe.open(QFile::ReadOnly)) { // no Text, this is binary
            exe.setFileName("arch");
            if (!exe.open(QFile::ReadOnly)) {
                cout << "Could not find output file '" << qPrintable(arch_exe) << "' or 'arch' in " << qPrintable(newpwd) << " : " << qPrintable(exe.errorString()) << endl;
                dictionary["DONE"] = "error";
                return;
            }
        }
        QByteArray exeContents = exe.readAll();
        exe.close();

        static const char archMagic[] = "==Qt=magic=Qt== Architecture:";
        int magicPos = exeContents.indexOf(archMagic);
        if (magicPos == -1) {
            cout << "Internal error, could not find the architecture of the "
                 << data.type << " executable" << endl;
            dictionary["DONE"] = "error";
            return;
        }
        //cout << "Found magic at offset 0x" << hex << magicPos << endl;

        // the conversion from QByteArray will stop at the ending NUL anyway
        QString arch = QString::fromLatin1(exeContents.constData() + magicPos
                                           + sizeof(archMagic) - 1);
        dictionary[key] = arch;

        static const char subarchMagic[] = "==Qt=magic=Qt== Sub-architecture:";
        magicPos = exeContents.indexOf(subarchMagic);
        if (magicPos == -1) {
            cout << "Internal error, could not find the sub-architecture of the "
                 << data.type << " executable" << endl;
            dictionary["DONE"] = "error";
            return;
        }

        QString subarch = QString::fromLatin1(exeContents.constData() + magicPos
                                              + sizeof(subarchMagic) - 1);
        dictionary[subarchKey] = subarch;

        //cout << "Detected arch '" << qPrintable(arch) << "'\n";
        //cout << "Detected sub-arch '" << qPrintable(subarch) << "'\n";

        // clean up
        Environment::execute(command + " distclean");
    }

    if (!dictionary.contains("QT_HOST_ARCH"))
        dictionary["QT_HOST_ARCH"] = "unknown";
    if (!dictionary.contains("QT_ARCH")) {
        dictionary["QT_ARCH"] = dictionary["QT_HOST_ARCH"];
        dictionary["QT_CPU_FEATURES"] = dictionary["QT_HOST_CPU_FEATURES"];
    }

    QDir::setCurrent(oldpwd);
}

bool Configure::tryCompileProject(const QString &projectPath, const QString &extraOptions)
{
    QString oldpwd = QDir::currentPath();

    QString newpwd = QString("%1/config.tests/%2").arg(buildPath, projectPath);
    if (!QDir().exists(newpwd) && !QDir().mkpath(newpwd)) {
        cout << "Failed to create directory " << qPrintable(QDir::toNativeSeparators(newpwd)) << endl;
        dictionary["DONE"] = "error";
        return false;
    }
    if (!QDir::setCurrent(newpwd)) {
        cout << "Failed to change working directory to " << qPrintable(QDir::toNativeSeparators(newpwd)) << endl;
        dictionary["DONE"] = "error";
        return false;
    }

    // run qmake
    QString command = QString("%1 %2 %3 2>&1")
        .arg(QDir::toNativeSeparators(buildPath + "/bin/qmake.exe"),
             QDir::toNativeSeparators(sourcePath + "/config.tests/" + projectPath),
             extraOptions);

    if (dictionary.contains("XQMAKESPEC")) {
        const QString qmakespec = dictionary["XQMAKESPEC"];
        if (qmakespec.startsWith("winrt") || qmakespec.startsWith("winphone"))
            command.append(" QMAKE_LFLAGS+=/ENTRY:main");
        addSysroot(&command);
    }

    int code = 0;
    QString output = Environment::execute(command, &code);
    //cout << output << endl;

    if (code == 0) {
        // compile
        command = dictionary[ "MAKE" ];
        if (command.contains("nmake"))
            command += " /NOLOGO";
        command += " -s 2>&1";
        output = Environment::execute(command, &code);
        //cout << output << endl;

        // clean up
        Environment::execute(command + " distclean 2>&1");
    }

    QDir::setCurrent(oldpwd);
    return code == 0;
}

bool Configure::compilerSupportsFlag(const QString &compilerAndArgs)
{
    QFile file("conftest.cpp");
    if (!file.open(QIODevice::WriteOnly | QIODevice::Text)) {
        cout << "could not open temp file for writing" << endl;
        return false;
    }
    if (!file.write("int main() { return 0; }\r\n")) {
        cout << "could not write to temp file" << endl;
        return false;
    }
    file.close();
    // compilerAndArgs contains compiler because there is no way to query it
    QString command = compilerAndArgs + " -o conftest-out.o conftest.cpp";
    int code = 0;
    QString output = Environment::execute(command, &code);
    file.remove();
    QFile::remove("conftest-out.o");
    return code == 0;
}

void Configure::generateQDevicePri()
{
    FileWriter deviceStream(buildPath + "/mkspecs/qdevice.pri");
    if (dictionary.contains("DEVICE_OPTION")) {
        const QString devoptionlist = dictionary["DEVICE_OPTION"];
        const QStringList optionlist = devoptionlist.split(QStringLiteral("\n"));
        foreach (const QString &entry, optionlist)
            deviceStream << entry << "\n";
    }
    if (dictionary.contains("ANDROID_SDK_ROOT") && dictionary.contains("ANDROID_NDK_ROOT")) {
        deviceStream << "android_install {" << endl;
        deviceStream << "    DEFAULT_ANDROID_SDK_ROOT = " << formatPath(dictionary["ANDROID_SDK_ROOT"]) << endl;
        deviceStream << "    DEFAULT_ANDROID_NDK_ROOT = " << formatPath(dictionary["ANDROID_NDK_ROOT"]) << endl;
        if (QSysInfo::WordSize == 64)
            deviceStream << "    DEFAULT_ANDROID_NDK_HOST = windows-x86_64" << endl;
        else
            deviceStream << "    DEFAULT_ANDROID_NDK_HOST = windows" << endl;
        QString android_arch(dictionary.contains("ANDROID_TARGET_ARCH")
                  ? dictionary["ANDROID_TARGET_ARCH"]
                  : QString("armeabi-v7a"));
        QString android_tc_vers(dictionary.contains("ANDROID_NDK_TOOLCHAIN_VERSION")
                  ? dictionary["ANDROID_NDK_TOOLCHAIN_VERSION"]
                  : QString("4.9"));

        bool targetIs64Bit = android_arch == QString("arm64-v8a")
                             || android_arch == QString("x86_64")
                             || android_arch == QString("mips64");
        QString android_platform(dictionary.contains("ANDROID_PLATFORM")
                                 ? dictionary["ANDROID_PLATFORM"]
                                 : (targetIs64Bit ? QString("android-21") : QString("android-9")));

        deviceStream << "    DEFAULT_ANDROID_PLATFORM = " << android_platform << endl;
        deviceStream << "    DEFAULT_ANDROID_TARGET_ARCH = " << android_arch << endl;
        deviceStream << "    DEFAULT_ANDROID_NDK_TOOLCHAIN_VERSION = " << android_tc_vers << endl;
        deviceStream << "}" << endl;
    }
    if (!deviceStream.flush())
        dictionary[ "DONE" ] = "error";
}

void Configure::generateQConfigPri()
{
    // Generate qconfig.pri
    {
        FileWriter configStream(buildPath + "/mkspecs/qconfig.pri");

        configStream << "CONFIG+= ";
        configStream << dictionary[ "BUILD" ];
        configStream << (dictionary[ "SHARED" ] == "no" ? " static" : " shared");

        if (dictionary[ "LTCG" ] == "yes")
            configStream << " ltcg";
        if (dictionary[ "RTTI" ] == "yes")
            configStream << " rtti";
        if (dictionary["INCREDIBUILD_XGE"] == "yes")
            configStream << " incredibuild_xge";
        if (dictionary["PLUGIN_MANIFESTS"] == "no")
            configStream << " no_plugin_manifest";
        if (dictionary["CROSS_COMPILE"] == "yes")
            configStream << " cross_compile";

        if (dictionary[ "SLOG2" ] == "yes")
            configStream << " slog2";

        if (dictionary[ "QNX_IMF" ] == "yes")
            configStream << " qqnx_imf";

        if (dictionary[ "PPS" ] == "yes")
            configStream << " qqnx_pps";

        if (dictionary[ "LGMON" ] == "yes")
            configStream << " lgmon";

        if (dictionary["DIRECTWRITE"] == "yes")
            configStream << " directwrite";

        if (dictionary["ANDROID_STYLE_ASSETS"] == "yes")
            configStream << " android-style-assets";

        // ### For compatibility only, should be removed later.
        configStream << " qpa";

        configStream << endl;
        configStream << "host_build {" << endl;
        configStream << "    QT_ARCH = " << dictionary["QT_HOST_ARCH"] << endl;
        configStream << "    QT_TARGET_ARCH = " << dictionary["QT_ARCH"] << endl;
        configStream << "} else {" << endl;
        configStream << "    QT_ARCH = " << dictionary["QT_ARCH"] << endl;
        if (dictionary.contains("XQMAKESPEC") && !dictionary["XQMAKESPEC"].startsWith("wince")) {
            // FIXME: add detection
            configStream << "    QMAKE_DEFAULT_LIBDIRS = /lib /usr/lib" << endl;
            configStream << "    QMAKE_DEFAULT_INCDIRS = /usr/include /usr/local/include" << endl;
        }
        configStream << "}" << endl;
        configStream << "QT_CONFIG += " << qtConfig.join(' ') << endl;

        configStream << "#versioning " << endl
                     << "QT_VERSION = " << dictionary["VERSION"] << endl
                     << "QT_MAJOR_VERSION = " << dictionary["VERSION_MAJOR"] << endl
                     << "QT_MINOR_VERSION = " << dictionary["VERSION_MINOR"] << endl
                     << "QT_PATCH_VERSION = " << dictionary["VERSION_PATCH"] << endl;

        if (!dictionary["CFG_SYSROOT"].isEmpty() && dictionary["CFG_GCC_SYSROOT"] == "yes") {
            configStream << endl
                         << "# sysroot" << endl
                         << "!host_build {" << endl
                         << "    QMAKE_CFLAGS    += --sysroot=$$[QT_SYSROOT]" << endl
                         << "    QMAKE_CXXFLAGS  += --sysroot=$$[QT_SYSROOT]" << endl
                         << "    QMAKE_LFLAGS    += --sysroot=$$[QT_SYSROOT]" << endl
                         << "}" << endl;
        }

        const QString targetOS = dictionary.value("TARGET_OS");
        if (!targetOS.isEmpty())
            configStream << "QMAKE_TARGET_OS = " << targetOS << endl;

        if (!dictionary["QMAKE_RPATHDIR"].isEmpty())
            configStream << "QMAKE_RPATHDIR += " << formatPath(dictionary["QMAKE_RPATHDIR"]) << endl;

        if (!dictionary["QT_LIBINFIX"].isEmpty())
            configStream << "QT_LIBINFIX = " << dictionary["QT_LIBINFIX"] << endl;

        if (!dictionary["QT_NAMESPACE"].isEmpty())
            configStream << "#namespaces" << endl << "QT_NAMESPACE = " << dictionary["QT_NAMESPACE"] << endl;

        if (dictionary[ "SHARED" ] == "no")
            configStream << "QT_DEFAULT_QPA_PLUGIN = q" << qpaPlatformName() << endl;

        if (!configStream.flush())
            dictionary[ "DONE" ] = "error";
    }
}

QString Configure::addDefine(QString def)
{
    QString result, defNeg, defD = def;

    defD.replace(QRegExp("=.*"), "");
    def.replace(QRegExp("="), " ");

    if (def.startsWith("QT_NO_")) {
        defNeg = defD;
        defNeg.replace("QT_NO_", "QT_");
    } else if (def.startsWith("QT_")) {
        defNeg = defD;
        defNeg.replace("QT_", "QT_NO_");
    }

    if (defNeg.isEmpty()) {
        result = "#ifndef $DEFD\n"
                 "# define $DEF\n"
                 "#endif\n\n";
    } else {
        result = "#if defined($DEFD) && defined($DEFNEG)\n"
                 "# undef $DEFD\n"
                 "#elif !defined($DEFD)\n"
                 "# define $DEF\n"
                 "#endif\n\n";
    }
    result.replace("$DEFNEG", defNeg);
    result.replace("$DEFD", defD);
    result.replace("$DEF", def);
    return result;
}

void Configure::generateConfigfiles()
{
    {
        FileWriter tmpStream(buildPath + "/src/corelib/global/qconfig.h");

        if (dictionary[ "QCONFIG" ] == "full") {
            tmpStream << "/* Everything */" << endl;
        } else {
            tmpStream << "#ifndef QT_BOOTSTRAPPED" << endl;
            QFile inFile(dictionary["QCONFIG_PATH"]);
            if (inFile.open(QFile::ReadOnly)) {
                tmpStream << QTextStream(&inFile).readAll();
                inFile.close();
            }
            tmpStream << "#endif // QT_BOOTSTRAPPED" << endl;
        }
        tmpStream << endl;

        if (dictionary[ "SHARED" ] == "no") {
            tmpStream << "/* Qt was configured for a static build */" << endl
                      << "#if !defined(QT_SHARED) && !defined(QT_STATIC)" << endl
                      << "# define QT_STATIC" << endl
                      << "#endif" << endl
                      << endl;
        }
        tmpStream << "/* License information */" << endl;
        tmpStream << "#define QT_PRODUCT_LICENSEE \"" << dictionary[ "LICENSEE" ] << "\"" << endl;
        tmpStream << "#define QT_PRODUCT_LICENSE \"" << dictionary[ "EDITION" ] << "\"" << endl;
        tmpStream << endl;
        if (dictionary["BUILDDEV"] == "yes") {
            dictionary["QMAKE_INTERNAL"] = "yes";
            tmpStream << "/* Used for example to export symbols for the certain autotests*/" << endl;
            tmpStream << "#define QT_BUILD_INTERNAL" << endl;
            tmpStream << endl;
        }

        tmpStream << endl << "// Compiler sub-arch support" << endl;
        if (dictionary[ "SSE2" ] == "yes")
            tmpStream << "#define QT_COMPILER_SUPPORTS_SSE2 1" << endl;
        if (dictionary[ "SSE3" ] == "yes")
            tmpStream << "#define QT_COMPILER_SUPPORTS_SSE3 1" << endl;
        if (dictionary[ "SSSE3" ] == "yes")
            tmpStream << "#define QT_COMPILER_SUPPORTS_SSSE3 1" << endl;
        if (dictionary[ "SSE4_1" ] == "yes")
            tmpStream << "#define QT_COMPILER_SUPPORTS_SSE4_1 1" << endl;
        if (dictionary[ "SSE4_2" ] == "yes")
            tmpStream << "#define QT_COMPILER_SUPPORTS_SSE4_2 1" << endl;
        if (dictionary[ "AVX" ] == "yes")
            tmpStream << "#define QT_COMPILER_SUPPORTS_AVX 1" << endl;
        if (dictionary[ "AVX2" ] == "yes")
            tmpStream << "#define QT_COMPILER_SUPPORTS_AVX2 1" << endl;

        if (dictionary["QREAL"] != "double") {
            tmpStream << "#define QT_COORD_TYPE " << dictionary["QREAL"] << endl;
            tmpStream << "#define QT_COORD_TYPE_STRING " << dictionary["QREAL_STRING"] << endl;
        }

        tmpStream << endl << "// Compile time features" << endl;

        QStringList qconfigList;
        if (dictionary["STYLE_WINDOWS"] != "yes")     qconfigList += "QT_NO_STYLE_WINDOWS";
        if (dictionary["STYLE_FUSION"] != "yes")       qconfigList += "QT_NO_STYLE_FUSION";
        if (dictionary["STYLE_WINDOWSXP"] != "yes" && dictionary["STYLE_WINDOWSVISTA"] != "yes")
            qconfigList += "QT_NO_STYLE_WINDOWSXP";
        if (dictionary["STYLE_WINDOWSVISTA"] != "yes")   qconfigList += "QT_NO_STYLE_WINDOWSVISTA";
        if (dictionary["STYLE_WINDOWSCE"] != "yes")   qconfigList += "QT_NO_STYLE_WINDOWSCE";
        if (dictionary["STYLE_WINDOWSMOBILE"] != "yes")   qconfigList += "QT_NO_STYLE_WINDOWSMOBILE";
        if (dictionary["STYLE_GTK"] != "yes")         qconfigList += "QT_NO_STYLE_GTK";

        if (dictionary["GIF"] == "yes")              qconfigList += "QT_BUILTIN_GIF_READER=1";
        if (dictionary["PNG"] != "yes")              qconfigList += "QT_NO_IMAGEFORMAT_PNG";
        if (dictionary["JPEG"] != "yes")             qconfigList += "QT_NO_IMAGEFORMAT_JPEG";
        if (dictionary["ZLIB"] == "no") {
            qconfigList += "QT_NO_ZLIB";
            qconfigList += "QT_NO_COMPRESS";
        }

        if (dictionary["ACCESSIBILITY"] == "no")     qconfigList += "QT_NO_ACCESSIBILITY";
        if (dictionary["WIDGETS"] == "no")           qconfigList += "QT_NO_WIDGETS";
        if (dictionary["GUI"] == "no")               qconfigList += "QT_NO_GUI";
        if (dictionary["OPENGL"] == "no")            qconfigList += "QT_NO_OPENGL";
        if (dictionary["OPENVG"] == "no")            qconfigList += "QT_NO_OPENVG";
        if (dictionary["SSL"] == "no")               qconfigList += "QT_NO_SSL";
        if (dictionary["OPENSSL"] == "no")           qconfigList += "QT_NO_OPENSSL";
        if (dictionary["OPENSSL"] == "linked")       qconfigList += "QT_LINKED_OPENSSL";
        if (dictionary["DBUS"] == "no")              qconfigList += "QT_NO_DBUS";
        if (dictionary["QML_DEBUG"] == "no")         qconfigList += "QT_NO_QML_DEBUGGER";
        if (dictionary["FREETYPE"] == "no")          qconfigList += "QT_NO_FREETYPE";
        if (dictionary["HARFBUZZ"] == "no")          qconfigList += "QT_NO_HARFBUZZ";
        if (dictionary["NATIVE_GESTURES"] == "no")   qconfigList += "QT_NO_NATIVE_GESTURES";

        if (dictionary["OPENGL_ES_2"]  == "yes")     qconfigList += "QT_OPENGL_ES";
        if (dictionary["OPENGL_ES_2"]  == "yes")     qconfigList += "QT_OPENGL_ES_2";
        if (dictionary["DYNAMICGL"] == "yes")        qconfigList += "QT_OPENGL_DYNAMIC";
        if (dictionary["SQL_MYSQL"] == "yes")        qconfigList += "QT_SQL_MYSQL";
        if (dictionary["SQL_ODBC"] == "yes")         qconfigList += "QT_SQL_ODBC";
        if (dictionary["SQL_OCI"] == "yes")          qconfigList += "QT_SQL_OCI";
        if (dictionary["SQL_PSQL"] == "yes")         qconfigList += "QT_SQL_PSQL";
        if (dictionary["SQL_TDS"] == "yes")          qconfigList += "QT_SQL_TDS";
        if (dictionary["SQL_DB2"] == "yes")          qconfigList += "QT_SQL_DB2";
        if (dictionary["SQL_SQLITE"] == "yes")       qconfigList += "QT_SQL_SQLITE";
        if (dictionary["SQL_SQLITE2"] == "yes")      qconfigList += "QT_SQL_SQLITE2";
        if (dictionary["SQL_IBASE"] == "yes")        qconfigList += "QT_SQL_IBASE";

        if (dictionary["POSIX_IPC"] == "yes")        qconfigList += "QT_POSIX_IPC";

        if (dictionary["FONT_CONFIG"] == "no")       qconfigList += "QT_NO_FONTCONFIG";

        if (dictionary["NIS"] == "yes")
            qconfigList += "QT_NIS";
        else
            qconfigList += "QT_NO_NIS";

        if (dictionary["LARGE_FILE"] == "yes")       qconfigList += "QT_LARGEFILE_SUPPORT=64";
        if (dictionary["QT_CUPS"] == "no")           qconfigList += "QT_NO_CUPS";
        if (dictionary["QT_ICONV"] == "no")          qconfigList += "QT_NO_ICONV";
        if (dictionary["QT_EVDEV"] == "no")          qconfigList += "QT_NO_EVDEV";
        if (dictionary["QT_MTDEV"] == "no")          qconfigList += "QT_NO_MTDEV";
        if (dictionary["QT_GLIB"] == "no")           qconfigList += "QT_NO_GLIB";
        if (dictionary["QT_INOTIFY"] == "no")        qconfigList += "QT_NO_INOTIFY";
        if (dictionary["QT_EVENTFD"] ==  "no")       qconfigList += "QT_NO_EVENTFD";

        if (dictionary["REDUCE_EXPORTS"] == "yes")     qconfigList += "QT_VISIBILITY_AVAILABLE";
        if (dictionary["REDUCE_RELOCATIONS"] == "yes") qconfigList += "QT_REDUCE_RELOCATIONS";
        if (dictionary["QT_GETIFADDRS"] == "no")       qconfigList += "QT_NO_GETIFADDRS";

        qconfigList += QString("QT_POINTER_SIZE=%1").arg(dictionary["QT_POINTER_SIZE"]);

        qconfigList.sort();
        for (int i = 0; i < qconfigList.count(); ++i)
            tmpStream << addDefine(qconfigList.at(i));

        tmpStream<<"#define QT_QPA_DEFAULT_PLATFORM_NAME \"" << qpaPlatformName() << "\""<<endl;

        if (!tmpStream.flush())
            dictionary[ "DONE" ] = "error";
    }

}

void Configure::displayConfig()
{
    fstream sout;
    sout.open(QString(buildPath + "/config.summary").toLocal8Bit().constData(),
              ios::in | ios::out | ios::trunc);

    // Give some feedback
    sout << "Environment:" << endl;
    QString env = QString::fromLocal8Bit(getenv("INCLUDE")).replace(QRegExp("[;,]"), "\n      ");
    if (env.isEmpty())
        env = "Unset";
    sout << "    INCLUDE=\n      " << env << endl;
    env = QString::fromLocal8Bit(getenv("LIB")).replace(QRegExp("[;,]"), "\n      ");
    if (env.isEmpty())
        env = "Unset";
    sout << "    LIB=\n      " << env << endl;
    env = QString::fromLocal8Bit(getenv("PATH")).replace(QRegExp("[;,]"), "\n      ");
    if (env.isEmpty())
        env = "Unset";
    sout << "    PATH=\n      " << env << endl;

    if (dictionary[QStringLiteral("EDITION")] != QStringLiteral("OpenSource")) {
        QString l1 = dictionary[ "LICENSEE" ];
        QString l2 = dictionary[ "LICENSEID" ];
        QString l3 = dictionary["EDITION"] + ' ' + "Edition";
        QString l4 = dictionary[ "EXPIRYDATE" ];
        sout << "Licensee...................." << (l1.isNull() ? "" : l1) << endl;
        sout << "License ID.................." << (l2.isNull() ? "" : l2) << endl;
        sout << "Product license............." << (l3.isNull() ? "" : l3) << endl;
        sout << "Expiry Date................." << (l4.isNull() ? "" : l4) << endl;
        sout << endl;
    }

    sout << "Configuration:" << endl;
    sout << "    " << qmakeConfig.join("\n    ") << endl;
    sout << "Qt Configuration:" << endl;
    sout << "    " << qtConfig.join("\n    ") << endl;
    sout << endl;

    if (dictionary.contains("XQMAKESPEC"))
        sout << "QMAKESPEC..................." << dictionary[ "XQMAKESPEC" ] << " (" << dictionary["QMAKESPEC_FROM"] << ")" << endl;
    else
        sout << "QMAKESPEC..................." << dictionary[ "QMAKESPEC" ] << " (" << dictionary["QMAKESPEC_FROM"] << ")" << endl;
    if (!dictionary["TARGET_OS"].isEmpty())
        sout << "Target OS..................." << dictionary["TARGET_OS"] << endl;
    sout << "Architecture................" << dictionary["QT_ARCH"]
         << ", features:" << dictionary["QT_CPU_FEATURES"] << endl;
    sout << "Host Architecture..........." << dictionary["QT_HOST_ARCH"]
         << ", features:" << dictionary["QT_HOST_CPU_FEATURES"]  << endl;
    sout << "Maketool...................." << dictionary[ "MAKE" ] << endl;
    if (dictionary[ "BUILDALL" ] == "yes") {
        sout << "Debug build................." << "yes (combined)" << endl;
        sout << "Default build..............." << dictionary[ "BUILD" ] << endl;
    } else {
        sout << "Debug......................." << (dictionary[ "BUILD" ] == "debug" ? "yes" : "no") << endl;
    }
    if (dictionary[ "BUILD" ] == "release" || dictionary[ "BUILDALL" ] == "yes")
        sout << "Force debug info............" << dictionary[ "FORCEDEBUGINFO" ] << endl;
    sout << "C++11 support..............." << dictionary[ "C++11" ] << endl;
    sout << "Link Time Code Generation..." << dictionary[ "LTCG" ] << endl;
    sout << "Accessibility support......." << dictionary[ "ACCESSIBILITY" ] << endl;
    sout << "RTTI support................" << dictionary[ "RTTI" ] << endl;
    sout << "SSE2 support................" << dictionary[ "SSE2" ] << endl;
    sout << "SSE3 support................" << dictionary[ "SSE3" ] << endl;
    sout << "SSSE3 support..............." << dictionary[ "SSSE3" ] << endl;
    sout << "SSE4.1 support.............." << dictionary[ "SSE4_1" ] << endl;
    sout << "SSE4.2 support.............." << dictionary[ "SSE4_2" ] << endl;
    sout << "AVX support................." << dictionary[ "AVX" ] << endl;
    sout << "AVX2 support................" << dictionary[ "AVX2" ] << endl;
    sout << "NEON support................" << dictionary[ "NEON" ] << endl;
    sout << "OpenGL support.............." << dictionary[ "OPENGL" ] << endl;
    sout << "Large File support.........." << dictionary[ "LARGE_FILE" ] << endl;
    sout << "NIS support................." << dictionary[ "NIS" ] << endl;
    sout << "Iconv support..............." << dictionary[ "QT_ICONV" ] << endl;
    sout << "Evdev support..............." << dictionary[ "QT_EVDEV" ] << endl;
    sout << "Mtdev support..............." << dictionary[ "QT_MTDEV" ] << endl;
    sout << "Inotify support............." << dictionary[ "QT_INOTIFY" ] << endl;
    sout << "eventfd(7) support.........." << dictionary[ "QT_EVENTFD" ] << endl;
    sout << "Glib support................" << dictionary[ "QT_GLIB" ] << endl;
    sout << "CUPS support................" << dictionary[ "QT_CUPS" ] << endl;
    sout << "OpenVG support.............." << dictionary[ "OPENVG" ] << endl;
    sout << "SSL support................." << dictionary[ "SSL" ] << endl;
    sout << "OpenSSL support............." << dictionary[ "OPENSSL" ] << endl;
    sout << "Qt D-Bus support............" << dictionary[ "DBUS" ] << endl;
    sout << "Qt Widgets module support..." << dictionary[ "WIDGETS" ] << endl;
    sout << "Qt GUI module support......." << dictionary[ "GUI" ] << endl;
    sout << "QML debugging..............." << dictionary[ "QML_DEBUG" ] << endl;
    sout << "DirectWrite support........." << dictionary[ "DIRECTWRITE" ] << endl;
    sout << "Use system proxies.........." << dictionary[ "SYSTEM_PROXIES" ] << endl;
    sout << endl;

    sout << "QPA Backends:" << endl;
    sout << "    GDI....................." << "yes" << endl;
    sout << "    Direct2D................" << dictionary[ "DIRECT2D" ] << endl;
    sout << endl;

    sout << "Third Party Libraries:" << endl;
    sout << "    ZLIB support............" << dictionary[ "ZLIB" ] << endl;
    sout << "    GIF support............." << dictionary[ "GIF" ] << endl;
    sout << "    JPEG support............" << dictionary[ "JPEG" ] << endl;
    sout << "    PNG support............." << dictionary[ "PNG" ] << endl;
    sout << "    FreeType support........" << dictionary[ "FREETYPE" ] << endl;
    sout << "    Fontconfig support......" << dictionary[ "FONT_CONFIG" ] << endl;
    sout << "    HarfBuzz support........" << dictionary[ "HARFBUZZ" ] << endl;
    sout << "    PCRE support............" << dictionary[ "PCRE" ] << endl;
    sout << "    ICU support............." << dictionary[ "ICU" ] << endl;
    if ((platform() == QNX) || (platform() == BLACKBERRY)) {
        sout << "    SLOG2 support..........." << dictionary[ "SLOG2" ] << endl;
        sout << "    IMF support............." << dictionary[ "QNX_IMF" ] << endl;
        sout << "    PPS support............." << dictionary[ "PPS" ] << endl;
        sout << "    LGMON support..........." << dictionary[ "LGMON" ] << endl;
    }
    sout << "    ANGLE..................." << dictionary[ "ANGLE" ] << endl;
    sout << "    Dynamic OpenGL.........." << dictionary[ "DYNAMICGL" ] << endl;
    sout << endl;

    sout << "Styles:" << endl;
    sout << "    Windows................." << dictionary[ "STYLE_WINDOWS" ] << endl;
    sout << "    Windows XP.............." << dictionary[ "STYLE_WINDOWSXP" ] << endl;
    sout << "    Windows Vista..........." << dictionary[ "STYLE_WINDOWSVISTA" ] << endl;
    sout << "    Fusion.................." << dictionary[ "STYLE_FUSION" ] << endl;
    sout << "    Windows CE.............." << dictionary[ "STYLE_WINDOWSCE" ] << endl;
    sout << "    Windows Mobile.........." << dictionary[ "STYLE_WINDOWSMOBILE" ] << endl;
    sout << endl;

    sout << "Sql Drivers:" << endl;
    sout << "    ODBC...................." << dictionary[ "SQL_ODBC" ] << endl;
    sout << "    MySQL..................." << dictionary[ "SQL_MYSQL" ] << endl;
    sout << "    OCI....................." << dictionary[ "SQL_OCI" ] << endl;
    sout << "    PostgreSQL.............." << dictionary[ "SQL_PSQL" ] << endl;
    sout << "    TDS....................." << dictionary[ "SQL_TDS" ] << endl;
    sout << "    DB2....................." << dictionary[ "SQL_DB2" ] << endl;
    sout << "    SQLite.................." << dictionary[ "SQL_SQLITE" ] << " (" << dictionary[ "SQL_SQLITE_LIB" ] << ")" << endl;
    sout << "    SQLite2................." << dictionary[ "SQL_SQLITE2" ] << endl;
    sout << "    InterBase..............." << dictionary[ "SQL_IBASE" ] << endl;
    sout << endl;

    sout << "Sources are in.............." << QDir::toNativeSeparators(sourcePath) << endl;
    sout << "Build is done in............" << QDir::toNativeSeparators(buildPath) << endl;
    sout << "Install prefix.............." << QDir::toNativeSeparators(dictionary["QT_INSTALL_PREFIX"]) << endl;
    sout << "Headers installed to........" << QDir::toNativeSeparators(dictionary["QT_INSTALL_HEADERS"]) << endl;
    sout << "Libraries installed to......" << QDir::toNativeSeparators(dictionary["QT_INSTALL_LIBS"]) << endl;
    sout << "Arch-dep. data to..........." << QDir::toNativeSeparators(dictionary["QT_INSTALL_ARCHDATA"]) << endl;
    sout << "Plugins installed to........" << QDir::toNativeSeparators(dictionary["QT_INSTALL_PLUGINS"]) << endl;
    sout << "Library execs installed to.." << QDir::toNativeSeparators(dictionary["QT_INSTALL_LIBEXECS"]) << endl;
    sout << "QML1 imports installed to..." << QDir::toNativeSeparators(dictionary["QT_INSTALL_IMPORTS"]) << endl;
    sout << "QML2 imports installed to..." << QDir::toNativeSeparators(dictionary["QT_INSTALL_QML"]) << endl;
    sout << "Binaries installed to......." << QDir::toNativeSeparators(dictionary["QT_INSTALL_BINS"]) << endl;
    sout << "Arch-indep. data to........." << QDir::toNativeSeparators(dictionary["QT_INSTALL_DATA"]) << endl;
    sout << "Docs installed to..........." << QDir::toNativeSeparators(dictionary["QT_INSTALL_DOCS"]) << endl;
    sout << "Translations installed to..." << QDir::toNativeSeparators(dictionary["QT_INSTALL_TRANSLATIONS"]) << endl;
    sout << "Examples installed to......." << QDir::toNativeSeparators(dictionary["QT_INSTALL_EXAMPLES"]) << endl;
    sout << "Tests installed to.........." << QDir::toNativeSeparators(dictionary["QT_INSTALL_TESTS"]) << endl;

    if (dictionary.contains("XQMAKESPEC") && dictionary["XQMAKESPEC"].startsWith(QLatin1String("wince"))) {
        sout << "Using c runtime detection..." << dictionary[ "CE_CRT" ] << endl;
        sout << "Cetest support.............." << dictionary[ "CETEST" ] << endl;
        sout << "Signature..................." << dictionary[ "CE_SIGNATURE"] << endl;
        sout << endl;
    }

    if (checkAvailability("INCREDIBUILD_XGE"))
        sout << "Using IncrediBuild XGE......" << dictionary["INCREDIBUILD_XGE"] << endl;
    if (!qmakeDefines.isEmpty()) {
        sout << "Defines.....................";
        for (QStringList::Iterator defs = qmakeDefines.begin(); defs != qmakeDefines.end(); ++defs)
            sout << (*defs) << " ";
        sout << endl;
    }
    if (!qmakeIncludes.isEmpty()) {
        sout << "Include paths...............";
        for (QStringList::Iterator incs = qmakeIncludes.begin(); incs != qmakeIncludes.end(); ++incs)
            sout << (*incs) << " ";
        sout << endl;
    }
    if (!qmakeLibs.isEmpty()) {
        sout << "Additional libraries........";
        for (QStringList::Iterator libs = qmakeLibs.begin(); libs != qmakeLibs.end(); ++libs)
            sout << (*libs) << " ";
        sout << endl;
    }
    if (dictionary[ "QMAKE_INTERNAL" ] == "yes") {
        sout << "Using internal configuration." << endl;
    }
    if (dictionary[ "SHARED" ] == "no") {
        sout << "WARNING: Using static linking will disable the use of plugins." << endl;
        sout << "         Make sure you compile ALL needed modules into the library." << endl;
    }
    if (dictionary[ "OPENSSL" ] == "linked") {
        if (!opensslLibsDebug.isEmpty() || !opensslLibsRelease.isEmpty()) {
            sout << "Using OpenSSL libraries:" << endl;
            sout << "   debug  : " << opensslLibsDebug << endl;
            sout << "   release: " << opensslLibsRelease << endl;
            sout << "   both   : " << opensslLibs << endl;
        } else if (opensslLibs.isEmpty()) {
            sout << "NOTE: When linking against OpenSSL, you can override the default" << endl;
            sout << "library names through OPENSSL_LIBS and optionally OPENSSL_LIBS_DEBUG/OPENSSL_LIBS_RELEASE" << endl;
            sout << "For example:" << endl;
            sout << "    configure -openssl-linked OPENSSL_LIBS=\"-lssleay32 -llibeay32\"" << endl;
        }
    }
    if (dictionary[ "ZLIB_FORCED" ] == "yes") {
        QString which_zlib = "supplied";
        if (dictionary[ "ZLIB" ] == "system")
            which_zlib = "system";

        sout << "NOTE: The -no-zlib option was supplied but is no longer supported." << endl
             << endl
             << "Qt now requires zlib support in all builds, so the -no-zlib" << endl
             << "option was ignored. Qt will be built using the " << which_zlib
             << "zlib" << endl;
    }
    if (dictionary["OBSOLETE_ARCH_ARG"] == "yes") {
        sout << endl
             << "NOTE: The -arch option is obsolete." << endl
             << endl
             << "Qt now detects the target and host architectures based on compiler" << endl
             << "output. Qt will be built using " << dictionary["QT_ARCH"] << " for the target architecture" << endl
             << "and " << dictionary["QT_HOST_ARCH"] << " for the host architecture (note that these two" << endl
             << "will be the same unless you are cross-compiling)." << endl
             << endl;
    }

    // display config.summary
    sout.seekg(0, ios::beg);
    while (sout.good()) {
        string str;
        getline(sout, str);
        cout << str << endl;
    }
}

void Configure::generateHeaders()
{
    if (dictionary["SYNCQT"] == "auto")
        dictionary["SYNCQT"] = defaultTo("SYNCQT");

    if (dictionary["SYNCQT"] == "yes") {
        if (!QStandardPaths::findExecutable(QStringLiteral("perl.exe")).isEmpty()) {
            cout << "Running syncqt..." << endl;
            QStringList args;
            args << "perl" << "-w";
            args += sourcePath + "/bin/syncqt.pl";
            args << "-minimal" << "-module" << "QtCore";
            args += sourcePath;
            int retc = Environment::execute(args, QStringList(), QStringList());
            if (retc) {
                cout << "syncqt failed, return code " << retc << endl << endl;
                dictionary["DONE"] = "error";
            }
        } else {
            cout << "Perl not found in environment - cannot run syncqt." << endl;
            dictionary["DONE"] = "error";
        }
    }
}

static QString stripPrefix(const QString &str, const QString &pfx)
{
    return str.startsWith(pfx) ? str.mid(pfx.length()) : str;
}

void Configure::substPrefix(QString *path)
{
    QString spfx = dictionary["QT_SYSROOT_PREFIX"];
    if (path->startsWith(spfx))
        path->replace(0, spfx.size(), dictionary["QT_EXT_PREFIX"]);
}

void Configure::generateQConfigCpp()
{
    // if QT_INSTALL_* have not been specified on commandline, define them now from QT_INSTALL_PREFIX
    // if prefix is empty (WINCE), make all of them empty, if they aren't set
    bool qipempty = false;
    if (dictionary["QT_INSTALL_PREFIX"].isEmpty())
        qipempty = true;

    if (!dictionary["QT_INSTALL_HEADERS"].size())
        dictionary["QT_INSTALL_HEADERS"] = qipempty ? "" : dictionary["QT_INSTALL_PREFIX"] + "/include";
    if (!dictionary["QT_INSTALL_LIBS"].size())
        dictionary["QT_INSTALL_LIBS"] = qipempty ? "" : dictionary["QT_INSTALL_PREFIX"] + "/lib";
    if (!dictionary["QT_INSTALL_ARCHDATA"].size())
        dictionary["QT_INSTALL_ARCHDATA"] = qipempty ? "" : dictionary["QT_INSTALL_PREFIX"];
    if (!dictionary["QT_INSTALL_LIBEXECS"].size()) {
        if (dictionary["QT_INSTALL_ARCHDATA"] == dictionary["QT_INSTALL_PREFIX"])
            dictionary["QT_INSTALL_LIBEXECS"] = qipempty ? "" : dictionary["QT_INSTALL_ARCHDATA"] + "/bin";
        else
            dictionary["QT_INSTALL_LIBEXECS"] = qipempty ? "" : dictionary["QT_INSTALL_ARCHDATA"] + "/libexec";
    }
    if (!dictionary["QT_INSTALL_BINS"].size())
        dictionary["QT_INSTALL_BINS"] = qipempty ? "" : dictionary["QT_INSTALL_PREFIX"] + "/bin";
    if (!dictionary["QT_INSTALL_PLUGINS"].size())
        dictionary["QT_INSTALL_PLUGINS"] = qipempty ? "" : dictionary["QT_INSTALL_ARCHDATA"] + "/plugins";
    if (!dictionary["QT_INSTALL_IMPORTS"].size())
        dictionary["QT_INSTALL_IMPORTS"] = qipempty ? "" : dictionary["QT_INSTALL_ARCHDATA"] + "/imports";
    if (!dictionary["QT_INSTALL_QML"].size())
        dictionary["QT_INSTALL_QML"] = qipempty ? "" : dictionary["QT_INSTALL_ARCHDATA"] + "/qml";
    if (!dictionary["QT_INSTALL_DATA"].size())
        dictionary["QT_INSTALL_DATA"] = qipempty ? "" : dictionary["QT_INSTALL_PREFIX"];
    if (!dictionary["QT_INSTALL_DOCS"].size())
        dictionary["QT_INSTALL_DOCS"] = qipempty ? "" : dictionary["QT_INSTALL_DATA"] + "/doc";
    if (!dictionary["QT_INSTALL_TRANSLATIONS"].size())
        dictionary["QT_INSTALL_TRANSLATIONS"] = qipempty ? "" : dictionary["QT_INSTALL_DATA"] + "/translations";
    if (!dictionary["QT_INSTALL_EXAMPLES"].size())
        dictionary["QT_INSTALL_EXAMPLES"] = qipempty ? "" : dictionary["QT_INSTALL_PREFIX"] + "/examples";
    if (!dictionary["QT_INSTALL_TESTS"].size())
        dictionary["QT_INSTALL_TESTS"] = qipempty ? "" : dictionary["QT_INSTALL_PREFIX"] + "/tests";

    QChar sysrootifyPrefix = QLatin1Char('y');
    dictionary["QT_SYSROOT_PREFIX"] = dictionary["QT_INSTALL_PREFIX"];
    dictionary["QT_SYSROOT_HEADERS"] = dictionary["QT_INSTALL_HEADERS"];
    dictionary["QT_SYSROOT_LIBS"] = dictionary["QT_INSTALL_LIBS"];
    dictionary["QT_SYSROOT_ARCHDATA"] = dictionary["QT_INSTALL_ARCHDATA"];
    dictionary["QT_SYSROOT_LIBEXECS"] = dictionary["QT_INSTALL_LIBEXECS"];
    dictionary["QT_SYSROOT_BINS"] = dictionary["QT_INSTALL_BINS"];
    dictionary["QT_SYSROOT_PLUGINS"] = dictionary["QT_INSTALL_PLUGINS"];
    dictionary["QT_SYSROOT_IMPORTS"] = dictionary["QT_INSTALL_IMPORTS"];
    dictionary["QT_SYSROOT_QML"] = dictionary["QT_INSTALL_QML"];
    dictionary["QT_SYSROOT_DATA"] = dictionary["QT_INSTALL_DATA"];
    dictionary["QT_SYSROOT_DOCS"] = dictionary["QT_INSTALL_DOCS"];
    dictionary["QT_SYSROOT_TRANSLATIONS"] = dictionary["QT_INSTALL_TRANSLATIONS"];
    dictionary["QT_SYSROOT_EXAMPLES"] = dictionary["QT_INSTALL_EXAMPLES"];
    dictionary["QT_SYSROOT_TESTS"] = dictionary["QT_INSTALL_TESTS"];
    if (dictionary["QT_EXT_PREFIX"].size()) {
        sysrootifyPrefix = QLatin1Char('n');
        dictionary["QT_INSTALL_PREFIX"] = dictionary["QT_EXT_PREFIX"];
        substPrefix(&dictionary["QT_INSTALL_HEADERS"]);
        substPrefix(&dictionary["QT_INSTALL_LIBS"]);
        substPrefix(&dictionary["QT_INSTALL_ARCHDATA"]);
        substPrefix(&dictionary["QT_INSTALL_LIBEXECS"]);
        substPrefix(&dictionary["QT_INSTALL_BINS"]);
        substPrefix(&dictionary["QT_INSTALL_PLUGINS"]);
        substPrefix(&dictionary["QT_INSTALL_IMPORTS"]);
        substPrefix(&dictionary["QT_INSTALL_QML"]);
        substPrefix(&dictionary["QT_INSTALL_DATA"]);
        substPrefix(&dictionary["QT_INSTALL_DOCS"]);
        substPrefix(&dictionary["QT_INSTALL_TRANSLATIONS"]);
        substPrefix(&dictionary["QT_INSTALL_EXAMPLES"]);
        substPrefix(&dictionary["QT_INSTALL_TESTS"]);
    }

    bool haveHpx = false;
    if (dictionary["QT_HOST_PREFIX"].isEmpty())
        dictionary["QT_HOST_PREFIX"] = dictionary["QT_INSTALL_PREFIX"];
    else
        haveHpx = true;
    if (dictionary["QT_HOST_BINS"].isEmpty())
        dictionary["QT_HOST_BINS"] = haveHpx ? dictionary["QT_HOST_PREFIX"] + "/bin" : dictionary["QT_INSTALL_BINS"];
    if (dictionary["QT_HOST_LIBS"].isEmpty())
        dictionary["QT_HOST_LIBS"] = haveHpx ? dictionary["QT_HOST_PREFIX"] + "/lib" : dictionary["QT_INSTALL_LIBS"];
    if (dictionary["QT_HOST_DATA"].isEmpty())
        dictionary["QT_HOST_DATA"] = haveHpx ? dictionary["QT_HOST_PREFIX"] : dictionary["QT_INSTALL_ARCHDATA"];

    QString specPfx = dictionary["QT_HOST_DATA"] + "/mkspecs/";
    QString hostSpec = stripPrefix(dictionary["QMAKESPEC"], specPfx);
    QString targSpec = dictionary.contains("XQMAKESPEC") ? stripPrefix(dictionary["XQMAKESPEC"], specPfx) : hostSpec;

    // Generate the new qconfig.cpp file
    {
        FileWriter tmpStream(buildPath + "/src/corelib/global/qconfig.cpp");
        tmpStream << "/* Licensed */" << endl
                  << "static const char qt_configure_licensee_str          [512 + 12] = \"qt_lcnsuser=" << dictionary["LICENSEE"] << "\";" << endl
                  << "static const char qt_configure_licensed_products_str [512 + 12] = \"qt_lcnsprod=" << dictionary["EDITION"] << "\";" << endl
                  << endl
                  << "/* Build date */" << endl
                  << "static const char qt_configure_installation          [11  + 12] = \"qt_instdate=" << QDate::currentDate().toString(Qt::ISODate) << "\";" << endl
                  << endl
                  << "static const char qt_configure_prefix_path_strs[][12 + 512] = {" << endl
                  << "#ifndef QT_BUILD_QMAKE" << endl
                  << "    \"qt_prfxpath=" << formatPath(dictionary["QT_SYSROOT_PREFIX"]) << "\"," << endl
                  << "    \"qt_docspath=" << formatPath(dictionary["QT_SYSROOT_DOCS"]) << "\","  << endl
                  << "    \"qt_hdrspath=" << formatPath(dictionary["QT_SYSROOT_HEADERS"]) << "\","  << endl
                  << "    \"qt_libspath=" << formatPath(dictionary["QT_SYSROOT_LIBS"]) << "\","  << endl
                  << "    \"qt_lbexpath=" << formatPath(dictionary["QT_SYSROOT_LIBEXECS"]) << "\","  << endl
                  << "    \"qt_binspath=" << formatPath(dictionary["QT_SYSROOT_BINS"]) << "\","  << endl
                  << "    \"qt_plugpath=" << formatPath(dictionary["QT_SYSROOT_PLUGINS"]) << "\","  << endl
                  << "    \"qt_impspath=" << formatPath(dictionary["QT_SYSROOT_IMPORTS"]) << "\","  << endl
                  << "    \"qt_qml2path=" << formatPath(dictionary["QT_SYSROOT_QML"]) << "\","  << endl
                  << "    \"qt_adatpath=" << formatPath(dictionary["QT_SYSROOT_ARCHDATA"]) << "\","  << endl
                  << "    \"qt_datapath=" << formatPath(dictionary["QT_SYSROOT_DATA"]) << "\","  << endl
                  << "    \"qt_trnspath=" << formatPath(dictionary["QT_SYSROOT_TRANSLATIONS"]) << "\"," << endl
                  << "    \"qt_xmplpath=" << formatPath(dictionary["QT_SYSROOT_EXAMPLES"]) << "\","  << endl
                  << "    \"qt_tstspath=" << formatPath(dictionary["QT_SYSROOT_TESTS"]) << "\","  << endl
                  << "#else" << endl
                  << "    \"qt_prfxpath=" << formatPath(dictionary["QT_INSTALL_PREFIX"]) << "\"," << endl
                  << "    \"qt_docspath=" << formatPath(dictionary["QT_INSTALL_DOCS"]) << "\","  << endl
                  << "    \"qt_hdrspath=" << formatPath(dictionary["QT_INSTALL_HEADERS"]) << "\","  << endl
                  << "    \"qt_libspath=" << formatPath(dictionary["QT_INSTALL_LIBS"]) << "\","  << endl
                  << "    \"qt_lbexpath=" << formatPath(dictionary["QT_INSTALL_LIBEXECS"]) << "\","  << endl
                  << "    \"qt_binspath=" << formatPath(dictionary["QT_INSTALL_BINS"]) << "\","  << endl
                  << "    \"qt_plugpath=" << formatPath(dictionary["QT_INSTALL_PLUGINS"]) << "\","  << endl
                  << "    \"qt_impspath=" << formatPath(dictionary["QT_INSTALL_IMPORTS"]) << "\","  << endl
                  << "    \"qt_qml2path=" << formatPath(dictionary["QT_INSTALL_QML"]) << "\","  << endl
                  << "    \"qt_adatpath=" << formatPath(dictionary["QT_INSTALL_ARCHDATA"]) << "\","  << endl
                  << "    \"qt_datapath=" << formatPath(dictionary["QT_INSTALL_DATA"]) << "\","  << endl
                  << "    \"qt_trnspath=" << formatPath(dictionary["QT_INSTALL_TRANSLATIONS"]) << "\"," << endl
                  << "    \"qt_xmplpath=" << formatPath(dictionary["QT_INSTALL_EXAMPLES"]) << "\","  << endl
                  << "    \"qt_tstspath=" << formatPath(dictionary["QT_INSTALL_TESTS"]) << "\","  << endl
                  << "    \"qt_ssrtpath=" << formatPath(dictionary["CFG_SYSROOT"]) << "\"," << endl
                  << "    \"qt_hpfxpath=" << formatPath(dictionary["QT_HOST_PREFIX"]) << "\"," << endl
                  << "    \"qt_hbinpath=" << formatPath(dictionary["QT_HOST_BINS"]) << "\"," << endl
                  << "    \"qt_hlibpath=" << formatPath(dictionary["QT_HOST_LIBS"]) << "\"," << endl
                  << "    \"qt_hdatpath=" << formatPath(dictionary["QT_HOST_DATA"]) << "\"," << endl
                  << "    \"qt_targspec=" << targSpec << "\"," << endl
                  << "    \"qt_hostspec=" << hostSpec << "\"," << endl
                  << "#endif" << endl
                  << "};" << endl;

        if ((platform() != WINDOWS) && (platform() != WINDOWS_CE) && (platform() != WINDOWS_RT))
            tmpStream << "static const char qt_configure_settings_path_str [256 + 12] = \"qt_stngpath=" << formatPath(dictionary["QT_INSTALL_SETTINGS"]) << "\";" << endl;

        tmpStream << endl
                  << "#ifdef QT_BUILD_QMAKE\n"
                  << "static const char qt_sysrootify_prefix[] = \"qt_ssrtfpfx=" << sysrootifyPrefix << "\";\n"
                  << "#endif\n\n"
                  << "/* strlen( \"qt_lcnsxxxx\") == 12 */" << endl
                  << "#define QT_CONFIGURE_LICENSEE qt_configure_licensee_str + 12;" << endl
                  << "#define QT_CONFIGURE_LICENSED_PRODUCTS qt_configure_licensed_products_str + 12;" << endl;

        if ((platform() != WINDOWS) && (platform() != WINDOWS_CE) && (platform() != WINDOWS_RT))
            tmpStream << "#define QT_CONFIGURE_SETTINGS_PATH qt_configure_settings_path_str + 12;" << endl;

        if (!tmpStream.flush())
            dictionary[ "DONE" ] = "error";
    }
}

void Configure::buildQmake()
{
    if (dictionary[ "BUILD_QMAKE" ] == "yes") {
        QStringList args;

        // Build qmake
        QString pwd = QDir::currentPath();
        if (!QDir(buildPath).mkpath("qmake")) {
            cout << "Cannot create qmake build dir." << endl;
            dictionary[ "DONE" ] = "error";
            return;
        }
        if (!QDir::setCurrent(buildPath + "/qmake")) {
            cout << "Cannot enter qmake build dir." << endl;
            dictionary[ "DONE" ] = "error";
            return;
        }

        QString makefile = "Makefile";
        {
            QFile out(makefile);
            if (out.open(QFile::WriteOnly | QFile::Text)) {
                QTextStream stream(&out);
                stream << "#AutoGenerated by configure.exe" << endl
                    << "BUILD_PATH = " << QDir::toNativeSeparators(buildPath) << endl
                    << "SOURCE_PATH = " << QDir::toNativeSeparators(sourcePath) << endl
                    << "INC_PATH = " << QDir::toNativeSeparators(
                           (QFile::exists(sourcePath + "/.git") ? buildPath : sourcePath)
                           + "/include") << endl;
                stream << "QT_VERSION = " << dictionary["VERSION"] << endl;
                if (dictionary[ "QMAKESPEC" ] == QString("win32-g++")) {
                    stream << "QMAKESPEC = $(SOURCE_PATH)\\mkspecs\\win32-g++" << endl
                           << "EXTRA_CFLAGS = -DUNICODE -ffunction-sections" << endl
                           << "EXTRA_CXXFLAGS = -DUNICODE -ffunction-sections" << endl
                           << "EXTRA_LFLAGS = -Wl,--gc-sections" << endl
                           << "QTOBJS = qfilesystemengine_win.o \\" << endl
                           << "         qfilesystemiterator_win.o \\" << endl
                           << "         qfsfileengine_win.o \\" << endl
                           << "         qlocale_win.o \\" << endl
                           << "         qsettings_win.o \\" << endl
                           << "         qsystemlibrary.o \\" << endl
                           << "         registry.o" << endl
                           << "QTSRCS=\"$(SOURCE_PATH)/src/corelib/io/qfilesystemengine_win.cpp\" \\" << endl
                           << "       \"$(SOURCE_PATH)/src/corelib/io/qfilesystemiterator_win.cpp\" \\" << endl
                           << "       \"$(SOURCE_PATH)/src/corelib/io/qfsfileengine_win.cpp\" \\" << endl
                           << "       \"$(SOURCE_PATH)/src/corelib/io/qsettings_win.cpp\" \\" << endl
                           << "       \"$(SOURCE_PATH)/src/corelib/tools/qlocale_win.cpp\" \\" << endl\
                           << "       \"$(SOURCE_PATH)/src/corelib/plugin/qsystemlibrary.cpp\" \\" << endl
                           << "       \"$(SOURCE_PATH)/tools/shared/windows/registry.cpp\"" << endl
                           << "EXEEXT=.exe" << endl
                           << "LFLAGS=-static -s -lole32 -luuid -ladvapi32 -lkernel32" << endl;
                    /*
                    ** SHELL is the full path of sh.exe, unless
                    ** 1) it is found in the current directory
                    ** 2) it is not found at all
                    ** 3) it is overridden on the command line with an existing file
                    ** ... otherwise it is always sh.exe. Specifically, SHELL from the
                    ** environment has no effect.
                    **
                    ** This check will fail if SHELL is explicitly set to a not
                    ** sh-compatible shell. This is not a problem, because configure.bat
                    ** will not do that.
                    */
                    stream << "ifeq ($(SHELL), sh.exe)" << endl
                           << "    ifeq ($(wildcard $(CURDIR)/sh.exe), )" << endl
                           << "        SH = 0" << endl
                           << "    else" << endl
                           << "        SH = 1" << endl
                           << "    endif" << endl
                           << "else" << endl
                           << "    SH = 1" << endl
                           << "endif" << endl
                           << "\n"
                           << "ifeq ($(SH), 1)" << endl
                           << "    RM_F = rm -f" << endl
                           << "    RM_RF = rm -rf" << endl
                           << "else" << endl
                           << "    RM_F = del /f" << endl
                           << "    RM_RF = rmdir /s /q" << endl
                           << "endif" << endl;
                    stream << "\n\n";
                } else {
                    stream << "QMAKESPEC = " << dictionary["QMAKESPEC"] << endl;
                }

                stream << "\n\n";

                QFile in(sourcePath + "/qmake/" + dictionary["QMAKEMAKEFILE"]);
                if (in.open(QFile::ReadOnly | QFile::Text)) {
                    QString d = in.readAll();
                    //### need replaces (like configure.sh)? --Sam
                    stream << d << endl;
                }
                stream.flush();
                out.close();
            }
        }

        args += dictionary[ "MAKE" ];
        args += "-f";
        args += makefile;

        cout << "Creating qmake..." << endl;
        int exitCode = Environment::execute(args, QStringList(), QStringList());
        if (exitCode) {
            args.clear();
            args += dictionary[ "MAKE" ];
            args += "-f";
            args += makefile;
            args += "clean";
            exitCode = Environment::execute(args, QStringList(), QStringList());
            if (exitCode) {
                cout << "Cleaning qmake failed, return code " << exitCode << endl << endl;
                dictionary[ "DONE" ] = "error";
            } else {
                args.clear();
                args += dictionary[ "MAKE" ];
                args += "-f";
                args += makefile;
                exitCode = Environment::execute(args, QStringList(), QStringList());
                if (exitCode) {
                    cout << "Building qmake failed, return code " << exitCode << endl << endl;
                    dictionary[ "DONE" ] = "error";
                }
            }
        }
        QDir::setCurrent(pwd);
    }

    // Generate qt.conf
    QFile confFile(buildPath + "/bin/qt.conf");
    if (confFile.open(QFile::WriteOnly | QFile::Text)) { // Truncates any existing file.
        QTextStream confStream(&confFile);
        confStream << "[EffectivePaths]" << endl
                   << "Prefix=.." << endl;
        if (sourcePath != buildPath)
            confStream << "[EffectiveSourcePaths]" << endl
                       << "Prefix=" << sourcePath << endl;

        confStream.flush();
        confFile.close();
    }

}

void Configure::generateMakefiles()
{
        QString pwd = QDir::currentPath();
        {
            QString sourcePathMangled = sourcePath;
            QString buildPathMangled = buildPath;
            if (dictionary.contains("TOPLEVEL")) {
                sourcePathMangled = QFileInfo(sourcePath).path();
                buildPathMangled = QFileInfo(buildPath).path();
            }
            QStringList args;
            args << buildPath + "/bin/qmake" << sourcePathMangled;

            QDir::setCurrent(buildPathMangled);
            if (int exitCode = Environment::execute(args, QStringList(), QStringList())) {
                cout << "Qmake failed, return code " << exitCode  << endl << endl;
                dictionary[ "DONE" ] = "error";
            }
        }
        QDir::setCurrent(pwd);
}

void Configure::showSummary()
{
    QString make = dictionary[ "MAKE" ];
    cout << endl << endl << "Qt is now configured for building. Just run " << qPrintable(make) << "." << endl;
    cout << "To reconfigure, run " << qPrintable(make) << " confclean and configure." << endl << endl;
}

Configure::ProjectType Configure::projectType(const QString& proFileName)
{
    QFile proFile(proFileName);
    if (proFile.open(QFile::ReadOnly)) {
        QString buffer = proFile.readLine(1024);
        while (!buffer.isEmpty()) {
            QStringList segments = buffer.split(QRegExp("\\s"));
            QStringList::Iterator it = segments.begin();

            if (segments.size() >= 3) {
                QString keyword = (*it++);
                QString operation = (*it++);
                QString value = (*it++);

                if (keyword == "TEMPLATE") {
                    if (value == "lib")
                        return Lib;
                    else if (value == "subdirs")
                        return Subdirs;
                }
            }
            // read next line
            buffer = proFile.readLine(1024);
        }
        proFile.close();
    }
    // Default to app handling
    return App;
}

bool Configure::showLicense(QString orgLicenseFile)
{
    if (dictionary["LICENSE_CONFIRMED"] == "yes") {
        cout << "You have already accepted the terms of the license." << endl << endl;
        return true;
    }

    bool showLgpl2 = true;
    QString licenseFile = orgLicenseFile;
    QString theLicense;
    if (dictionary["EDITION"] == "OpenSource" || dictionary["EDITION"] == "Snapshot") {
        if (platform() != ANDROID || dictionary["ANDROID_STYLE_ASSETS"] == "no") {
            theLicense = "GNU Lesser General Public License (LGPL) version 2.1"
                         "\nor the GNU Lesser General Public License (LGPL) version 3";
        } else {
            theLicense = "GNU Lesser General Public License (LGPL) version 3";
            showLgpl2 = false;
        }
    } else {
        // the first line of the license file tells us which license it is
        QFile file(licenseFile);
        if (!file.open(QFile::ReadOnly)) {
            cout << "Failed to load LICENSE file" << endl;
            return false;
        }
        theLicense = file.readLine().trimmed();
    }

    forever {
        char accept = '?';
        cout << "You are licensed to use this software under the terms of" << endl
             << "the " << theLicense << "." << endl
             << endl;
        if (dictionary["EDITION"] == "OpenSource" || dictionary["EDITION"] == "Snapshot") {
            cout << "Type '3' to view the Lesser GNU General Public License version 3 (LGPLv3)." << endl;
            if (showLgpl2)
                cout << "Type 'L' to view the Lesser GNU General Public License version 2.1 (LGPLv2.1)." << endl;
        } else {
            cout << "Type '?' to view the " << theLicense << "." << endl;
        }
        cout << "Type 'y' to accept this license offer." << endl
             << "Type 'n' to decline this license offer." << endl
             << endl
             << "Do you accept the terms of the license?" << endl;
        cin >> accept;
        accept = tolower(accept);

        if (accept == 'y') {
            return true;
        } else if (accept == 'n') {
            return false;
        } else {
            if (dictionary["EDITION"] == "OpenSource" || dictionary["EDITION"] == "Snapshot") {
                if (accept == '3')
                    licenseFile = orgLicenseFile + "/LICENSE.LGPLv3";
                else
                    licenseFile = orgLicenseFile + "/LICENSE.LGPLv21";
            }
            // Get console line height, to fill the screen properly
            int i = 0, screenHeight = 25; // default
            CONSOLE_SCREEN_BUFFER_INFO consoleInfo;
            HANDLE stdOut = GetStdHandle(STD_OUTPUT_HANDLE);
            if (GetConsoleScreenBufferInfo(stdOut, &consoleInfo))
                screenHeight = consoleInfo.srWindow.Bottom
                             - consoleInfo.srWindow.Top
                             - 1; // Some overlap for context

            // Prompt the license content to the user
            QFile file(licenseFile);
            if (!file.open(QFile::ReadOnly)) {
                cout << "Failed to load LICENSE file" << licenseFile << endl;
                return false;
            }
            QStringList licenseContent = QString(file.readAll()).split('\n');
            while (i < licenseContent.size()) {
                cout << licenseContent.at(i) << endl;
                if (++i % screenHeight == 0) {
                    promptKeyPress();
                    cout << "\r";     // Overwrite text above
                }
            }
        }
    }
}

void Configure::readLicense()
{
    dictionary["PLATFORM NAME"] = platformName();
    dictionary["LICENSE FILE"] = sourcePath;

    bool openSource = false;
    bool hasOpenSource = QFile::exists(dictionary["LICENSE FILE"] + "/LICENSE.LGPLv3") || QFile::exists(dictionary["LICENSE FILE"] + "/LICENSE.LGPLv21");
    if (dictionary["BUILDTYPE"] == "commercial") {
        openSource = false;
    } else if (dictionary["BUILDTYPE"] == "opensource") {
        openSource = true;
    } else if (hasOpenSource) { // No Open Source? Just display the commercial license right away
        forever {
            char accept = '?';
            cout << "Which edition of Qt do you want to use ?" << endl;
            cout << "Type 'c' if you want to use the Commercial Edition." << endl;
            cout << "Type 'o' if you want to use the Open Source Edition." << endl;
            cin >> accept;
            accept = tolower(accept);

            if (accept == 'c') {
                openSource = false;
                break;
            } else if (accept == 'o') {
                openSource = true;
                break;
            }
        }
    }
    if (hasOpenSource && openSource) {
        cout << endl << "This is the " << dictionary["PLATFORM NAME"] << " Open Source Edition." << endl;
        dictionary["LICENSEE"] = "Open Source";
        dictionary["EDITION"] = "OpenSource";
        cout << endl;
        if (!showLicense(dictionary["LICENSE FILE"])) {
            cout << "Configuration aborted since license was not accepted";
            dictionary["DONE"] = "error";
            return;
        }
    } else if (openSource) {
        cout << endl << "Cannot find the GPL license files! Please download the Open Source version of the library." << endl;
        dictionary["DONE"] = "error";
    }
#ifdef COMMERCIAL_VERSION
    else {
        Tools::checkLicense(dictionary, sourcePath, buildPath);
    }
#else // !COMMERCIAL_VERSION
    else {
        cout << endl << "Error: This is the Open Source version of Qt."
             << endl << "If you want to use Enterprise features of Qt,"
             << endl << "use the contact form at http://qt.digia.com/contact-us"
             << endl << "to purchase a license." << endl << endl;
        dictionary["DONE"] = "error";
    }
#endif
}

void Configure::reloadCmdLine()
{
    if (dictionary[ "REDO" ] == "yes") {
        QFile inFile(buildPath + "/configure" + dictionary[ "CUSTOMCONFIG" ] + ".cache");
        if (inFile.open(QFile::ReadOnly)) {
            QTextStream inStream(&inFile);
            QString buffer;
            inStream >> buffer;
            while (buffer.length()) {
                configCmdLine += buffer;
                inStream >> buffer;
            }
            inFile.close();
        }
    }
}

void Configure::saveCmdLine()
{
    if (dictionary[ "REDO" ] != "yes") {
        QFile outFile(buildPath + "/configure" + dictionary[ "CUSTOMCONFIG" ] + ".cache");
        if (outFile.open(QFile::WriteOnly | QFile::Text)) {
            QTextStream outStream(&outFile);
            for (QStringList::Iterator it = configCmdLine.begin(); it != configCmdLine.end(); ++it) {
                outStream << (*it) << " " << endl;
            }
            outStream.flush();
            outFile.close();
        }
    }
}

bool Configure::isDone()
{
    return !dictionary["DONE"].isEmpty();
}

bool Configure::isOk()
{
    return (dictionary[ "DONE" ] != "error");
}

QString Configure::platformName() const
{
    switch (platform()) {
    default:
    case WINDOWS:
        return QStringLiteral("Qt for Windows");
    case WINDOWS_CE:
        return QStringLiteral("Qt for Windows CE");
    case WINDOWS_RT:
        return QStringLiteral("Qt for Windows Runtime");
    case QNX:
        return QStringLiteral("Qt for QNX");
    case BLACKBERRY:
        return QStringLiteral("Qt for Blackberry");
    case ANDROID:
        return QStringLiteral("Qt for Android");
    }
}

QString Configure::qpaPlatformName() const
{
    switch (platform()) {
    default:
    case WINDOWS:
    case WINDOWS_CE:
        return QStringLiteral("windows");
    case WINDOWS_RT:
        return QStringLiteral("winrt");
    case QNX:
        return QStringLiteral("qnx");
    case BLACKBERRY:
        return QStringLiteral("blackberry");
    case ANDROID:
        return QStringLiteral("android");
    }
}

int Configure::platform() const
{
    const QString qMakeSpec = dictionary.value("QMAKESPEC");
    const QString xQMakeSpec = dictionary.value("XQMAKESPEC");

    if ((xQMakeSpec.startsWith("winphone") || xQMakeSpec.startsWith("winrt")))
        return WINDOWS_RT;

    if ((qMakeSpec.startsWith("wince") || xQMakeSpec.startsWith("wince")))
        return WINDOWS_CE;

    if (xQMakeSpec.contains("qnx"))
        return QNX;

    if (xQMakeSpec.contains("blackberry"))
        return BLACKBERRY;

    if (xQMakeSpec.contains("android"))
        return ANDROID;

    return WINDOWS;
}

FileWriter::FileWriter(const QString &name)
    : QTextStream()
    , m_name(name)
{
    m_buffer.open(QIODevice::WriteOnly);
    setDevice(&m_buffer);
}

bool FileWriter::flush()
{
    QTextStream::flush();
    QFile oldFile(m_name);
    if (oldFile.open(QIODevice::ReadOnly | QIODevice::Text)) {
        if (oldFile.readAll() == m_buffer.data())
            return true;
        oldFile.close();
    }
    QString dir = QFileInfo(m_name).absolutePath();
    if (!QDir().mkpath(dir)) {
        cout << "Cannot create directory " << qPrintable(QDir::toNativeSeparators(dir)) << ".\n";
        return false;
    }
    QFile file(m_name + ".new");
    if (file.open(QIODevice::WriteOnly | QIODevice::Text)) {
        if (file.write(m_buffer.data()) == m_buffer.data().size()) {
            file.close();
            if (file.error() == QFile::NoError) {
                ::SetFileAttributes((wchar_t*)m_name.utf16(), FILE_ATTRIBUTE_NORMAL);
                QFile::remove(m_name);
                if (!file.rename(m_name)) {
                    cout << "Cannot replace file " << qPrintable(QDir::toNativeSeparators(m_name)) << ".\n";
                    return false;
                }
                return true;
            }
        }
    }
    cout << "Cannot create file " << qPrintable(QDir::toNativeSeparators(file.fileName()))
         << ": " << qPrintable(file.errorString()) << ".\n";
    file.remove();
    return false;
}

QT_END_NAMESPACE<|MERGE_RESOLUTION|>--- conflicted
+++ resolved
@@ -2102,16 +2102,12 @@
     // it is also  present in MinGW.
     const QString directXSdk = Environment::detectDirectXSdk();
     const Compiler compiler = Environment::compilerFromQMakeSpec(dictionary[QStringLiteral("QMAKESPEC")]);
-<<<<<<< HEAD
-    if (compiler < CC_MSVC2012 && directXSdk.isEmpty()) {
-=======
-    if (compiler >= CC_NET2003 && compiler <= CC_NET2008) {
+    if (compiler >= CC_MSVC2005 && compiler <= CC_MSVC2008) {
         if (errorMessage)
             *errorMessage = QStringLiteral("ANGLE is no longer supported for this compiler.");
         return false;
     }
-    if (compiler < CC_NET2012 && directXSdk.isEmpty()) {
->>>>>>> 9087df6b
+    if (compiler < CC_MSVC2012 && directXSdk.isEmpty()) {
         if (errorMessage)
             *errorMessage = QStringLiteral("There is no Direct X SDK installed or the environment variable \"DXSDK_DIR\" is not set.");
         return false;
